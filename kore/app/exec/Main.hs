module Main (main) where

import Control.Applicative
       ( Alternative (..), optional, (<$) )
import Data.List
       ( intercalate )
import Data.Maybe
       ( fromMaybe )
import Data.Reflection
import Data.Semigroup
       ( (<>) )
import Data.Text.Prettyprint.Doc.Render.Text
       ( hPutDoc, putDoc )
import Options.Applicative
       ( InfoMod, Parser, argument, auto, fullDesc, header, help, long,
       metavar, option, progDesc, readerError, str, strOption, value )
import System.Exit
       ( ExitCode (..), exitWith )
import System.IO
       ( IOMode (WriteMode), withFile )

import           Data.Limit
                 ( Limit (..) )
import qualified Data.Limit as Limit
import           Kore.AST.Kore
                 ( CommonKorePattern, VerifiedKorePattern )
import           Kore.AST.Pure
import           Kore.AST.Sentence
import           Kore.AST.Valid
import qualified Kore.Attribute.Axiom as Attribute
import           Kore.Attribute.Symbol
import           Kore.Error
                 ( printError )
import           Kore.Exec
import           Kore.IndexedModule.IndexedModule
                 ( VerifiedModule )
import           Kore.IndexedModule.MetadataTools
import           Kore.Logger.Output
                 ( KoreLogOptions (..), parseKoreLogOptions, withLogger )
import           Kore.Parser.Parser
                 ( parseKorePattern )
import           Kore.Predicate.Predicate
                 ( makePredicate )
import           Kore.Step
import           Kore.Step.Pattern
import           Kore.Step.Representation.ExpandedPattern
                 ( CommonExpandedPattern, Predicated (..) )
import           Kore.Step.Search
                 ( SearchType (..) )
import qualified Kore.Step.Search as Search
import           Kore.Step.Simplification.Data
                 ( evalSimplifier )
<<<<<<< HEAD
import           Kore.Step.SmtLemma
=======
import           Kore.Step.SMT.Lemma
import           Kore.Step.Step
import           Kore.Step.StepperAttributes
>>>>>>> d52c66bb
import           Kore.Unparser
                 ( unparse )
import qualified SMT

import GlobalMain

{-
Main module to run kore-exec
TODO: add command line argument tab-completion
-}


data KoreSearchOptions =
    KoreSearchOptions
        { searchFileName :: !FilePath
        -- ^ Name of file containing a pattern to match during execution
        , bound :: !(Limit Natural)
        -- ^ The maximum bound on the number of search matches
        , searchType :: !SearchType
        -- ^ The type of search to perform
        }

parseKoreSearchOptions :: Parser KoreSearchOptions
parseKoreSearchOptions =
    KoreSearchOptions
    <$> strOption
        (  metavar "SEARCH_FILE"
        <> long "search"
        <> help "Kore source file representing pattern to search for.\
                \Needs --module."
        )
    <*> parseBound
    <*> parseSearchType
  where
    parseBound = Limit <$> bound <|> pure Unlimited
    bound =
        option auto
            (  metavar "BOUND"
            <> long "bound"
            <> help "Maximum number of solutions."
            )
    parseSearchType =
        parseSum
            "SEARCH_TYPE"
            "searchType"
            "Search type (selects potential solutions)"
            (map (\s -> (show s, s)) [ ONE, FINAL, STAR, PLUS ])

    parseSum
        :: Eq value
        => String -> String -> String -> [(String,value)] -> Parser value
    parseSum metaName longName helpMsg options =
        option readSum
            (  metavar metaName
            <> long longName
            <> help helpMsg
            )
      where
        readSum = do
            opt <- str
            case lookup opt options of
                Just val -> pure val
                _ ->
                    let
                        unknown = "Unknown " ++  longName ++ " '" ++ opt ++ "'. "
                        known = "Known " ++ longName ++ "s are: " ++
                            intercalate ", " (map fst options) ++ "."
                    in
                        readerError (unknown ++ known)

applyKoreSearchOptions
    :: Maybe KoreSearchOptions
    -> KoreExecOptions
    -> KoreExecOptions
applyKoreSearchOptions koreSearchOptions koreExecOpts =
    case koreSearchOptions of
        Nothing -> koreExecOpts
        Just koreSearchOpts ->
            koreExecOpts
                { koreSearchOptions = Just koreSearchOpts
                , strategy =
                    -- Search relies on exploring the entire space of states.
                    allRewrites
                , stepLimit = min stepLimit searchTypeStepLimit
                }
          where
            KoreSearchOptions { searchType } = koreSearchOpts
            KoreExecOptions { stepLimit } = koreExecOpts
            searchTypeStepLimit =
                case searchType of
                    ONE -> Limit 1
                    _ -> Unlimited

-- | Main options record
data KoreExecOptions = KoreExecOptions
    { definitionFileName  :: !FilePath
    -- ^ Name for a file containing a definition to verify and use for execution
    , patternFileName     :: !(Maybe FilePath)
    -- ^ Name for file containing a pattern to verify and use for execution
    , outputFileName      :: !(Maybe FilePath)
    -- ^ Name for file to contain the output pattern
    , mainModuleName      :: !ModuleName
    -- ^ The name of the main module in the definition
    , smtTimeOut          :: !SMT.TimeOut
    , smtPrelude          :: !(Maybe FilePath)
    , stepLimit           :: !(Limit Natural)
    , strategy            :: !([Rewrite] -> Strategy (Prim Rewrite))
    , koreLogOptions      :: !KoreLogOptions
    , koreSearchOptions   :: !(Maybe KoreSearchOptions)
    , koreProveOptions    :: !(Maybe KoreProveOptions)
    }

-- | Command Line Argument Parser
parseKoreExecOptions :: Parser KoreExecOptions
parseKoreExecOptions =
    applyKoreSearchOptions
        <$> optional parseKoreSearchOptions
        <*> parseKoreExecOptions0
  where
    parseKoreExecOptions0 :: Parser KoreExecOptions
    parseKoreExecOptions0 =
        KoreExecOptions
        <$> argument str
            (  metavar "DEFINITION_FILE"
            <> help "Kore definition file to verify and use for execution" )
        <*> optional
            (strOption
                (  metavar "PATTERN_FILE"
                <> long "pattern"
                <> help "Verify and execute the Kore pattern found in PATTERN_FILE."
                )
            )
        <*> optional
            (strOption
                (  metavar "PATTERN_OUTPUT_FILE"
                <> long "output"
                <> help "Output file to contain final Kore pattern."
                )
            )
        <*> parseMainModuleName
        <*> option readSMTTimeOut
            ( metavar "SMT_TIMEOUT"
            <> long "smt-timeout"
            <> help "Timeout for calls to the SMT solver, in milliseconds"
            <> value defaultTimeOut
            )
        <*> optional
            ( strOption
                ( metavar "SMT_PRELUDE"
                <> long "smt-prelude"
                <> help "Path to the SMT prelude file"
                )
            )
        <*> parseStepLimit
        <*> parseStrategy
        <*> parseKoreLogOptions
        <*> pure Nothing
        <*> optional parseKoreProveOptions
    SMT.Config { timeOut = defaultTimeOut } = SMT.defaultConfig
    readSMTTimeOut = do
        i <- auto
        if i <= 0
            then readerError "smt-timeout must be a positive integer."
            else return $ SMT.TimeOut $ Limit i
    parseStepLimit = Limit <$> depth <|> pure Unlimited
    parseStrategy =
        option readStrategy
            (  metavar "STRATEGY"
            <> long "strategy"
            -- TODO (thomas.tuegel): Make defaultStrategy the default when it
            -- works correctly.
            <> value anyRewrite
            <> help "Select rewrites using STRATEGY."
            )
      where
        strategies =
            [ ("any", anyRewrite)
            , ("all", allRewrites)
            , ("any-heating-cooling", heatingCooling anyRewrite)
            , ("all-heating-cooling", heatingCooling allRewrites)
            ]
        readStrategy = do
            strat <- str
            let found = lookup strat strategies
            case found of
                Just strategy -> pure strategy
                Nothing ->
                    let
                        unknown = "Unknown strategy '" ++ strat ++ "'. "
                        names = intercalate ", " (fst <$> strategies)
                        known = "Known strategies are: " ++ names
                    in
                        readerError (unknown ++ known)
    depth =
        option auto
            (  metavar "DEPTH"
            <> long "depth"
            <> help "Execute up to DEPTH steps."
            )
    parseMainModuleName =
        fmap ModuleName $ strOption info
      where
        info =
            mconcat
                [ metavar "MODULE"
                , long "module"
                , help "The name of the main module in the Kore definition."
                ]

-- | modifiers for the Command line parser description
parserInfoModifiers :: InfoMod options
parserInfoModifiers =
    fullDesc
    <> progDesc "Uses Kore definition in DEFINITION_FILE to execute pattern \
                \in PATTERN_FILE."
    <> header "kore-exec - an interpreter for Kore definitions"

-- TODO(virgil): Maybe add a regression test for main.
-- | Loads a kore definition file and uses it to execute kore programs
main :: IO ()
main = do
    options <- mainGlobal parseKoreExecOptions parserInfoModifiers
    case localOptions options of
        Nothing ->
            -- global options parsed, but local failed; exit gracefully
            return ()
        Just koreExecOpts -> mainWithOptions koreExecOpts

mainWithOptions :: KoreExecOptions -> IO ()
mainWithOptions
    KoreExecOptions
        { definitionFileName
        , patternFileName
        , outputFileName
        , mainModuleName
        , smtTimeOut
        , smtPrelude
        , stepLimit
        , strategy
        , koreLogOptions
        , koreSearchOptions
        , koreProveOptions
        }
  = do
        let
            strategy' = Limit.replicate stepLimit . strategy
            smtConfig =
                SMT.defaultConfig
                    { SMT.timeOut = smtTimeOut
                    , SMT.preludeFile = smtPrelude
                    }
        parsedDefinition <- parseDefinition definitionFileName
        indexedDefinition@(indexedModules, _) <-
            verifyDefinitionWithBase
                Nothing
                True
                parsedDefinition
        indexedModule <-
            constructorFunctions <$> mainModule mainModuleName indexedModules
        searchParameters <-
            case koreSearchOptions of
                Nothing -> return Nothing
                Just KoreSearchOptions { searchFileName, bound, searchType } ->
                    do
                        searchPattern <-
                            mainParseSearchPattern indexedModule searchFileName
                        let searchConfig = Search.Config { bound, searchType }
                        (return . Just) (searchPattern, searchConfig)
        proveParameters <-
            case koreProveOptions of
                Nothing -> return Nothing
                Just KoreProveOptions { specFileName, specMainModule } ->
                    do
                        specDef <- parseDefinition specFileName
                        (specDefIndexedModules, _) <-
                            verifyDefinitionWithBase
                                (Just indexedDefinition)
                                True
                                specDef
                        specDefIndexedModule <-
                            mainModule specMainModule specDefIndexedModules
                        return (Just specDefIndexedModule)
        maybePurePattern <- case patternFileName of
            Nothing -> return Nothing
            Just fileName ->
                Just
                <$> mainPatternParseAndVerify
                    indexedModule
                    fileName
        (exitCode, finalPattern) <-
            clockSomethingIO "Executing"
            $ withLogger koreLogOptions (\logger ->
                SMT.runSMT smtConfig
                $ evalSimplifier logger
                $ do
                    give
                        (extractMetadataTools indexedModule
                            :: MetadataTools Object StepperAttributes
                        )
                        (declareSMTLemmas indexedModule)
                    case proveParameters of
                        Nothing -> do
                            let
                                purePattern = fromMaybe
                                    (error "Missing: --pattern PATTERN_FILE")
                                    maybePurePattern
                            case searchParameters of
                                Nothing -> do
                                    pat <-
                                        exec indexedModule strategy' purePattern
                                    exitCode <-
                                        execGetExitCode
                                            indexedModule strategy' pat
                                    return (exitCode, pat)
                                Just (searchPattern, searchConfig) -> do
                                    pat <-
                                        search
                                            indexedModule
                                            strategy'
                                            purePattern
                                            searchPattern
                                            searchConfig
                                    return (ExitSuccess, pat)
                        Just specIndexedModule ->
                            either
                                (\pat -> (ExitFailure 1, pat))
                                (\_ ->
                                        ( ExitSuccess
                                        , mkTop $ mkSortVariable "R"
                                        )
                                )
                            <$> prove
                                    stepLimit
                                    indexedModule
                                    specIndexedModule
                )
        let unparsed = (unparse . externalizeFreshVariables) finalPattern
        case outputFileName of
            Nothing ->
                putDoc unparsed
            Just outputFile ->
                withFile outputFile WriteMode (\h -> hPutDoc h unparsed)
        () <$ exitWith exitCode

-- | IO action that parses a kore pattern from a filename and prints timing
-- information.
mainPatternParse :: String -> IO CommonKorePattern
mainPatternParse = mainParse parseKorePattern

-- | IO action that parses a kore pattern from a filename, verifies it,
-- converts it to a pure patterm, and prints timing information.
mainPatternParseAndVerify
    :: VerifiedModule StepperAttributes Attribute.Axiom
    -> String
    -> IO (CommonStepPattern Object)
mainPatternParseAndVerify indexedModule patternFileName = do
    parsedPattern <- mainPatternParse patternFileName
    makePurePattern <$> mainPatternVerify indexedModule parsedPattern

mainParseSearchPattern
    :: VerifiedModule StepperAttributes Attribute.Axiom
    -> String
    -> IO (CommonExpandedPattern Object)
mainParseSearchPattern indexedModule patternFileName = do
    purePattern <- mainPatternParseAndVerify indexedModule patternFileName
    case purePattern of
        And_ _ term predicateTerm -> return
            Predicated
                { term
                , predicate =
                    either (error . printError) id
                        (makePredicate predicateTerm)
                , substitution = mempty
                }
        _ -> error "Unexpected non-conjunctive pattern"

makePurePattern
    :: VerifiedKorePattern
    -> CommonStepPattern Object
makePurePattern pat =
    case fromKorePattern Object pat of
        Left err -> error (printError err)
        Right objPat -> objPat<|MERGE_RESOLUTION|>--- conflicted
+++ resolved
@@ -50,13 +50,7 @@
 import qualified Kore.Step.Search as Search
 import           Kore.Step.Simplification.Data
                  ( evalSimplifier )
-<<<<<<< HEAD
-import           Kore.Step.SmtLemma
-=======
 import           Kore.Step.SMT.Lemma
-import           Kore.Step.Step
-import           Kore.Step.StepperAttributes
->>>>>>> d52c66bb
 import           Kore.Unparser
                  ( unparse )
 import qualified SMT
