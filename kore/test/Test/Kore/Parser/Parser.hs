module Test.Kore.Parser.Parser (test_koreParser) where

import Test.Tasty
       ( TestTree, testGroup )

import Data.Text
       ( Text )

import           Kore.AST.Pure
import           Kore.AST.Sentence
import           Kore.AST.Valid
import qualified Kore.Domain.Builtin as Domain
import           Kore.Parser.Parser

import Test.Kore hiding
       ( sortVariable, sortVariableSort )
import Test.Kore.Parser

test_koreParser :: [TestTree]
test_koreParser =
    [ testGroup "objectSortParser" objectSortParserTests
    , testGroup "metaSortConverter" metaSortConverterTests
    , testGroup "objectSortListParser" objectSortListParserTests
    , testGroup "metaSortListParser" metaSortListParserTests
    , testGroup "objectSortVariableParser" objectSortVariableParserTests
    , testGroup "metaSortVariableParser" metaSortVariableParserTests
    , testGroup
        "objectInCurlyBracesSortVariableListParser"
        objectInCurlyBracesSortVariableListParserTest
    , testGroup
        "metaInCurlyBracesSortVariableListParser"
        metaInCurlyBracesSortVariableListParserTest
    , testGroup "objectAliasParser" objectAliasParserTests
    , testGroup "objectSymbolParser" objectSymbolParserTests
    , testGroup "metaAliasParser" metaAliasParserTests
    , testGroup "metaSymbolParser" metaSymbolParserTests
    , testGroup "variableParser" variableParserTests
    , testGroup "andPatternParser" andPatternParserTests
    , testGroup "applicationPatternParser" applicationPatternParserTests
    , testGroup "bottomPatternParser" bottomPatternParserTests
    , testGroup "ceilPatternParser" ceilPatternParserTests
    , testGroup "domainValuePatternParser" domainValuePatternParserTests
    , testGroup "equalsPatternParser" equalsPatternParserTests
    , testGroup "existsPatternParser" existsPatternParserTests
    , testGroup "floorPatternParser" floorPatternParserTests
    , testGroup "forallPatternParser" forallPatternParserTests
    , testGroup "iffPatternParser" iffPatternParserTests
    , testGroup "impliesPatternParser" impliesPatternParserTests
    , testGroup "memPatternParser" memPatternParserTests
    , testGroup "nextPatternParser" nextPatternParserTests
    , testGroup "notPatternParser" notPatternParserTests
    , testGroup "orPatternParser" orPatternParserTests
    , testGroup "rewritesPatternParser" rewritesPatternParserTests
    , testGroup "stringLiteralPatternParser" stringLiteralPatternParserTests
    , testGroup "topPatternParser" topPatternParserTests
    , testGroup "variablePatternParser" variablePatternParserTests
    , testGroup "sentenceAliasParser" sentenceAliasParserTests
    , testGroup "sentenceImportParser" sentenceImportParserTests
    , testGroup "sentenceAxiomParser" sentenceAxiomParserTests
    , testGroup "sentenceClaimParser" sentenceClaimParserTests
    , testGroup "sentenceSortParser" sentenceSortParserTests
    , testGroup "sentenceSymbolParser" sentenceSymbolParserTests
    , testGroup "attributesParser" attributesParserTests
    , testGroup "sentenceHookedSortParser" sentenceHookedSortParserTests
    , testGroup "sentenceHookedSymbolParser" sentenceHookedSymbolParserTests
    , testGroup "moduleParser" moduleParserTests
    , testGroup "definitionParser" definitionParserTests
    ]

objectSortParserTests :: [TestTree]
objectSortParserTests =
    parseTree (sortParser Object)
        [ success "var" $
            SortVariableSort ( SortVariable (testId "var") )
        , success "sort1{}" $
            SortActualSort SortActual
                { sortActualName = testId "sort1"
                , sortActualSorts = []
                }
        , success "sort1{sort2}" $
            SortActualSort SortActual
                { sortActualName = testId "sort1"
                , sortActualSorts =
                    [ SortVariableSort ( SortVariable (testId "sort2") ) ]
                }
        , success "sort1{sort2, sort3}" $
            SortActualSort SortActual
                { sortActualName = testId "sort1"
                , sortActualSorts =
                    [ SortVariableSort ( SortVariable (testId "sort2") )
                    , SortVariableSort ( SortVariable (testId "sort3") )
                    ]
                }
        , success "sort1{sort2{sort3}}" $
            SortActualSort SortActual
                { sortActualName = testId "sort1"
                , sortActualSorts =
                    [ SortActualSort SortActual
                        { sortActualName = testId "sort2"
                        , sortActualSorts =
                            [ SortVariableSort (SortVariable (testId "sort3")) ]
                        }
                    ]
                }
        , FailureWithoutMessage ["var1, var2", "var1{var1 var2}"]
        ]

metaSortConverterTests :: [TestTree]
metaSortConverterTests =
    parseTree (sortParser Meta)
        [ success "#var"
            (SortVariableSort (SortVariable (testId "#var")))
        , success "#Char{}" charMetaSort
        , success "#String{}" stringMetaSort
        , FailureWithoutMessage
            [ "var1, var2", "var1{var1 var2}"
            ]
        ]

objectSortListParserTests :: [TestTree]
objectSortListParserTests =
    parseTree (inParenthesesListParser (sortParser Object))
        [ success "()" []
        , success "(var)"
            [ sortVariableSort "var" ]
        , success "( var1  , var2   )  "
            [ sortVariableSort "var1"
            , sortVariableSort "var2"
            ]
        , success "(sort1{sort2}, var)"
            [ SortActualSort SortActual
                { sortActualName = testId "sort1"
                , sortActualSorts =
                    [ sortVariableSort "sort2" ]
                }
            , sortVariableSort "var"
            ]
        , FailureWithoutMessage ["(var1 var2)"]
        ]

metaSortListParserTests :: [TestTree]
metaSortListParserTests =
    parseTree (inCurlyBracesListParser (sortParser Meta))
        [ success "{}" []
        , success "{#var}"
            [SortVariableSort (SortVariable (testId "#var"))]
        , success "{#var1, #var2}"
            [ SortVariableSort (SortVariable (testId "#var1"))
            , SortVariableSort (SortVariable (testId "#var2"))
            ]
        , success "{#Char{  }  , #var}"
            [ charMetaSort
            , SortVariableSort (SortVariable (testId "#var"))
            ]
        , FailureWithoutMessage
            [ "{#var1 #var2}" ]
        ]

objectSortVariableParserTests :: [TestTree]
objectSortVariableParserTests =
    parseTree (sortVariableParser Object)
        [ success "var" (SortVariable (testId "var"))
        , FailureWithoutMessage ["", "#"]
        ]

metaSortVariableParserTests :: [TestTree]
metaSortVariableParserTests =
    parseTree (sortVariableParser Meta)
        [ success "#var" (SortVariable (testId "#var"))
        , FailureWithoutMessage ["", "#"]
        ]

objectInCurlyBracesSortVariableListParserTest :: [TestTree]
objectInCurlyBracesSortVariableListParserTest =
    parseTree (inCurlyBracesListParser (sortVariableParser Object))
        [ success "{}" []
        , success "{var}"
            [ SortVariable (testId "var") ]
        , success "{var1, var2}"
            [ SortVariable (testId "var1")
            , SortVariable (testId "var2")
            ]
        , FailureWithoutMessage
            [ "{var1 var2}", "{var, Int{}}" ]
        ]

metaInCurlyBracesSortVariableListParserTest :: [TestTree]
metaInCurlyBracesSortVariableListParserTest =
    parseTree (inCurlyBracesListParser (sortVariableParser Meta))
        [ success "{}" []
        , success "{#var}"
            [ SortVariable (testId "#var") ]
        , success "{#var1, #var2}"
            [ SortVariable (testId "#var1")
            , SortVariable (testId "#var2")
            ]
        , FailureWithoutMessage
            [ "{#var1 #var2}", "{#var, #Char{}}" ]
        ]

objectAliasParserTests :: [TestTree]
objectAliasParserTests =
    parseTree (aliasParser Object)
        [ success "c1{}"
            Alias
                { aliasConstructor = testId "c1"
                , aliasParams = []
                }
        , success "c1{s1}"
            Alias
                { aliasConstructor = testId "c1"
                , aliasParams = [ sortVariable "s1" ]
                }
        , success "c1{s1,s2}"
            Alias
                { aliasConstructor = testId "c1"
                , aliasParams =
                    [ sortVariable "s1"
                    , sortVariable "s2"
                    ]
                }
        , FailureWithoutMessage
            ["alias", "a1{a2},a1{a2}", "a1{a2 a2}", "a1{a2}a1{a2}", "c1{s1{}}"]
        ]

objectSymbolParserTests :: [TestTree]
objectSymbolParserTests =
    parseTree (symbolParser Object)
        [ success "c1{}"
            Symbol
                { symbolConstructor = testId "c1"
                , symbolParams = []
                }
        , success "c1{s1}"
            Symbol
                { symbolConstructor = testId "c1"
                , symbolParams = [ sortVariable "s1" ]
                }
        , success "c1{s1,s2}"
            Symbol
                { symbolConstructor = testId "c1"
                , symbolParams =
                    [ sortVariable "s1"
                    , sortVariable "s2"
                    ]
                }
        , FailureWithoutMessage
            ["symbol", "a1{a2},a1{a2}", "a1{a2 a2}", "a1{a2}a1{a2}", "c1{s1{}}"]
        ]

metaAliasParserTests :: [TestTree]
metaAliasParserTests =
    parseTree (aliasParser Meta)
        [ success "#c1{}"
            Alias
                { aliasConstructor = testId "#c1"
                , aliasParams = []
                }
        , success "#c1{#s1}"
            Alias
                { aliasConstructor = testId "#c1"
                , aliasParams = [sortVariable "#s1"]
                }
        , success "#c1{#s1,#s2}"
            Alias
                { aliasConstructor = testId "#c1"
                , aliasParams =
                    [ sortVariable "#s1"
                    , sortVariable "#s2"
                    ]
                }
        , FailureWithoutMessage
            [ "#alias", "#a1{#a2},#a1{#a2}", "#a1{#a2 #a2}", "#a1{#a2}#a1{#a2}"
            , "#c1{#Char{}}"
            ]
        ]

metaSymbolParserTests :: [TestTree]
metaSymbolParserTests =
    parseTree (symbolParser Meta)
        [ success "#c1{}"
            Symbol
                { symbolConstructor = testId "#c1"
                , symbolParams = []
                }
        , success "#c1{#s1}"
            Symbol
                { symbolConstructor = testId "#c1"
                , symbolParams = [sortVariable "#s1"]
                }
        , success "#c1{#s1,#s2}"
            Symbol
                { symbolConstructor = testId "#c1"
                , symbolParams =
                    [ sortVariable "#s1"
                    , sortVariable "#s2"
                    ]
                }
        , FailureWithoutMessage
            [ "#symbol", "#a1{#a2},#a1{#a2}", "#a1{#a2 #a2}", "#a1{#a2}#a1{#a2}"
            , "#c1{#Char{}}"
            ]
        ]

variableParserTests :: [TestTree]
variableParserTests =
    parseTree (variableParser Object)
        [ success "v:s"
            Variable
                { variableName = testId "v"
                , variableSort = sortVariableSort "s"
                , variableCounter = mempty
                }
        , success "v:s1{s2}"
            Variable
                { variableName = testId "v"
                , variableSort =
                    SortActualSort SortActual
                        { sortActualName = testId "s1"
                        , sortActualSorts = [ sortVariableSort "s2" ]
                        }
                , variableCounter = mempty
                }
        , FailureWithoutMessage ["", "var", "v:", ":s"]
        ]

andPatternParserTests :: [TestTree]
andPatternParserTests =
    parseTree korePatternParser
        [ success "\\and{s}(\"a\", \"b\")"
            ( asParsedPattern $ AndPattern And
                { andSort = sortVariableSort "s" :: Sort Object
                , andFirst =
                    asParsedPattern $ StringLiteralPattern (StringLiteral "a")
                , andSecond =
                    asParsedPattern $ StringLiteralPattern (StringLiteral "b")
                }
            )
        , FailureWithoutMessage
            [ ""
            , "\\and{s,s}(\"a\", \"b\")"
            , "\\and{}(\"a\", \"b\")"
            , "\\and{s}(\"a\")"
            , "\\and{s}(\"a\", \"b\", \"c\")"
            , "\\and{s}(\"a\" \"b\")"
            ]
        ]
applicationPatternParserTests :: [TestTree]
applicationPatternParserTests =
    parseTree korePatternParser
        [ success "#v:#Char"
<<<<<<< HEAD
            ( asParsedPattern $ VariablePattern Variable
                { variableName = testId "#v" :: Id Meta
=======
            ( asCommonKorePattern . SetVariablePattern . SetVariable $ Variable
                { variableName = testId "#v"
>>>>>>> 1b03e1c8
                , variableSort = sortVariableSort "#Char"
                , variableCounter = mempty
                }
            )
        , success "v:s1{s2}"
            ( asParsedPattern $ VariablePattern Variable
                { variableName = testId "v" :: Id Object
                , variableSort =
                    SortActualSort SortActual
                        { sortActualName = testId "s1"
                        , sortActualSorts = [ sortVariableSort "s2" ]
                        }
                , variableCounter = mempty
                }
            )
        , success "c{s1,s2}(v1:s1, v2:s2)"
            ( asParsedPattern $ ApplicationPattern Application
                { applicationSymbolOrAlias =
                    SymbolOrAlias
                        { symbolOrAliasConstructor = testId "c" :: Id Object
                        , symbolOrAliasParams =
                            [ sortVariableSort "s1"
                            , sortVariableSort "s2" ]
                        }
                , applicationChildren =
                    [ asParsedPattern $ VariablePattern Variable
                        { variableName = testId "v1" :: Id Object
                        , variableSort = sortVariableSort "s1"
                        , variableCounter = mempty
                        }
                    , asParsedPattern $ VariablePattern Variable
                        { variableName = testId "v2" :: Id Object
                        , variableSort = sortVariableSort "s2"
                        , variableCounter = mempty
                        }
                    ]
                }
            )
        , success "c{}()"
            ( asParsedPattern $ ApplicationPattern Application
                { applicationSymbolOrAlias =
                    SymbolOrAlias
                        { symbolOrAliasConstructor = testId "c" :: Id Object
                        , symbolOrAliasParams = []
                        }
                , applicationChildren = []
                }
            )
        , FailureWithoutMessage ["", "var", "v:", ":s", "c(s)", "c{s}"]
        ]
bottomPatternParserTests :: [TestTree]
bottomPatternParserTests =
    parseTree korePatternParser
        [ success "\\bottom{#Sort}()"
            (asParsedPattern $ BottomPattern $ Bottom
                (sortVariableSort "#Sort" :: Sort Meta)
            )
        , FailureWithoutMessage
            [ ""
            , "\\bottom()"
            , "\\bottom{}()"
            , "\\bottom{s, s}()"
            , "\\bottom{s}"
            ]
        ]
ceilPatternParserTests :: [TestTree]
ceilPatternParserTests =
    parseTree korePatternParser
        [ success "\\ceil{s1, s2}(\"a\")"
            (asParsedPattern $ CeilPattern Ceil
                    { ceilOperandSort = sortVariableSort "s1" :: Sort Object
                    , ceilResultSort = sortVariableSort "s2"
                    , ceilChild =
                        asParsedPattern $ StringLiteralPattern (StringLiteral "a")
                    }
            )
        , FailureWithoutMessage
            [ ""
            , "\\ceil{s1, s2}()"
            , "\\ceil{s1}(\"a\")"
            , "\\ceil{s1, s2, s3}(\"a\")"
            , "\\ceil{s1 s2}(\"a\")"
            ]
        ]
domainValuePatternParserTests :: [TestTree]
domainValuePatternParserTests =
    parseTree korePatternParser
        [ success "\\dv{s1}(\"a\")"
            $ eraseAnnotations
            $ mkDomainValue
            $ Domain.BuiltinExternal Domain.External
                { domainValueSort = sortVariableSort "s1"
                , domainValueChild =
                    Kore.AST.Pure.eraseAnnotations
                    $ mkStringLiteral "a"
                }
        , FailureWithoutMessage
            [ ""
            , "\\dv{s1, s2}(\"a\")"
            , "\\dv{}(\"a\")"
            , "\\dv{s1}()"
            ]
        ]
equalsPatternParserTests :: [TestTree]
equalsPatternParserTests =
    parseTree korePatternParser
        [ success "\\equals{s1, s2}(\"a\", \"b\")"
            ( asParsedPattern $ EqualsPattern Equals
                    { equalsOperandSort = sortVariableSort "s1" :: Sort Object
                    , equalsResultSort = sortVariableSort "s2"
                    , equalsFirst =
                        asParsedPattern $ StringLiteralPattern (StringLiteral "a")
                    , equalsSecond =
                        asParsedPattern $ StringLiteralPattern (StringLiteral "b")
                    }
            )
        , FailureWithoutMessage
            [ ""
            , "\\equals{s}(\"a\", \"b\")"
            , "\\equals{s,s,s}(\"a\", \"b\")"
            , "\\equals{s,s}(\"a\")"
            , "\\equals{s,s}(\"a\", \"b\", \"c\")"
            , "\\equals{s,s}(\"a\" \"b\")"
            ]
        ]
existsPatternParserTests :: [TestTree]
existsPatternParserTests =
    parseTree korePatternParser
        [ success "\\exists{#s}(#v:#Char, \"b\")"
            (asParsedPattern $ ExistsPattern Exists
                    { existsSort = sortVariableSort "#s" :: Sort Meta
                    , existsVariable =
                        Variable
                            { variableName = testId "#v"
                            , variableSort = sortVariableSort "#Char"
                            , variableCounter = mempty
                            }
                    , existsChild =
                        asParsedPattern $ StringLiteralPattern (StringLiteral "b")
                    }
            )
        , FailureWithoutMessage
            [ ""
            , "\\exists{}(v:s1, \"b\")"
            , "\\exists{s,s}(v:s1, \"b\")"
            , "\\exists{s}(\"b\", \"b\")"
            , "\\exists{s}(, \"b\")"
            , "\\exists{s}(\"b\")"
            , "\\exists{s}(v:s1, )"
            , "\\exists{s}(v:s1)"
            , "\\exists{s}()"
            , "\\exists{s}"
            , "\\exists"
            , "\\exists(v:s1, \"b\")"
            ]
        ]
floorPatternParserTests :: [TestTree]
floorPatternParserTests =
    parseTree korePatternParser
        [ success "\\floor{s1, s2}(\"a\")"
            ( asParsedPattern $ FloorPattern Floor
                    { floorOperandSort = sortVariableSort "s1" :: Sort Object
                    , floorResultSort = sortVariableSort "s2"
                    , floorChild =
                        asParsedPattern $ StringLiteralPattern (StringLiteral "a")
                    }
            )
        , FailureWithoutMessage
            [ ""
            , "\\floor{s1, s2}()"
            , "\\floor{s1}(\"a\")"
            , "\\floor{s1, s2, s3}(\"a\")"
            , "\\floor{s1 s2}(\"a\")"
            ]
        ]
forallPatternParserTests :: [TestTree]
forallPatternParserTests =
    parseTree korePatternParser
        [ success "\\forall{s}(v:s1, \"b\")"
            ( asParsedPattern $ ForallPattern Forall
                    { forallSort = sortVariableSort "s" :: Sort Object
                    , forallVariable =
                        Variable
                            { variableName = testId "v"
                            , variableSort = sortVariableSort "s1"
                            , variableCounter = mempty
                            }
                    , forallChild =
                        asParsedPattern $ StringLiteralPattern (StringLiteral "b")
                    }
            )
        , FailureWithoutMessage
            [ ""
            , "\\forall{}(v:s1, \"b\")"
            , "\\forall{s,s}(v:s1, \"b\")"
            , "\\forall{s}(\"b\", \"b\")"
            , "\\forall{s}(, \"b\")"
            , "\\forall{s}(\"b\")"
            , "\\forall{s}(v:s1, )"
            , "\\forall{s}(v:s1)"
            , "\\forall{s}()"
            , "\\forall{s}"
            , "\\forall"
            , "\\forall(v:s1, \"b\")"
            ]
        ]
iffPatternParserTests :: [TestTree]
iffPatternParserTests =
    parseTree korePatternParser
        [ success "\\iff{s}(\"a\", \"b\")"
            ( asParsedPattern $ IffPattern Iff
                    { iffSort = sortVariableSort "s" :: Sort Object
                    , iffFirst =
                        asParsedPattern $ StringLiteralPattern (StringLiteral "a")
                    , iffSecond =
                        asParsedPattern $ StringLiteralPattern (StringLiteral "b")
                    }
            )
        , FailureWithoutMessage
            [ ""
            , "\\iff{s,s}(\"a\", \"b\")"
            , "\\iff{}(\"a\", \"b\")"
            , "\\iff{s}(\"a\")"
            , "\\iff{s}(\"a\", \"b\", \"c\")"
            , "\\iff{s}(\"a\" \"b\")"]
        ]
impliesPatternParserTests :: [TestTree]
impliesPatternParserTests =
    parseTree korePatternParser
        [ success "\\implies{s}(\"a\", \"b\")"
            ( asParsedPattern $ ImpliesPattern Implies
                    { impliesSort = sortVariableSort "s" :: Sort Object
                    , impliesFirst =
                        asParsedPattern $ StringLiteralPattern (StringLiteral "a")
                    , impliesSecond =
                        asParsedPattern $ StringLiteralPattern (StringLiteral "b")
                    }
            )
        , FailureWithoutMessage
            [ ""
            , "\\implies{s,s}(\"a\", \"b\")"
            , "\\implies{}(\"a\", \"b\")"
            , "\\implies{s}(\"a\")"
            , "\\implies{s}(\"a\", \"b\", \"c\")"
            , "\\implies{s}(\"a\" \"b\")"]
        ]
memPatternParserTests :: [TestTree]
memPatternParserTests =
    parseTree korePatternParser
        [ success "\\in{s1,s2}(v:s3, \"b\")"
            ( asParsedPattern $ InPattern In
                    { inOperandSort = sortVariableSort "s1" :: Sort Object
                    , inResultSort = sortVariableSort "s2"
                    , inContainedChild = asParsedPattern $
                        VariablePattern Variable
                            { variableName = testId "v" :: Id Object
                            , variableSort = sortVariableSort "s3"
                            , variableCounter = mempty
                            }
                    , inContainingChild =
                        asParsedPattern $ StringLiteralPattern (StringLiteral "b")
                    }
            )
        , success "\\in{s1,s2}(\"a\", \"b\")"
            ( asParsedPattern $ InPattern In
                    { inOperandSort = sortVariableSort "s1" :: Sort Object
                    , inResultSort = sortVariableSort "s2"
                    , inContainedChild =
                        asParsedPattern $ StringLiteralPattern (StringLiteral "a")
                    , inContainingChild =
                        asParsedPattern $ StringLiteralPattern (StringLiteral "b")
                    }
            )
        , FailureWithoutMessage
            [ ""
            , "\\mem{s1,s2}(v:s3, \"b\")"
            , "\\in{s}(v:s1, \"b\")"
            , "\\in{s,s,s}(v:s1, \"b\")"
            , "\\in{s,s}(, \"b\")"
            , "\\in{s,s}(\"b\")"
            , "\\in{s,s}(v:s1, )"
            , "\\in{s,s}(v:s1)"
            , "\\in{s,s}()"
            , "\\in{s,s}"
            , "\\in"
            , "\\in(v:s1, \"b\")"
            ]
        ]
notPatternParserTests :: [TestTree]
notPatternParserTests =
    parseTree korePatternParser
        [ success "\\not{s}(\"a\")"
            ( asParsedPattern $ NotPattern Not
                    { notSort = sortVariableSort "s" :: Sort Object
                    , notChild =
                        asParsedPattern $ StringLiteralPattern (StringLiteral "a")
                    }
            )
        , FailureWithoutMessage
            [ ""
            , "\\not{s,s}(\"a\")"
            , "\\not{}(\"a\")"
            , "\\not{s}()"
            , "\\not{s}(\"a\", \"b\")"
            , "\\not{s}"
            , "\\not(\"a\")"
            ]
        ]
nextPatternParserTests :: [TestTree]
nextPatternParserTests =
    parseTree korePatternParser
        [ success "\\next{s}(\"a\")"
            ( asParsedPattern $ NextPattern Next
                    { nextSort = sortVariableSort "s"
                    , nextChild =
                        asParsedPattern $ StringLiteralPattern (StringLiteral "a")
                    }
            )
        , FailureWithoutMessage
            [ ""
            , "\\next{s,s}(\"a\")"
            , "\\next{}(\"a\")"
            , "\\next{s}()"
            , "\\next{s}(\"a\", \"b\")"
            , "\\next{s}"
            , "\\next(\"a\")"
            ]
        ]
orPatternParserTests :: [TestTree]
orPatternParserTests =
    parseTree korePatternParser
        [ success "\\or{s}(\"a\", \"b\")"
            ( asParsedPattern $ OrPattern Or
                    { orSort = sortVariableSort "s" :: Sort Object
                    , orFirst =
                        asParsedPattern $ StringLiteralPattern (StringLiteral "a")
                    , orSecond =
                        asParsedPattern $ StringLiteralPattern (StringLiteral "b")
                    }
            )
        , FailureWithoutMessage
            [ ""
            , "\\or{s,s}(\"a\", \"b\")"
            , "\\or{}(\"a\", \"b\")"
            , "\\or{s}(\"a\")"
            , "\\or{s}(\"a\", \"b\", \"c\")"
            , "\\or{s}(\"a\" \"b\")"]
        ]
rewritesPatternParserTests :: [TestTree]
rewritesPatternParserTests =
    parseTree korePatternParser
        [ success "\\rewrites{s}(\"a\", \"b\")"
            ( asParsedPattern $ RewritesPattern Rewrites
                    { rewritesSort = sortVariableSort "s"
                    , rewritesFirst =
                        asParsedPattern $ StringLiteralPattern (StringLiteral "a")
                    , rewritesSecond =
                        asParsedPattern $ StringLiteralPattern (StringLiteral "b")
                    }
            )
        , FailureWithoutMessage
            [ ""
            , "\\rewrites{s,s}(\"a\", \"b\")"
            , "\\rewrites{}(\"a\", \"b\")"
            , "\\rewrites{s}(\"a\")"
            , "\\rewrites{s}(\"a\", \"b\", \"c\")"
            , "\\rewrites{s}(\"a\" \"b\")"]
        ]
stringLiteralPatternParserTests :: [TestTree]
stringLiteralPatternParserTests =
    parseTree korePatternParser
        [ success "\"hello\""
            (asParsedPattern $ StringLiteralPattern (StringLiteral "hello"))
        , success "\"\""
            (asParsedPattern $ StringLiteralPattern (StringLiteral ""))
        , success "\"\\\"\""
            (asParsedPattern $ StringLiteralPattern (StringLiteral "\""))
        , FailureWithoutMessage ["", "\""]
        ]
topPatternParserTests :: [TestTree]
topPatternParserTests =
    parseTree korePatternParser
        [ success "\\top{s}()"
            (asParsedPattern $ TopPattern $ Top
                (sortVariableSort "s" :: Sort Object)
            )
        , FailureWithoutMessage
            ["", "\\top()", "\\top{}()", "\\top{s, s}()", "\\top{s}"]
        ]
variablePatternParserTests :: [TestTree]
variablePatternParserTests =
    parseTree korePatternParser
        [ success "v:s"
            ( asParsedPattern $ VariablePattern Variable
                { variableName = testId "v" :: Id Object
                , variableSort = sortVariableSort "s"
                , variableCounter = mempty
                }
            )
        , success "v:s1{s2}"
            ( asParsedPattern $ VariablePattern Variable
                { variableName = testId "v" :: Id Object
                , variableSort = SortActualSort SortActual
                    { sortActualName=testId "s1"
                    , sortActualSorts = [ sortVariableSort "s2" ]
                    }
                , variableCounter = mempty
                }
            )
            , FailureWithoutMessage ["", "var", "v:", ":s", "c(s)", "c{s}"]
        ]

sentenceAliasParserTests :: [TestTree]
sentenceAliasParserTests =
    parseTree koreSentenceParser
        [
          success "alias a{s1}(s2) : s3 where a{s1}(X:s2) := g{}() [\"a\"]"
            (SentenceAliasSentence $
                (SentenceAlias
                    { sentenceAliasAlias = Alias
                        { aliasConstructor = testId "a"
                        , aliasParams = [ sortVariable "s1" ]
                        }
                    , sentenceAliasSorts = [ sortVariableSort "s2"]
                    , sentenceAliasResultSort = sortVariableSort "s3"
                    , sentenceAliasLeftPattern = Application
                        { applicationSymbolOrAlias =
                            SymbolOrAlias
                                { symbolOrAliasConstructor = testId "a" :: Id Object
                                , symbolOrAliasParams = [ sortVariableSort "s1" ]
                                }
                        , applicationChildren =
                            [ Variable
                                { variableName = testId "X" :: Id Object
                                , variableSort = sortVariableSort "s2"
                                , variableCounter = mempty
                                }
                            ]
                        }
                    , sentenceAliasRightPattern =
                        asParsedPattern $ ApplicationPattern Application
                            { applicationSymbolOrAlias =
                                SymbolOrAlias
                                    { symbolOrAliasConstructor = testId "g" :: Id Object
                                    , symbolOrAliasParams = [ ]
                                    }
                            , applicationChildren = []
                            }
                    , sentenceAliasAttributes =
                        Attributes
                            [asParsedPattern $
                                StringLiteralPattern (StringLiteral "a")]
                    }
                :: ParsedSentenceAlias)
            )
        , success "alias a { s1 , s2 } ( s3, s4 ) : s5 where a { s1 , s2 } ( X:s3, Y:s4 ) := b { s1 , s2 } ( X:s3, Y:s4 ) [ \"a\" , \"b\" ]"
            (SentenceAliasSentence $
                (SentenceAlias
                    { sentenceAliasAlias = Alias
                        { aliasConstructor = testId "a"
                        , aliasParams =
                            [ sortVariable "s1"
                            , sortVariable "s2"
                            ]
                        }
                    , sentenceAliasSorts =
                        [ sortVariableSort "s3"
                        , sortVariableSort "s4"
                        ]
                    , sentenceAliasResultSort = sortVariableSort "s5"
                    , sentenceAliasLeftPattern =
                        Application
                            { applicationSymbolOrAlias =
                                SymbolOrAlias
                                    { symbolOrAliasConstructor = testId "a" :: Id Object
                                    , symbolOrAliasParams =
                                        [
                                            sortVariableSort "s1"
                                            , sortVariableSort "s2"
                                        ]
                                    }
                            , applicationChildren =
                                [ Variable
                                    { variableName = testId "X" :: Id Object
                                    , variableSort = sortVariableSort "s3"
                                    , variableCounter = mempty
                                    }
                                , Variable
                                    { variableName = testId "Y" :: Id Object
                                    , variableSort = sortVariableSort "s4"
                                    , variableCounter = mempty
                                    }
                                ]
                            }
                    , sentenceAliasRightPattern =
                        asParsedPattern $ ApplicationPattern Application
                            { applicationSymbolOrAlias =
                                SymbolOrAlias
                                    { symbolOrAliasConstructor = testId "b" :: Id Object
                                    , symbolOrAliasParams = [ sortVariableSort "s1", sortVariableSort "s2" ]
                                    }
                            , applicationChildren =
                                [ asParsedPattern $ VariablePattern Variable
                                    { variableName = testId "X" :: Id Object
                                    , variableSort = sortVariableSort "s3"
                                    , variableCounter = mempty
                                    }
                                , asParsedPattern $ VariablePattern Variable
                                    { variableName = testId "Y" :: Id Object
                                    , variableSort = sortVariableSort "s4"
                                    , variableCounter = mempty
                                    }
                                ]
                            }
                    , sentenceAliasAttributes =
                        Attributes
                            [ asParsedPattern $
                                StringLiteralPattern (StringLiteral "a")
                            , asParsedPattern $
                                StringLiteralPattern (StringLiteral "b")
                            ]
                    }
                :: ParsedSentenceAlias)
            )
        , success "alias #a{}() : #Char where #a{}() := #b{}() []"
            (SentenceAliasSentence $
                (SentenceAlias
                    { sentenceAliasAlias = Alias
                        { aliasConstructor = testId "#a" :: Id Meta
                        , aliasParams = []
                        }
                    , sentenceAliasSorts = []
                    , sentenceAliasResultSort = sortVariableSort "#Char"
                    , sentenceAliasLeftPattern  =
                        Application
                            { applicationSymbolOrAlias =
                                SymbolOrAlias
                                    { symbolOrAliasConstructor =
                                        testId "#a" :: Id Meta
                                    , symbolOrAliasParams = [ ]
                                    }
                            , applicationChildren = []
                            }
                    , sentenceAliasRightPattern =
                        (asParsedPattern . ApplicationPattern)
                            Application
                                { applicationSymbolOrAlias =
                                    SymbolOrAlias
                                        { symbolOrAliasConstructor =
                                            testId "#b" :: Id Meta
                                        , symbolOrAliasParams = [ ]
                                        }
                                , applicationChildren = []
                                }
                    , sentenceAliasAttributes = Attributes []
                    }
                :: ParsedSentenceAlias)
            )
        , success "alias f{s}() : s where f{s}() := \\dv{s}(\"f\") []"
            (   let
                    aliasId :: Id Object
                    aliasId = testId "f"
                    sortVar = sortVariable "s"
                    resultSort = sortVariableSort "s"
                    aliasHead =
                        SymbolOrAlias
                            { symbolOrAliasConstructor = aliasId
                            , symbolOrAliasParams = [resultSort]
                            }
                in asSentence SentenceAlias
                    { sentenceAliasAlias = Alias
                        { aliasConstructor = aliasId
                        , aliasParams = [sortVar]
                        }
                    , sentenceAliasSorts = []
                    , sentenceAliasResultSort = sortVariableSort "s"
                    , sentenceAliasLeftPattern =
                        Application
                            { applicationSymbolOrAlias = aliasHead
                            , applicationChildren = []
                            }
                    , sentenceAliasRightPattern =
                        eraseAnnotations
                        $ mkDomainValue
                        $ Domain.BuiltinExternal Domain.External
                            { domainValueSort = resultSort
                            , domainValueChild =
                                Kore.AST.Pure.eraseAnnotations
                                $ mkStringLiteral "f"
                            }
                    , sentenceAliasAttributes = Attributes []
                    }
            )
        , success
            "alias rewrites{s}(s, s) : s \
            \where rewrites{s}(a : s, b : s) := \\rewrites{s}(a : s, b : s) []"
            (   let
                    aliasId :: Id Object
                    aliasId = testId "rewrites"
                    sortVar = sortVariable "s"
                    resultSort = sortVariableSort "s"
                    aliasHead =
                        SymbolOrAlias
                            { symbolOrAliasConstructor = aliasId
                            , symbolOrAliasParams = [resultSort]
                            }
                    var name =
                        Variable
                            { variableName = testId name
                            , variableSort = resultSort
                            , variableCounter = mempty
                            }
                    argument name = mkVar (var name)
                    varA = var "a"
                    varB = var "b"
                    argA = argument "a"
                    argB = argument "b"
                in asSentence SentenceAlias
                    { sentenceAliasAlias = Alias
                        { aliasConstructor = aliasId
                        , aliasParams = [sortVar]
                        }
                    , sentenceAliasSorts = [resultSort, resultSort]
                    , sentenceAliasResultSort = resultSort
                    , sentenceAliasLeftPattern =
                        Application
                            { applicationSymbolOrAlias = aliasHead
                            , applicationChildren = [varA, varB]
                            }
                    , sentenceAliasRightPattern =
                        eraseAnnotations $ mkRewrites argA argB
                    , sentenceAliasAttributes = Attributes []
                    }
            )
        , success
            "alias next{s}(s) : s \
            \where next{s}(a : s) := \\next{s}(a : s) []"
            (   let
                    aliasId :: Id Object
                    aliasId = testId "next"
                    sortVar = sortVariable "s"
                    resultSort = sortVariableSort "s"
                    aliasHead =
                        SymbolOrAlias
                            { symbolOrAliasConstructor = aliasId
                            , symbolOrAliasParams = [resultSort]
                            }
                    var =
                        Variable
                            { variableName = testId "a"
                            , variableSort = resultSort
                            , variableCounter = mempty
                            }
                    arg = mkVar var
                in asSentence SentenceAlias
                    { sentenceAliasAlias = Alias
                        { aliasConstructor = aliasId
                        , aliasParams = [sortVar]
                        }
                    , sentenceAliasSorts = [resultSort]
                    , sentenceAliasResultSort = resultSort
                    , sentenceAliasLeftPattern =
                        Application
                            { applicationSymbolOrAlias  = aliasHead
                            , applicationChildren = [var]
                            }
                    , sentenceAliasRightPattern =
                        eraseAnnotations $ mkNext arg
                    , sentenceAliasAttributes = Attributes []
                    }
            )
        , FailureWithoutMessage
            [ ""
            , "a{s1}(s2):s3[\"a\"]"
            , "alias {s1}(s2):s3[\"a\"]"
            , "alias a{s1{}}(s2):s3[\"a\"]"
            , "alias a(s2):s3[\"a\"]"
            , "alias a{s1}:s3[\"a\"]"
            , "alias a{s1}(s2)s3[\"a\"]"
            , "alias a{s1}(s2):[\"a\"]"
            , "alias a{s1}(s2)[\"a\"]"
            , "alias a{s1}(s2):s3"
            ]
        ]

sentenceAxiomParserTests :: [TestTree]
sentenceAxiomParserTests =
    parseTree koreSentenceParser
        [ success "axiom{sv1}\"a\"[\"b\"]"
            (SentenceAxiomSentence $
                (SentenceAxiom
                    { sentenceAxiomParameters =
                        [SortVariable (testId "sv1")]
                    , sentenceAxiomPattern =
                        asParsedPattern
                        $ StringLiteralPattern (StringLiteral "a")
                    , sentenceAxiomAttributes =
                        Attributes
                            [ asParsedPattern
                              $ StringLiteralPattern (StringLiteral "b")
                            ]
                    }
                :: ParsedSentenceAxiom)
            )
        {- TODO(virgil): The Scala parser allows empty sort variable lists
           while the semantics-of-k document does not. -}
        , success "axiom{}\"a\"[\"b\"]"
            (SentenceAxiomSentence $
                (SentenceAxiom
                    { sentenceAxiomParameters = []
                    , sentenceAxiomPattern =
                        asParsedPattern
                        $ StringLiteralPattern (StringLiteral "a")
                    , sentenceAxiomAttributes =
                        Attributes
                            [ asParsedPattern
                              $ StringLiteralPattern (StringLiteral "b")
                            ]
                    }
                :: ParsedSentenceAxiom)
            )
        , success "axiom { sv1 , sv2 } \"a\" [ \"b\" ] "
            (SentenceAxiomSentence $
                (SentenceAxiom
                    { sentenceAxiomParameters =
                        [ SortVariable (testId "sv1")
                        , SortVariable (testId "sv2")
                        ]
                    , sentenceAxiomPattern =
                        asParsedPattern
                        $ StringLiteralPattern (StringLiteral "a")
                    , sentenceAxiomAttributes =
                        Attributes
                            [ asParsedPattern
                              $ StringLiteralPattern (StringLiteral "b")
                            ]
                    }
                :: ParsedSentenceAxiom)
            )
        , FailureWithoutMessage
            [ ""
            , "{sv1}\"a\"[\"b\"]"
            , "axiom\"a\"[\"b\"]"
            -- , "axiom{}\"a\"[\"b\"]" See the TODO above.
            , "axiom{sv1}[\"b\"]"
            , "axiom{sv1}\"a\""
            ]
        ]

sentenceClaimParserTests :: [TestTree]
sentenceClaimParserTests =
    parseTree koreSentenceParser
        [ success "claim{sv1}\"a\"[\"b\"]"
            (SentenceClaimSentence $
                (SentenceAxiom
                    { sentenceAxiomParameters = [SortVariable (testId "sv1")]
                    , sentenceAxiomPattern =
                        asParsedPattern
                        $ StringLiteralPattern (StringLiteral "a")
                    , sentenceAxiomAttributes =
                        Attributes
                            [ asParsedPattern
                              $ StringLiteralPattern (StringLiteral "b")
                            ]
                    }
                :: ParsedSentenceAxiom)
            )
        {- TODO(virgil): The Scala parser allows empty sort variable lists
           while the semantics-of-k document does not. -}
        , success "claim{}\"a\"[\"b\"]"
            (SentenceClaimSentence $
                (SentenceAxiom
                    { sentenceAxiomParameters = []
                    , sentenceAxiomPattern =
                        asParsedPattern
                        $ StringLiteralPattern (StringLiteral "a")
                    , sentenceAxiomAttributes =
                        Attributes
                            [ asParsedPattern
                              $ StringLiteralPattern (StringLiteral "b")
                            ]
                    }
                :: ParsedSentenceAxiom)
            )
        , success "claim { sv1 , sv2 } \"a\" [ \"b\" ] "
            (SentenceClaimSentence $
                (SentenceAxiom
                    { sentenceAxiomParameters =
                        [ SortVariable (testId "sv1")
                        , SortVariable (testId "sv2")
                        ]
                    , sentenceAxiomPattern =
                        asParsedPattern
                        $ StringLiteralPattern (StringLiteral "a")
                    , sentenceAxiomAttributes =
                        Attributes
                            [ asParsedPattern
                              $ StringLiteralPattern (StringLiteral "b")
                            ]
                    }
                :: ParsedSentenceAxiom)
            )
        , FailureWithoutMessage
            [ ""
            , "{sv1}\"a\"[\"b\"]"
            , "claim\"a\"[\"b\"]"
            -- , "claim{}\"a\"[\"b\"]" See the TODO above.
            , "claim{sv1}[\"b\"]"
            , "claim{sv1}\"a\""
            ]
        ]

sentenceImportParserTests :: [TestTree]
sentenceImportParserTests =
    parseTree koreSentenceParser
        [ success "import M[\"b\"]"
            (SentenceImportSentence $
                (SentenceImport
                    { sentenceImportModuleName = ModuleName "M"
                    , sentenceImportAttributes =
                        Attributes
                            [ asParsedPattern
                              $ StringLiteralPattern (StringLiteral "b")
                            ]
                    }
                :: ParsedSentenceImport)
            )
        , FailureWithoutMessage
            [ ""
            , "M[\"b\"]"
            , "import [\"b\"]"
            , "import M"
            ]
        ]

sentenceSortParserTests :: [TestTree]
sentenceSortParserTests =
    parseTree koreSentenceParser
        [ success "sort s1 { sv1 } [ \"a\" ]"
            (SentenceSortSentence $
                (SentenceSort
                    { sentenceSortName = testId "s1"
                    , sentenceSortParameters = [ sortVariable "sv1" ]
                    , sentenceSortAttributes =
                        Attributes
                            [asParsedPattern $ StringLiteralPattern (StringLiteral "a")]
                    }
                :: ParsedSentenceSort)
            )
        {- TODO(virgil): The Scala parser allows empty sort variable lists
           while the semantics-of-k document does not. -}
        , success "sort s1 {} [ \"a\" ]"
            (SentenceSortSentence $
                (SentenceSort
                    { sentenceSortName = testId "s1"
                    , sentenceSortParameters = []
                    , sentenceSortAttributes =
                        Attributes
                            [asParsedPattern $ StringLiteralPattern (StringLiteral "a")]
                    }
                :: ParsedSentenceSort)
            )
        , FailureWithoutMessage
            [ ""
            , "s1 { sv1 } [ \"a\" ]"
            , "sort { sv1 } [ \"a\" ]"
            , "sort s1 { sv1{} } [ \"a\" ]"
            , "sort s1 [ \"a\" ]"
            , "sort s1 { sv1 } "
            , "sort { sv1 } s1 [ \"a\" ]"
            ]
        ]

sentenceSymbolParserTests :: [TestTree]
sentenceSymbolParserTests =
    parseTree koreSentenceParser
        [ success "symbol sy1 { s1 } ( s1 ) : s1 [\"a\"] "
            (SentenceSymbolSentence $
                (SentenceSymbol
                    { sentenceSymbolSymbol = Symbol
                        { symbolConstructor = testId "sy1"
                        , symbolParams = [ sortVariable "s1" ]
                        }
                    , sentenceSymbolSorts = [ sortVariableSort "s1" ]
                    , sentenceSymbolResultSort = sortVariableSort "s1"
                    , sentenceSymbolAttributes =
                        Attributes
                            [asParsedPattern $
                                StringLiteralPattern (StringLiteral "a")]
                    }
                :: ParsedSentenceSymbol)
            )
        , success "symbol sy1 {} () : s1 [] "
            (SentenceSymbolSentence $
                (SentenceSymbol
                    { sentenceSymbolSymbol = Symbol
                        { symbolConstructor = testId "sy1"
                        , symbolParams = []
                        }
                    , sentenceSymbolSorts = []
                    , sentenceSymbolResultSort = sortVariableSort "s1"
                    , sentenceSymbolAttributes = Attributes []
                    }
                :: ParsedSentenceSymbol)
            )
        , FailureWithoutMessage
            [ ""
            , "sy1 { s1 } ( s1 ) : s1 [\"a\"] "
            , "symbol { s1 } ( s1 ) : s1 [\"a\"] "
            , "symbol sy1 ( s1 ) : s1 [\"a\"] "
            , "symbol sy1 { s1 } : s1 [\"a\"] "
            , "symbol sy1 { s1 } ( s1 ) s1 [\"a\"] "
            , "symbol sy1 { s1 } ( s1 ) : [\"a\"] "
            , "symbol sy1 { s1 } ( s1 ) : s1 "
            , "symbol sy1 { s1 } ( s1 ) [\"a\"] "
            ]
        ]

sentenceHookedSortParserTests :: [TestTree]
sentenceHookedSortParserTests =
    parseTree koreSentenceParser
        [ success "hooked-sort s1 { sv1 } [ \"a\" ]"
            (SentenceHookSentence $
                (SentenceHookedSort
                    SentenceSort
                        { sentenceSortName = testId "s1"
                        , sentenceSortParameters = [ sortVariable "sv1" ]
                        , sentenceSortAttributes =
                            Attributes
                                [asParsedPattern $ StringLiteralPattern (StringLiteral "a")]
                        }

                :: ParsedSentenceHook)
            )
        {- TODO(virgil): The Scala parser allows empty sort variable lists
           while the semantics-of-k document does not. -}
        , success "hooked-sort s1 {} [ \"a\" ]"
            (SentenceHookSentence $
                (SentenceHookedSort
                    SentenceSort
                        { sentenceSortName = testId "s1"
                        , sentenceSortParameters = []
                        , sentenceSortAttributes =
                            Attributes
                                [asParsedPattern $ StringLiteralPattern (StringLiteral "a")]
                        }
                    :: ParsedSentenceHook
                )
            )
        , FailureWithoutMessage
            [ ""
            , "s1 { sv1 } [ \"a\" ]"
            , "hooked-sort { sv1 } [ \"a\" ]"
            , "hooked-sort s1 { sv1{} } [ \"a\" ]"
            , "hooked-sort s1 [ \"a\" ]"
            , "hooked-sort s1 { sv1 } "
            , "hooked-sort { sv1 } s1 [ \"a\" ]"
            ]
        ]

sentenceHookedSymbolParserTests :: [TestTree]
sentenceHookedSymbolParserTests =
    parseTree koreSentenceParser
        [ success "hooked-symbol sy1 { s1 } ( s1 ) : s1 [\"a\"] "
            (SentenceHookSentence $
                (SentenceHookedSymbol
                    SentenceSymbol
                        { sentenceSymbolSymbol = Symbol
                            { symbolConstructor = testId "sy1"
                            , symbolParams = [ sortVariable "s1" ]
                            }
                        , sentenceSymbolSorts = [ sortVariableSort "s1" ]
                        , sentenceSymbolResultSort = sortVariableSort "s1"
                        , sentenceSymbolAttributes =
                            Attributes
                                [asParsedPattern $
                                    StringLiteralPattern (StringLiteral "a")]
                        }
                    :: ParsedSentenceHook
                )
            )
        , success "hooked-symbol sy1 {} () : s1 [] "
            (SentenceHookSentence $
                (SentenceHookedSymbol
                    SentenceSymbol
                        { sentenceSymbolSymbol = Symbol
                            { symbolConstructor = testId "sy1"
                            , symbolParams = []
                            }
                        , sentenceSymbolSorts = []
                        , sentenceSymbolResultSort = sortVariableSort "s1"
                        , sentenceSymbolAttributes = Attributes []
                        }
                    :: ParsedSentenceHook
                )
            )
        , FailureWithoutMessage
            [ ""
            , "sy1 { s1 } ( s1 ) : s1 [\"a\"] "
            , "hooked-symbol { s1 } ( s1 ) : s1 [\"a\"] "
            , "hooked-symbol sy1 ( s1 ) : s1 [\"a\"] "
            , "hooked-symbol sy1 { s1 } : s1 [\"a\"] "
            , "hooked-symbol sy1 { s1 } ( s1 ) s1 [\"a\"] "
            , "hooked-symbol sy1 { s1 } ( s1 ) : [\"a\"] "
            , "hooked-symbol sy1 { s1 } ( s1 ) : s1 "
            , "hooked-symbol sy1 { s1 } ( s1 ) [\"a\"] "
            ]
        ]

attributesParserTests :: [TestTree]
attributesParserTests =
    parseTree attributesParser
        [ success "[\"a\"]"
            (Attributes
                [asParsedPattern $ StringLiteralPattern (StringLiteral "a")])
        , success "[]" (Attributes [])
        , success "[\"a\", \"b\"]"
            (Attributes
                [ asParsedPattern $ StringLiteralPattern (StringLiteral "a")
                , asParsedPattern $ StringLiteralPattern (StringLiteral "b")
                ])
        , FailureWithoutMessage ["", "a", "\"a\"", "[\"a\" \"a\"]"]
        ]


moduleParserTests :: [TestTree]
moduleParserTests =
    parseTree (moduleParser koreSentenceParser)
        [ success "module MN sort c{}[] endmodule [\"a\"]"
            Module
                { moduleName = ModuleName "MN"
                , moduleSentences =
                    [ asSentence
                        (SentenceSort
                            { sentenceSortName = testId "c"
                            , sentenceSortParameters = []
                            , sentenceSortAttributes = Attributes []
                            }
                        :: ParsedSentenceSort)
                    ]
                , moduleAttributes =
                    Attributes
                        [asParsedPattern $ StringLiteralPattern (StringLiteral "a")]
                }
        , success "module MN sort c{}[] sort c{}[] endmodule [\"a\"]"
            Module
                { moduleName = ModuleName "MN"
                , moduleSentences =
                    [ SentenceSortSentence $
                        (SentenceSort
                            { sentenceSortName = testId "c"
                            , sentenceSortParameters = []
                            , sentenceSortAttributes = Attributes []
                            }
                        :: ParsedSentenceSort)
                    , SentenceSortSentence $
                        (SentenceSort
                            { sentenceSortName = testId "c"
                            , sentenceSortParameters = []
                            , sentenceSortAttributes = Attributes []
                            }
                        :: ParsedSentenceSort)
                    ]
                , moduleAttributes =
                    Attributes
                        [asParsedPattern $ StringLiteralPattern (StringLiteral "a")]
                }
        , success "module MN endmodule []"
            Module
                { moduleName = ModuleName "MN"
                , moduleSentences = []
                , moduleAttributes = Attributes []
                }
        , FailureWithoutMessage
            [ ""
            , "MN sort c{}[] endmodule [\"a\"]"
            , "module sort c{}[] endmodule [\"a\"]"
            , "module MN sort c{}[] [\"a\"]"
            , "module MN sort c{}[] endmodule"
            ]
        ]

definitionParserTests :: [TestTree]
definitionParserTests =
    parseTree (definitionParser koreSentenceParser)
        [ success "[\"a\"] module M sort c{}[] endmodule [\"b\"]"
            Definition
                { definitionAttributes =
                    Attributes
                        [asParsedPattern $ StringLiteralPattern (StringLiteral "a")]
                , definitionModules =
                    [ Module
                        { moduleName = ModuleName "M"
                        , moduleSentences =
                            [ asSentence
                                (SentenceSort
                                    { sentenceSortName = testId "c"
                                    , sentenceSortParameters = []
                                    , sentenceSortAttributes = Attributes []
                                    }
                                :: ParsedSentenceSort)
                            ]
                        , moduleAttributes =
                            Attributes
                                [asParsedPattern $
                                    StringLiteralPattern (StringLiteral "b")]
                        }
                    ]
                }
        , success
            (  "[\"a\"] "
                ++ "module M sort c{}[] endmodule [\"b\"] "
                ++ "module N sort d{}[] endmodule [\"e\"]"
                )
            Definition
                { definitionAttributes =
                    Attributes
                        [asParsedPattern $ StringLiteralPattern (StringLiteral "a")]
                , definitionModules =
                    [ Module
                        { moduleName = ModuleName "M"
                        , moduleSentences =
                            [ asSentence
                                (SentenceSort
                                    { sentenceSortName = testId "c"
                                    , sentenceSortParameters = []
                                    , sentenceSortAttributes = Attributes []
                                    }
                                :: ParsedSentenceSort)
                            ]
                        , moduleAttributes =
                            Attributes
                                [asParsedPattern $
                                    StringLiteralPattern (StringLiteral "b")]
                        }
                    , Module
                        { moduleName = ModuleName "N"
                        , moduleSentences =
                            [ asSentence
                                (SentenceSort
                                    { sentenceSortName = testId "d"
                                    , sentenceSortParameters = []
                                    , sentenceSortAttributes = Attributes []
                                    }
                                :: ParsedSentenceSort)
                            ]
                        , moduleAttributes =
                            Attributes
                                [asParsedPattern $
                                    StringLiteralPattern (StringLiteral "e")]
                        }
                    ]
                }
        , FailureWithoutMessage
            [ ""
            , "[]"
            , "module M sort c{}[] endmodule [\"b\"]"
            ]
        ]

------------------------------------
-- Generic test utilities
------------------------------------

sortVariableSort :: Text -> Sort a
sortVariableSort name =
    SortVariableSort (sortVariable name)

sortVariable :: Text -> SortVariable a
sortVariable name =
    SortVariable (testId name)<|MERGE_RESOLUTION|>--- conflicted
+++ resolved
@@ -349,13 +349,8 @@
 applicationPatternParserTests =
     parseTree korePatternParser
         [ success "#v:#Char"
-<<<<<<< HEAD
-            ( asParsedPattern $ VariablePattern Variable
-                { variableName = testId "#v" :: Id Meta
-=======
-            ( asCommonKorePattern . SetVariablePattern . SetVariable $ Variable
+            ( asParsedPattern . SetVariablePattern . SetVariable $ Variable
                 { variableName = testId "#v"
->>>>>>> 1b03e1c8
                 , variableSort = sortVariableSort "#Char"
                 , variableCounter = mempty
                 }
