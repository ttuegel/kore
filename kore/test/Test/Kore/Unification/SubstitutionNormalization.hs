--- conflicted
+++ resolved
@@ -156,14 +156,6 @@
                 }
         , test "length 2, with And"
             [(x, mkAnd (mkVar y) a), (y, mkAnd (mkVar x) b)]
-<<<<<<< HEAD
-            []
-            [(x, mkAnd (mkVar y) a), (y, mkAnd (mkVar x) b)]
-        , test "two cycles"
-            [(x, f (mkVar x)), (y, g (mkVar y)), (z, c)]
-            [(z, c)]
-            [(x, f (mkVar x)), (y, g (mkVar y))]
-=======
             Normalization
                 { normalized = []
                 , denormalized =
@@ -177,7 +169,6 @@
                 { normalized = [(z, c)]
                 , denormalized = [(x, f (mkVar x)), (y, g (mkVar y))]
                 }
->>>>>>> a9249fd6
         ]
     , testGroup "set variable simplifiable cycle"
         [ test "length 1, alone"
@@ -224,19 +215,6 @@
                 }
         , test "length 2, with And"
             [(xs, mkAnd (mkVar ys) a), (ys, mkAnd (mkVar xs) b)]
-<<<<<<< HEAD
-            []
-            [(xs, mkAnd (mkVar ys) a), (ys, mkAnd (mkVar xs) b)]
-        , test "two cycles"
-            [(xs, f (mkVar xs)), (ys, g (mkVar ys)), (z, c)]
-            [(z, c)]
-            [(xs, f (mkVar xs)), (ys, g (mkVar ys))]
-        ]
-    , test "two simplifiable cycles, set and element variables"
-        [(xs, f (mkVar xs)), (y, g (mkVar y)), (z, c)]
-        [(z, c)]
-        [(y, g (mkVar y)), (xs, f (mkVar xs))]
-=======
             Normalization
                 { normalized = []
                 , denormalized =
@@ -257,7 +235,6 @@
             { normalized = [(z, c)]
             , denormalized = [(y, g (mkVar y)), (xs, f (mkVar xs))]
             }
->>>>>>> a9249fd6
     , testGroup "element variable non-simplifiable cycle"
         [ testBottom "alone"
             [(x, constr1 (mkVar x))]
