--- conflicted
+++ resolved
@@ -12,19 +12,6 @@
 
 test_replParser :: [TestTree]
 test_replParser =
-<<<<<<< HEAD
-    [ helpTests   `tests` "help"
-    , claimTests  `tests` "claim"
-    , axiomTests  `tests` "axiom"
-    , proveTests  `tests` "prove"
-    , graphTests  `tests` "graph"
-    , stepTests   `tests` "step"
-    , selectTests `tests` "select"
-    , configTests `tests` "config"
-    , omitTests   `tests` "omit"
-    , leafsTests  `tests` "leafs"
-    , exitTests   `tests` "exit"
-=======
     [ helpTests       `tests` "help"
     , claimTests      `tests` "claim"
     , axiomTests      `tests` "axiom"
@@ -33,11 +20,11 @@
     , stepTests       `tests` "step"
     , selectTests     `tests` "select"
     , configTests     `tests` "config"
+    , omitTests       `tests` "omit"
     , leafsTests      `tests` "leafs"
     , precBranchTests `tests` "prec-branch"
     , childrenTests   `tests` "children"
     , exitTests       `tests` "exit"
->>>>>>> fc68752a
     ]
 
 tests :: [ParserTest ReplCommand] -> String -> TestTree
