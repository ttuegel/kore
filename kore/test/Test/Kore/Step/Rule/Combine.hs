module Test.Kore.Step.Rule.Combine where

import Test.Tasty

import Data.Default
    ( def
    )
import Data.List.NonEmpty
    ( NonEmpty ((:|))
    )

<<<<<<< HEAD
import Kore.Internal.Predicate
    ( makeAndPredicate
=======
import Kore.Internal.TermLike
    ( TermLike
    , mkAnd
    , mkElemVar
    )
import Kore.Logger.Output
    ( emptyLogger
    )
import Kore.Predicate.Predicate
    ( Predicate
    , makeAndPredicate
>>>>>>> 24979674
    , makeCeilPredicate
    , makeEqualsPredicate
    , makeMultipleAndPredicate
    , makeTruePredicate
    )
<<<<<<< HEAD
import Kore.Internal.Predicate
    ( Predicate
    )
import Kore.Internal.TermLike
    ( TermLike
    , mkAnd
    , mkElemVar
    )
import Kore.Logger.Output
    ( emptyLogger
    )
=======
>>>>>>> 24979674
import Kore.Step.Rule
    ( RewriteRule (RewriteRule)
    , RulePattern (RulePattern)
    )
import qualified Kore.Step.Rule as Rule.DoNotUse
import Kore.Step.Rule.Combine
import Kore.Step.Simplification.Data
    ( runSimplifier
    )
import Kore.Syntax.Variable
    ( Variable
    )
import qualified SMT

import qualified Test.Kore.Step.MockSymbols as Mock
import Test.Tasty.HUnit.Ext

class RewriteRuleBase base where
    rewritesTo :: base Variable -> base Variable -> RewriteRule Variable

newtype Pair variable = Pair (TermLike variable, Predicate variable)

instance RewriteRuleBase Pair where
    Pair (t1, p1) `rewritesTo` Pair (t2, p2) =
        RewriteRule RulePattern
            { left = t1
            , right = t2
            , requires = p1
            , ensures = p2
            , antiLeft = Nothing
            , attributes = def
            }

instance RewriteRuleBase TermLike where
    t1 `rewritesTo` t2 =
        Pair (t1, makeTruePredicate) `rewritesTo` Pair (t2, makeTruePredicate)

test_combineRulesPredicate :: [TestTree]
test_combineRulesPredicate =
    [ testCase "One rule" $
        let expected = makeTruePredicate
            actual = mergeRulesPredicate
                [ Mock.a `rewritesTo` Mock.cf ]
        in assertEqual "" expected actual
    , testCase "Two rules" $
        let expected = makeCeilPredicate (mkAnd Mock.cf Mock.b)
            actual = mergeRulesPredicate
                [ Mock.a `rewritesTo` Mock.cf
                , Mock.b `rewritesTo` Mock.cg
                ]
        in assertEqual "" expected actual
    , testCase "Three rules case" $
        let expected =
                makeAndPredicate
                    (makeCeilPredicate (mkAnd Mock.cf Mock.b))
                    (makeCeilPredicate (mkAnd Mock.cg Mock.c))

            actual = mergeRulesPredicate
                [ Mock.a `rewritesTo` Mock.cf
                , Mock.b `rewritesTo` Mock.cg
                , Mock.c `rewritesTo` Mock.ch
                ]
        in assertEqual "" expected actual
    , testCase "Rules with predicates" $
        let expected =
                makeMultipleAndPredicate
                    [ makeMultipleAndPredicate
                        [ makeCeilPredicate (mkAnd Mock.cf Mock.b)
                        , makeCeilPredicate (Mock.g Mock.a)
                        , makeCeilPredicate (Mock.f Mock.b)
                        ]
                    , makeMultipleAndPredicate
                        [ makeCeilPredicate (mkAnd Mock.cg Mock.c)
                        , makeCeilPredicate (Mock.g Mock.b)
                        , makeCeilPredicate (Mock.f Mock.c)
                        ]
                    ]
            actual = mergeRulesPredicate
                [   Pair (Mock.a, makeCeilPredicate (Mock.f Mock.a))
                    `rewritesTo`
                    Pair (Mock.cf, makeCeilPredicate (Mock.g Mock.a))

                ,   Pair (Mock.b, makeCeilPredicate (Mock.f Mock.b))
                    `rewritesTo`
                    Pair (Mock.cg, makeCeilPredicate (Mock.g Mock.b))

                ,   Pair (Mock.c, makeCeilPredicate (Mock.f Mock.c))
                    `rewritesTo`
                    Pair (Mock.ch, makeCeilPredicate (Mock.g Mock.c))
                ]
        in assertEqual "" expected actual
    , testCase "Rules with variables" $
        let expected =
                makeMultipleAndPredicate
                    [ makeCeilPredicate (mkAnd (Mock.g x) (Mock.constr11 x_0))
                    , makeCeilPredicate (Mock.g x)
                    , makeCeilPredicate (Mock.h x_0)
                    ]
            actual = mergeRulesPredicate
                [   Pair (Mock.constr10 x, makeCeilPredicate (Mock.f x))
                    `rewritesTo`
                    Pair (Mock.g x, makeCeilPredicate (Mock.g x))

                ,   Pair (Mock.constr11 x, makeCeilPredicate (Mock.h x))
                    `rewritesTo`
                    Pair (Mock.h x, makeCeilPredicate (Mock.h Mock.a))
                ]
        in assertEqual "" expected actual
    , testCase "Three rules case" $
        let expected =
                makeMultipleAndPredicate
                    [ makeCeilPredicate (mkAnd Mock.a (mkElemVar Mock.var_x_0))
                    , makeCeilPredicate (mkAnd Mock.b (mkElemVar Mock.var_x_1))
                    ]

            actual = mergeRulesPredicate
                [ mkElemVar Mock.x `rewritesTo` Mock.a
                , mkElemVar Mock.x `rewritesTo` Mock.b
                , mkElemVar Mock.x `rewritesTo` Mock.c
                ]
        in assertEqual "" expected actual

    ]
  where
    x :: TermLike Variable
    x = mkElemVar Mock.x
    x_0 :: TermLike Variable
    x_0 = mkElemVar Mock.var_x_0

test_combineRules :: [TestTree]
test_combineRules =
    [ testCase "One rule" $ do
        let expected = [Mock.a `rewritesTo` Mock.cf]

        actual <- runMergeRules [ Mock.a `rewritesTo` Mock.cf ]

        assertEqual "" expected actual
    , testCase "Two rules" $ do
        let expected = [Mock.a `rewritesTo` Mock.cf]

        actual <- runMergeRules
            [ Mock.a `rewritesTo` Mock.b
            , Mock.b `rewritesTo` Mock.cf
            ]

        assertEqual "" expected actual
    , testCase "Predicate simplification" $ do
        let expected =
                [   Pair
                        ( Mock.a
                        , makeAndPredicate
                            (makeCeilPredicate Mock.cf)
                            (makeEqualsPredicate Mock.cf Mock.b)
                        )
                    `rewritesTo` Pair (Mock.cg, makeTruePredicate)
                ]

        actual <- runMergeRules
            [ Mock.a `rewritesTo` Mock.functionalConstr10 Mock.cf
            , Mock.functionalConstr10 Mock.b `rewritesTo` Mock.cg
            ]

        assertEqual "" expected actual
    , testCase "Substitution" $ do
        let expected =
                [   Mock.functionalConstr10 (Mock.functionalConstr11 y)
                    `rewritesTo` y
                ]

        actual <- runMergeRules
            [ Mock.functionalConstr10 x `rewritesTo` x
            , Mock.functionalConstr11 y `rewritesTo` y
            ]

        assertEqual "" expected actual
    , testCase "Substitution in predicates" $ do
        let expected =
                [   Pair
                        ( Mock.functionalConstr10 (Mock.functionalConstr11 y)
                        , makeAndPredicate
                            (makeEqualsPredicate
                                (Mock.f (Mock.functionalConstr11 y))
                                (Mock.g (Mock.functionalConstr11 y))
                            )
                            (makeEqualsPredicate
                                (Mock.g (Mock.functionalConstr11 y))
                                (Mock.h (Mock.functionalConstr11 y))
                            )
                        )
                    `rewritesTo` Pair (y, makeTruePredicate)
                ]

        actual <- runMergeRules
            [   Pair
                    ( Mock.functionalConstr10 x
                    , makeEqualsPredicate (Mock.f x) (Mock.g x)
                    )
                `rewritesTo`
                Pair (x, makeEqualsPredicate (Mock.g x) (Mock.h x))
            , Mock.functionalConstr11 y `rewritesTo` y
            ]

        assertEqual "" expected actual
    , testCase "Renames variables" $ do
        let expected =
                [   Mock.functionalConstr10 (Mock.functionalConstr11 x0)
                    `rewritesTo` x0
                ]

        actual <- runMergeRules
            [ Mock.functionalConstr10 x `rewritesTo` x
            , Mock.functionalConstr11 x `rewritesTo` x
            ]

        assertEqual "" expected actual
    ]
  where
    x = mkElemVar Mock.x
    x0 = mkElemVar Mock.var_x_0
    y = mkElemVar Mock.y

test_combineRulesGrouped :: [TestTree]
test_combineRulesGrouped =
    [ testCase "One rule" $ do
        let expected = [Mock.a `rewritesTo` Mock.cf]

        actual <- runMergeRulesGrouped [ Mock.a `rewritesTo` Mock.cf ]

        assertEqual "" expected actual
    , testCase "Two rules" $ do
        let expected = [Mock.a `rewritesTo` Mock.cf]

        actual <- runMergeRules
            [ Mock.a `rewritesTo` Mock.b
            , Mock.b `rewritesTo` Mock.cf
            ]

        assertEqual "" expected actual
    , testCase "Two rules" $ do
        let expected =
                [   Mock.functionalConstr10
                        (Mock.functionalConstr11 (Mock.functionalConstr12 z))
                    `rewritesTo` z
                ]

        actual <- runMergeRules
            [ Mock.functionalConstr10 x `rewritesTo` x
            , Mock.functionalConstr11 y `rewritesTo` y
            , Mock.functionalConstr12 z `rewritesTo` z
            ]

        assertEqual "" expected actual
    ]
  where
    x = mkElemVar Mock.x
    y = mkElemVar Mock.y
    z = mkElemVar Mock.z

runMergeRules
    :: [RewriteRule Variable]
    -> IO [RewriteRule Variable]
runMergeRules (rule : rules) =
    SMT.runSMT SMT.defaultConfig emptyLogger
    $ runSimplifier Mock.env
    $ mergeRules (rule :| rules)
runMergeRules [] = error "Unexpected empty list of rules."

runMergeRulesGrouped
    :: [RewriteRule Variable]
    -> IO [RewriteRule Variable]
runMergeRulesGrouped (rule : rules) =
    SMT.runSMT SMT.defaultConfig emptyLogger
    $ runSimplifier Mock.env
    $ mergeRulesConsecutiveBatches 2 (rule :| rules)
runMergeRulesGrouped [] = error "Unexpected empty list of rules."<|MERGE_RESOLUTION|>--- conflicted
+++ resolved
@@ -9,10 +9,14 @@
     ( NonEmpty ((:|))
     )
 
-<<<<<<< HEAD
 import Kore.Internal.Predicate
-    ( makeAndPredicate
-=======
+    ( Predicate
+    , makeAndPredicate
+    , makeCeilPredicate
+    , makeEqualsPredicate
+    , makeMultipleAndPredicate
+    , makeTruePredicate
+    )
 import Kore.Internal.TermLike
     ( TermLike
     , mkAnd
@@ -21,29 +25,6 @@
 import Kore.Logger.Output
     ( emptyLogger
     )
-import Kore.Predicate.Predicate
-    ( Predicate
-    , makeAndPredicate
->>>>>>> 24979674
-    , makeCeilPredicate
-    , makeEqualsPredicate
-    , makeMultipleAndPredicate
-    , makeTruePredicate
-    )
-<<<<<<< HEAD
-import Kore.Internal.Predicate
-    ( Predicate
-    )
-import Kore.Internal.TermLike
-    ( TermLike
-    , mkAnd
-    , mkElemVar
-    )
-import Kore.Logger.Output
-    ( emptyLogger
-    )
-=======
->>>>>>> 24979674
 import Kore.Step.Rule
     ( RewriteRule (RewriteRule)
     , RulePattern (RulePattern)
