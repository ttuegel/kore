--- conflicted
+++ resolved
@@ -663,12 +663,7 @@
         $ SMT.runSMT SMT.defaultConfig emptyLogger
         $ evalSimplifier Mock.env
         $ Monad.Unify.runUnifier
-<<<<<<< HEAD
-        $ Step.applyRewriteRules
-=======
         $ Step.applyRewriteRulesParallel
-            metadataTools
->>>>>>> 8acfafec
             predicateSimplifier
             patternSimplifier
             axiomSimplifiers
@@ -1037,12 +1032,7 @@
         $ SMT.runSMT SMT.defaultConfig emptyLogger
         $ evalSimplifier Mock.env
         $ Monad.Unify.runUnifier
-<<<<<<< HEAD
-        $ Step.sequenceRewriteRules
-=======
         $ Step.applyRewriteRulesSequence
-            metadataTools
->>>>>>> 8acfafec
             predicateSimplifier
             patternSimplifier
             axiomSimplifiers
@@ -1159,12 +1149,7 @@
     $ SMT.runSMT SMT.defaultConfig emptyLogger
     $ evalSimplifier Mock.env
     $ Monad.Unify.runUnifier
-<<<<<<< HEAD
-    $ Step.sequenceRules
-=======
     $ Step.applyRulesSequence
-        metadataTools
->>>>>>> 8acfafec
         predicateSimplifier
         patternSimplifier
         axiomSimplifiers
