--- conflicted
+++ resolved
@@ -1242,10 +1242,6 @@
 test_sequenceMatchingRules =
     [ testCase "functional10(x) and functional10(sigma(x, y)) => a" $ do
         let
-<<<<<<< HEAD
-=======
-            expect = UnificationError UnsupportedSymbolic
->>>>>>> 50a358e3
             initialTerm = Mock.functional10 (mkVar Mock.x)
             initial = pure initialTerm
             x' = nextVariable Mock.x
