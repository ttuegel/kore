--- conflicted
+++ resolved
@@ -124,26 +124,15 @@
                     }
             initial = PredicateSubstitution.bottom
             expect = Right mempty
-<<<<<<< HEAD
-        actual <- applyUnifiedRule initial unifiedRule
-        assertEqualWithExplanation "" expect actual
-=======
         actual <- applyInitialConditions initial unification
-        assertEqual "" expect actual
->>>>>>> af19474b
+        assertEqualWithExplanation "" expect actual
 
     , testCase "returns axiom right-hand side" $ do
         let unification = PredicateSubstitution.top
             initial = PredicateSubstitution.top
-<<<<<<< HEAD
-            expect = Right (MultiOr [ right axiom <$ initial ])
-        actual <- applyUnifiedRule initial unifiedRule
-        assertEqualWithExplanation "" expect actual
-=======
             expect = Right [MultiOr.singleton initial]
         actual <- applyInitialConditions initial unification
-        assertEqual "" expect actual
->>>>>>> af19474b
+        assertEqualWithExplanation "" expect actual
 
     , testCase "combine initial and rule conditions" $ do
         let unification = PredicateSubstitution.fromPredicate expect2
@@ -169,13 +158,8 @@
                 PredicateSubstitution.fromPredicate
                 $ Predicate.makeNotPredicate predicate
             expect = Right mempty
-<<<<<<< HEAD
-        actual <- applyUnifiedRule initial unifiedRule
-        assertEqualWithExplanation "" expect actual
-=======
         actual <- applyInitialConditions initial unification
-        assertEqual "" expect actual
->>>>>>> af19474b
+        assertEqualWithExplanation "" expect actual
 
     ]
 
@@ -734,16 +718,10 @@
     -> Step.Results Variable
     -> Assertion
 checkResults expect actual =
-<<<<<<< HEAD
-    assertEqualWithExplanation "compare results"
-        expect
-        (Step.result <$> Step.results actual)
-=======
     assertEqualWithExplanation
-        "Expected results"
+        "compare results"
         expect
         (Step.gatherResults actual)
->>>>>>> af19474b
 
 checkRemainders
     :: HasCallStack
@@ -751,12 +729,8 @@
     -> Step.Results Variable
     -> Assertion
 checkRemainders expect actual =
-<<<<<<< HEAD
-    assertEqualWithExplanation "compare remainders"
-=======
     assertEqualWithExplanation
-        "Expected remainders"
->>>>>>> af19474b
+        "compare remainders"
         expect
         (Step.remainders actual)
 
@@ -964,34 +938,8 @@
                         }
                     ]
             remainders =
-<<<<<<< HEAD
-                MultiOr
+                MultiOr.make
                     [ initial
-=======
-                MultiOr.make
-                    [ initial { predicate = undefinedBranches }
-                    , initial
-                        { predicate =
-                            Predicate.makeAndPredicate
-                                undefinedBranches
-                                (Predicate.makeNotPredicate
-                                    $ Predicate.makeEqualsPredicate
-                                        (mkVar Mock.x)
-                                        Mock.b
-                                )
-                        }
-                    , initial
-                        { predicate =
-                            Predicate.makeAndPredicate
-                                (Predicate.makeNotPredicate
-                                    $ Predicate.makeEqualsPredicate
-                                        (mkVar Mock.x)
-                                        Mock.a
-                                )
-                                undefinedBranches
-                        }
-                    , initial
->>>>>>> af19474b
                         { predicate =
                             Predicate.makeAndPredicate
                                 (Predicate.makeNotPredicate
@@ -1273,7 +1221,7 @@
             x' = nextVariable Mock.x
             sigma = Mock.sigma (mkVar x') (mkVar Mock.y)
             results =
-                MultiOr
+                MultiOr.make
                     [ Predicated
                         { term = Mock.a
                         , predicate = Predicate.makeTruePredicate
@@ -1281,7 +1229,7 @@
                         }
                     ]
             remainders =
-                MultiOr
+                MultiOr.make
                     [ initial
                         { predicate =
                             Predicate.makeNotPredicate
