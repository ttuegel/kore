--- conflicted
+++ resolved
@@ -119,11 +119,7 @@
                 (Map.singleton
                     (AxiomIdentifier.Application Mock.fId)
                     (simplificationEvaluator
-<<<<<<< HEAD
                         [ BuiltinAndAxiomSimplifier $ \_ _ ->
-=======
-                        [ BuiltinAndAxiomSimplifier $ \_ _ _ _ ->
->>>>>>> c0c011c3
                             return $ AttemptedAxiom.Applied
                                 AttemptedAxiomResults
                                     { results =
@@ -234,11 +230,7 @@
                         (Map.singleton
                             (AxiomIdentifier.Application Mock.sigmaId)
                             (simplificationEvaluator
-<<<<<<< HEAD
                                 [ BuiltinAndAxiomSimplifier $ \_ _ ->
-=======
-                                [ BuiltinAndAxiomSimplifier $ \_ _ _ _ ->
->>>>>>> c0c011c3
                                     return result
                                 ]
                             )
