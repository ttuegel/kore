module Test.Kore.Step.Simplification.Not
    ( test_simplifyEvaluated
    ) where

import Test.Tasty
    ( TestTree
    )

import qualified Data.Foldable as Foldable
import qualified Data.Text.Prettyprint.Doc as Pretty
import qualified GHC.Stack as GHC

import qualified Kore.Internal.Condition as Condition
import Kore.Internal.Conditional
    ( Conditional (Conditional)
    )
import Kore.Internal.OrPattern
    ( OrPattern
    )
import qualified Kore.Internal.OrPattern as OrPattern
import Kore.Internal.Pattern
    ( Pattern
    )
import qualified Kore.Internal.Pattern as Pattern
import Kore.Internal.Predicate
    ( Predicate
    )
import qualified Kore.Internal.Predicate as Predicate
<<<<<<< HEAD
import Kore.Internal.Substitution
=======
import qualified Kore.Internal.SideCondition as SideCondition
    ( top
    )
import Kore.Internal.TermLike
import qualified Kore.Step.Simplification.Not as Not
import Kore.Unification.Substitution
>>>>>>> b9666598
    ( Substitution
    )
import qualified Kore.Internal.Substitution as Substitution
import Kore.Internal.TermLike
import qualified Kore.Step.Simplification.Not as Not
import Kore.Unparser
import Kore.Variables.UnifiedVariable
    ( UnifiedVariable (..)
    )

import qualified Test.Kore.Step.MockSymbols as Mock
import Test.Kore.Step.Simplification
import Test.Tasty.HUnit.Ext

test_simplifyEvaluated :: [TestTree]
test_simplifyEvaluated =
    [ [Pattern.top] `becomes_` []
    , [] `becomes_` [Pattern.top]
    , [termX] `becomes_` [termNotX]
    , [termNotX] `becomes_` [termX]
    , [equalsXA] `becomes_` [notEqualsXA]
    , equalsXAWithSortedBottom `patternBecomes` [Pattern.top]
    , [substXA] `becomes_` [notEqualsXA]
    , [equalsXA, equalsXB] `becomes_` [neitherXAB]
    , [xAndEqualsXA] `becomes_` [termNotX, notEqualsXASorted]
    , [termXAndY] `becomes_` [termNotX, termNotY]
    , [termNotXAndY] `becomes_` [termX, termNotY]
    ]
  where
    becomes_
        :: GHC.HasCallStack
        => [Pattern Variable]
        -> [Pattern Variable]
        -> TestTree
    becomes_ originals expecteds =
        testCase "becomes" $ do
            actual <- simplifyEvaluated original
            assertBool (message actual) (expected == actual)
      where
        original = OrPattern.fromPatterns originals
        expected = OrPattern.fromPatterns expecteds
        message actual =
            (show . Pretty.vsep)
                [ "expected simplification of:"
                , Pretty.indent 4 $ Pretty.vsep $ unparse <$> originals
                , "would give:"
                , Pretty.indent 4 $ Pretty.vsep $ unparse <$> expecteds
                , "but got:"
                , Pretty.indent 4 $ Pretty.vsep $ unparse <$> actuals
                ]
          where
            actuals = Foldable.toList actual
    patternBecomes
        :: GHC.HasCallStack
        => Pattern Variable
        -> [Pattern Variable]
        -> TestTree
    patternBecomes original expecteds =
        testCase "patternBecomes" $ do
            let actuals = Foldable.toList $ Not.makeEvaluate original
            assertEqual (message actuals) expecteds actuals
      where
        message actuals =
            (show . Pretty.vsep)
                [ "expected simplification of:"
                , Pretty.indent 4 $ unparse original
                , "would give:"
                , Pretty.indent 4 $ Pretty.vsep $ unparse <$> expecteds
                , "but got:"
                , Pretty.indent 4 $ Pretty.vsep $ unparse <$> actuals
                ]

termX :: Pattern Variable
termX = Pattern.fromTermLike (mkElemVar Mock.x)

termY :: Pattern Variable
termY = Pattern.fromTermLike (mkElemVar Mock.y)

termXAndY :: Pattern Variable
termXAndY = mkAnd <$> termX <*> termY

termNotXAndY :: Pattern Variable
termNotXAndY = mkAnd <$> termNotX <*> termY

termNotX :: Pattern Variable
termNotX = mkNot <$> termX

termNotY :: Pattern Variable
termNotY = mkNot <$> termY

xAndEqualsXA :: Pattern Variable
xAndEqualsXA = const <$> termX <*> equalsXA

equalsXAWithSortedBottom :: Pattern Variable
equalsXAWithSortedBottom = Conditional
    { term = mkBottom Mock.testSort
    , predicate = equalsXA_
    , substitution = mempty
    }

equalsXA :: Pattern Variable
equalsXA = fromPredicate equalsXA_

equalsXB :: Pattern Variable
equalsXB = fromPredicate equalsXB_

equalsXA_ :: Predicate Variable
equalsXA_ = Predicate.makeEqualsPredicate_ (mkElemVar Mock.x) Mock.a

equalsXB_ :: Predicate Variable
equalsXB_ = Predicate.makeEqualsPredicate_ (mkElemVar Mock.x) Mock.b

notEqualsXA :: Pattern Variable
notEqualsXA = fromPredicate $ Predicate.makeNotPredicate equalsXA_

notEqualsXASorted :: Pattern Variable
notEqualsXASorted =
    Pattern.coerceSort Mock.testSort notEqualsXA

neitherXAB :: Pattern Variable
neitherXAB =
    Pattern.coerceSort Mock.testSort
    $ fromPredicate
    $ Predicate.makeAndPredicate
        (Predicate.makeNotPredicate equalsXA_)
        (Predicate.makeNotPredicate equalsXB_)

substXA :: Pattern Variable
substXA = fromSubstitution $ Substitution.unsafeWrap [(ElemVar Mock.x, Mock.a)]

forceTermSort :: Pattern Variable -> Pattern Variable
forceTermSort = fmap (forceSort Mock.testSort)

fromPredicate :: Predicate Variable -> Pattern Variable
fromPredicate =
    forceTermSort
    . Pattern.fromCondition
    . Condition.fromPredicate

fromSubstitution
    :: Substitution Variable
    -> Pattern Variable
fromSubstitution =
    forceTermSort
    . Pattern.fromCondition
    . Condition.fromSubstitution

simplifyEvaluated
    :: OrPattern Variable
    -> IO (OrPattern Variable)
simplifyEvaluated =
    runSimplifier mockEnv . Not.simplifyEvaluated SideCondition.top
  where
    mockEnv = Mock.env<|MERGE_RESOLUTION|>--- conflicted
+++ resolved
@@ -26,19 +26,10 @@
     ( Predicate
     )
 import qualified Kore.Internal.Predicate as Predicate
-<<<<<<< HEAD
-import Kore.Internal.Substitution
-=======
 import qualified Kore.Internal.SideCondition as SideCondition
     ( top
     )
-import Kore.Internal.TermLike
-import qualified Kore.Step.Simplification.Not as Not
-import Kore.Unification.Substitution
->>>>>>> b9666598
-    ( Substitution
-    )
-import qualified Kore.Internal.Substitution as Substitution
+import Kore.Internal.Substitution as Substitution
 import Kore.Internal.TermLike
 import qualified Kore.Step.Simplification.Not as Not
 import Kore.Unparser
