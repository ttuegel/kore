--- conflicted
+++ resolved
@@ -556,19 +556,10 @@
 mockEvaluator
     :: MonadSimplify simplifier
     => AttemptedAxiom variable
-<<<<<<< HEAD
     -> TermLike variable
     -> Predicate variable
     -> simplifier (AttemptedAxiom variable)
 mockEvaluator evaluation _ _ = return evaluation
-=======
-    -> TermLikeSimplifier
-    -> BuiltinAndAxiomSimplifierMap
-    -> TermLike variable
-    -> Predicate variable
-    -> simplifier (AttemptedAxiom variable)
-mockEvaluator evaluation _ _ _ _ = return evaluation
->>>>>>> c0c011c3
 
 mapVariables
     ::  ( FreshVariable variable
