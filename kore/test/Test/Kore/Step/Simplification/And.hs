--- conflicted
+++ resolved
@@ -22,13 +22,10 @@
     , makeTruePredicate
     , makeTruePredicate_
     )
-<<<<<<< HEAD
-import qualified Kore.Internal.Substitution as Substitution
-=======
 import qualified Kore.Internal.SideCondition as SideCondition
     ( top
     )
->>>>>>> b9666598
+import qualified Kore.Internal.Substitution as Substitution
 import Kore.Internal.TermLike
 import Kore.Step.Simplification.And
 import Kore.Variables.UnifiedVariable
