module Test.Kore.Step.MockSymbols where

{- Intended usage:
   * Import qualified.
   * use attributesMapping to build mock MetadataTools.
   * Use things like a, b, c, x, y, z for testing.

   RULES:
   * Everything that does not obey the default rules must be clearly
     specified in the name, e.g. 'constantNotFunctional'.
   * constant symbols are, by default, functional.
   * constant functions are called cf, cg, ch.
   * constant constructors are called a, b, c, ...
   * one-element functions are called f, g, h.
   * constructors are called "constr<n><k>" where n is the arity and k is used
     to differentiate between them (both are one-digit).
   * functional constructors are called "functionalConstr<n><k>"
   * functional symbols are called "functional<n><k>"
   * symbols without any special attribute are called "plain<n><k>"
   * variables are called x, y, z...
-}

import Control.Applicative
import qualified Control.Lens as Lens
import qualified Data.Bifunctor as Bifunctor
import qualified Data.Default as Default
import qualified Data.Either as Either
import Data.Function
import Data.Generics.Product
import qualified Data.Map.Strict as Map
import qualified Data.Sequence as Seq
import qualified Data.Set as Set
import Data.Text
    ( Text
    )
import qualified Data.Text as Text
import qualified GHC.Stack as GHC

import Data.Sup
import Kore.Attribute.Hook
    ( Hook (..)
    )
import qualified Kore.Attribute.Sort as Attribute
import qualified Kore.Attribute.Sort.Concat as Attribute
import qualified Kore.Attribute.Sort.Constructors as Attribute
    ( Constructors
    )
import qualified Kore.Attribute.Sort.Element as Attribute
import qualified Kore.Attribute.Sort.Unit as Attribute
import qualified Kore.Attribute.Symbol as Attribute
import qualified Kore.Builtin.Bool as Builtin.Bool
import qualified Kore.Builtin.Int as Builtin.Int
import qualified Kore.Domain.Builtin as Domain
import Kore.IndexedModule.MetadataTools
    ( SmtMetadataTools
    )
import Kore.Internal.ApplicationSorts
    ( ApplicationSorts
    )
import Kore.Internal.Symbol
import Kore.Internal.TermLike
    ( InternalVariable
    , TermLike
    )
import qualified Kore.Internal.TermLike as Internal
import Kore.Sort
import qualified Kore.Step.Function.Memo as Memo
import qualified Kore.Step.Simplification.Condition as Simplifier.Condition
import Kore.Step.Simplification.Data
    ( Env (Env)
    , MonadSimplify
    )
import qualified Kore.Step.Simplification.Data as SimplificationData.DoNotUse
import qualified Kore.Step.Simplification.Simplifier as Simplifier
import Kore.Step.Simplification.Simplify
    ( BuiltinAndAxiomSimplifierMap
    , ConditionSimplifier
    , TermLikeSimplifier
    )
import qualified Kore.Step.Simplification.SubstitutionSimplifier as SubstitutionSimplifier
import qualified Kore.Step.SMT.AST as SMT
import qualified Kore.Step.SMT.Representation.Resolve as SMT
    ( resolve
    )
import Kore.Syntax.Application
import Kore.Syntax.ElementVariable
import Kore.Syntax.SetVariable
import Kore.Syntax.Variable
import Kore.Variables.UnifiedVariable
import qualified SMT.AST as SMT
import qualified SMT.SimpleSMT as SMT

import qualified Test.ConsistentKore as ConsistentKore
    ( CollectionSorts (..)
    , Setup (..)
    )
import Test.Kore
    ( testId
    )
import qualified Test.Kore.IndexedModule.MockMetadataTools as Mock

aId :: Id
aId = testId "a"
aSort0Id :: Id
aSort0Id = testId "aSort0"
aSort1Id :: Id
aSort1Id = testId "aSort1"
aSubsortId :: Id
aSubsortId = testId "aSubsort"
aSubOthersortId :: Id
aSubOthersortId = testId "aSubOthersort"
aSubSubsortId :: Id
aSubSubsortId = testId "aSubSubsort"
aTopSortId :: Id
aTopSortId = testId "aTopSort"
aOtherSortId :: Id
aOtherSortId = testId "aOtherSort"
bId :: Id
bId = testId "b"
bSort0Id :: Id
bSort0Id = testId "bSort0"
cId :: Id
cId = testId "c"
dId :: Id
dId = testId "d"
eId :: Id
eId = testId "e"
fId :: Id
fId = testId "f"
fSort0Id :: Id
fSort0Id = testId "fSort0"
gId :: Id
gId = testId "g"
gSort0Id :: Id
gSort0Id = testId "gSort0"
hId :: Id
hId = testId "h"
cfId :: Id
cfId = testId "cf"
cfSort0Id :: Id
cfSort0Id = testId "cfSort0"
cfSort1Id :: Id
cfSort1Id = testId "cfSort1"
cgId :: Id
cgId = testId "cg"
cgSort0Id :: Id
cgSort0Id = testId "cgSort0"
chId :: Id
chId = testId "ch"
fSetId :: Id
fSetId = testId "fSet"
fIntId :: Id
fIntId = testId "fInt"
fTestIntId :: Id
fTestIntId = testId "fTestInt"
plain00Id :: Id
plain00Id = testId "plain00"
plain00Sort0Id :: Id
plain00Sort0Id = testId "plain00Sort0"
plain00SubsortId :: Id
plain00SubsortId = testId "plain00Subsort"
plain00SubSubsortId :: Id
plain00SubSubsortId = testId "plain00SubSubsort"
plain10Id :: Id
plain10Id = testId "plain10"
plain11Id :: Id
plain11Id = testId "plain11"
plain20Id :: Id
plain20Id = testId "plain20"
constr00Id :: Id
constr00Id = testId "constr00"
constr10Id :: Id
constr10Id = testId "constr10"
constr11Id :: Id
constr11Id = testId "constr11"
constr20Id :: Id
constr20Id = testId "constr20"
constrFunct20TestMapId :: Id
constrFunct20TestMapId = testId "constrFunct20TestMap"
function20MapTestId :: Id
function20MapTestId = testId "function20MapTest"
functional00Id :: Id
functional00Id = testId "functional00"
functional01Id :: Id
functional01Id = testId "functional01"
functional10Id :: Id
functional10Id = testId "functional10"
functional11Id :: Id
functional11Id = testId "functional11"
functional20Id :: Id
functional20Id = testId "functional20"
functional00SubSubSortId :: Id
functional00SubSubSortId = testId "functional00SubSubSort"
functionalInjective00Id :: Id
functionalInjective00Id = testId "functionalInjective00"
functionalConstr10Id :: Id
functionalConstr10Id = testId "functionalConstr10"
functionalConstr11Id :: Id
functionalConstr11Id = testId "functionalConstr11"
functionalConstr12Id :: Id
functionalConstr12Id = testId "functionalConstr12"
functionalConstr20Id :: Id
functionalConstr20Id = testId "functionalConstr20"
functionalConstr21Id :: Id
functionalConstr21Id = testId "functionalConstr21"
functionalConstr30Id :: Id
functionalConstr30Id = testId "functionalConstr30"
functionalTopConstr20Id :: Id
functionalTopConstr20Id = testId "functionalTopConstr20"
functionalTopConstr21Id :: Id
functionalTopConstr21Id = testId "functionalTopConstr21"
injective10Id :: Id
injective10Id = testId "injective10"
injective11Id :: Id
injective11Id = testId "injective11"
sortInjectionId :: Id
sortInjectionId = testId "sortInjection"
unitMapId :: Id
unitMapId = testId "unitMap"
elementMapId :: Id
elementMapId = testId "elementMap"
concatMapId :: Id
concatMapId = testId "concatMap"
lessIntId :: Id
lessIntId = testId "lessIntId"
greaterEqIntId :: Id
greaterEqIntId = testId "greaterEqIntId"
tdivIntId :: Id
tdivIntId = testId "tdivIntId"
concatListId :: Id
concatListId = testId "concatList"
elementListId :: Id
elementListId = testId "elementList"
unitListId :: Id
unitListId = testId "unitList"
concatSetId :: Id
concatSetId = testId "concatSet"
elementSetId :: Id
elementSetId = testId "elementSet"
unitSetId :: Id
unitSetId = testId "unitSet"
sigmaId :: Id
sigmaId = testId "sigma"
anywhereId :: Id
anywhereId = testId "anywhere"

symbol :: Id -> [Sort] -> Sort -> Symbol
symbol name operands result =
    Symbol
        { symbolConstructor = name
        , symbolParams = []
        , symbolAttributes = Default.def
        , symbolSorts = applicationSorts operands result
        }

aSymbol :: Symbol
aSymbol = symbol aId [] testSort & functional & constructor

aSort0Symbol :: Symbol
aSort0Symbol = symbol aSort0Id [] testSort0 & functional & constructor

aSort1Symbol :: Symbol
aSort1Symbol = symbol aSort1Id [] testSort1 & functional & constructor

aSubsortSymbol :: Symbol
aSubsortSymbol = symbol aSubsortId [] subSort & functional & constructor

aSubOthersortSymbol :: Symbol
aSubOthersortSymbol =
    symbol aSubOthersortId [] subOthersort & functional & constructor

aSubSubsortSymbol :: Symbol
aSubSubsortSymbol =
    symbol aSubSubsortId [] subSubsort & functional & constructor

aTopSortSymbol :: Symbol
aTopSortSymbol = symbol aTopSortId [] topSort & functional & constructor

aOtherSortSymbol :: Symbol
aOtherSortSymbol = symbol aOtherSortId [] otherSort & functional & constructor

bSymbol :: Symbol
bSymbol = symbol bId [] testSort & functional & constructor

bSort0Symbol :: Symbol
bSort0Symbol = symbol bSort0Id [] testSort0 & functional & constructor

cSymbol :: Symbol
cSymbol = symbol cId [] testSort & functional & constructor

dSymbol :: Symbol
dSymbol = symbol dId [] testSort & functional & constructor

eSymbol :: Symbol
eSymbol = symbol eId [] testSort & functional & constructor

fSymbol :: Symbol
fSymbol = symbol fId [testSort] testSort & function

fSort0Symbol :: Symbol
fSort0Symbol = symbol fSort0Id [testSort0] testSort0 & function

gSymbol :: Symbol
gSymbol = symbol gId [testSort] testSort & function

gSort0Symbol :: Symbol
gSort0Symbol = symbol gSort0Id [testSort0] testSort0 & function

hSymbol :: Symbol
hSymbol = symbol hId [testSort] testSort & function

cfSymbol :: Symbol
cfSymbol = symbol cfId [] testSort & function

cfSort0Symbol :: Symbol
cfSort0Symbol = symbol cfSort0Id [] testSort0 & function

cfSort1Symbol :: Symbol
cfSort1Symbol = symbol cfSort1Id [] testSort1 & function

cgSymbol :: Symbol
cgSymbol = symbol cgId [] testSort & function

cgSort0Symbol :: Symbol
cgSort0Symbol = symbol cgSort0Id [] testSort0 & function

chSymbol :: Symbol
chSymbol = symbol chId [] testSort & function

fSetSymbol :: Symbol
fSetSymbol = symbol fSetId [setSort] setSort & function

fIntSymbol :: Symbol
fIntSymbol = symbol fIntId [intSort] intSort & function

fTestIntSymbol :: Symbol
fTestIntSymbol = symbol fTestIntId [testSort] intSort & function

plain00Symbol :: Symbol
plain00Symbol = symbol plain00Id [] testSort

plain00Sort0Symbol :: Symbol
plain00Sort0Symbol = symbol plain00Sort0Id [] testSort0

plain00SubsortSymbol :: Symbol
plain00SubsortSymbol = symbol plain00SubsortId [] subSort

plain00SubSubsortSymbol :: Symbol
plain00SubSubsortSymbol = symbol plain00SubSubsortId [] subSubsort

plain10Symbol :: Symbol
plain10Symbol = symbol plain10Id [testSort] testSort

plain11Symbol :: Symbol
plain11Symbol = symbol plain11Id [testSort] testSort

plain20Symbol :: Symbol
plain20Symbol = symbol plain20Id [testSort, testSort] testSort

constr00Symbol :: Symbol
constr00Symbol = symbol constr00Id [] testSort & constructor

constr10Symbol :: Symbol
constr10Symbol = symbol constr10Id [testSort] testSort & constructor

constr11Symbol :: Symbol
constr11Symbol = symbol constr11Id [testSort] testSort & constructor

constr20Symbol :: Symbol
constr20Symbol = symbol constr20Id [testSort, testSort] testSort & constructor

constrFunct20TestMapSymbol :: Symbol
constrFunct20TestMapSymbol =
    symbol constrFunct20TestMapId [testSort, mapSort] testSort
    & constructor & function

function20MapTestSymbol :: Symbol
function20MapTestSymbol =
    symbol function20MapTestId [mapSort, testSort] testSort & function

functional00Symbol :: Symbol
functional00Symbol = symbol functional00Id [] testSort & functional

functional01Symbol :: Symbol
functional01Symbol = symbol functional01Id [] testSort & functional

functional10Symbol :: Symbol
functional10Symbol = symbol functional10Id [testSort] testSort & functional

functional11Symbol :: Symbol
functional11Symbol = symbol functional11Id [testSort] testSort & functional

functional20Symbol :: Symbol
functional20Symbol =
    symbol functional20Id [testSort, testSort] testSort & functional

functional00SubSubSortSymbol :: Symbol
functional00SubSubSortSymbol =
    symbol functional00SubSubSortId [] subSubsort & functional

functionalInjective00Symbol :: Symbol
functionalInjective00Symbol =
    symbol functionalInjective00Id [] testSort & functional & injective

functionalConstr10Symbol :: Symbol
functionalConstr10Symbol =
    symbol functionalConstr10Id [testSort] testSort & functional & constructor

functionalConstr11Symbol :: Symbol
functionalConstr11Symbol =
    symbol functionalConstr11Id [testSort] testSort & functional & constructor

functionalConstr12Symbol :: Symbol
functionalConstr12Symbol =
    symbol functionalConstr12Id [testSort] testSort & functional & constructor

functionalConstr20Symbol :: Symbol
functionalConstr20Symbol =
    symbol functionalConstr20Id [testSort, testSort] testSort
    & functional & constructor

functionalConstr21Symbol :: Symbol
functionalConstr21Symbol =
    symbol functionalConstr21Id [testSort, testSort] testSort
    & functional & constructor

functionalConstr30Symbol :: Symbol
functionalConstr30Symbol =
    symbol functionalConstr30Id [testSort, testSort, testSort] testSort
    & functional & constructor

functionalTopConstr20Symbol :: Symbol
functionalTopConstr20Symbol =
    symbol functionalTopConstr20Id [topSort, testSort] testSort
    & functional & constructor

functionalTopConstr21Symbol :: Symbol
functionalTopConstr21Symbol =
    symbol functionalTopConstr21Id [testSort, topSort] testSort
    & functional & constructor

injective10Symbol :: Symbol
injective10Symbol = symbol injective10Id [testSort] testSort & injective

injective11Symbol :: Symbol
injective11Symbol = symbol injective11Id [testSort] testSort & injective

sortInjectionSymbol :: Sort -> Sort -> Symbol
sortInjectionSymbol fromSort toSort = Symbol
    { symbolConstructor = sortInjectionId
    , symbolParams      = [fromSort, toSort]
    , symbolAttributes  = Mock.sortInjectionAttributes
    , symbolSorts = applicationSorts [fromSort] toSort
    }

sortInjection10Symbol :: Symbol
sortInjection10Symbol = sortInjectionSymbol testSort0 testSort

sortInjection11Symbol :: Symbol
sortInjection11Symbol = sortInjectionSymbol testSort1 testSort

sortInjection0ToTopSymbol :: Symbol
sortInjection0ToTopSymbol = sortInjectionSymbol testSort0 topSort

sortInjectionSubToTopSymbol :: Symbol
sortInjectionSubToTopSymbol = sortInjectionSymbol subSort topSort

sortInjectionSubSubToTopSymbol :: Symbol
sortInjectionSubSubToTopSymbol = sortInjectionSymbol subSubsort topSort

sortInjectionSubSubToSubSymbol :: Symbol
sortInjectionSubSubToSubSymbol = sortInjectionSymbol subSubsort subSort

sortInjectionSubSubToOtherSymbol :: Symbol
sortInjectionSubSubToOtherSymbol = sortInjectionSymbol subSubsort otherSort

sortInjectionSubOtherToOtherSymbol :: Symbol
sortInjectionSubOtherToOtherSymbol = sortInjectionSymbol subOthersort otherSort

sortInjectionOtherToTopSymbol :: Symbol
sortInjectionOtherToTopSymbol = sortInjectionSymbol otherSort topSort

unitMapSymbol :: Symbol
unitMapSymbol =
    symbol unitMapId [] mapSort
    & functional & hook "MAP.unit"

elementMapSymbol :: Symbol
elementMapSymbol =
    symbol elementMapId [testSort, testSort] mapSort
    & functional & hook "MAP.element"

concatMapSymbol :: Symbol
concatMapSymbol =
    symbol concatMapId [mapSort, mapSort] mapSort
    & functional & hook "MAP.concat"

lessIntSymbol :: Symbol
lessIntSymbol =
    symbol lessIntId [intSort, intSort] boolSort
    & functional & hook "INT.lt" & smthook "<"

greaterEqIntSymbol :: Symbol
greaterEqIntSymbol =
    symbol greaterEqIntId [intSort, intSort] boolSort
    & functional & hook "INT.ge" & smthook ">="

tdivIntSymbol :: Symbol
tdivIntSymbol =
    symbol tdivIntId [intSort, intSort] intSort
    & function & hook "INT.tdiv"

concatListSymbol :: Symbol
concatListSymbol =
    symbol concatListId [listSort, listSort] listSort
    & functional & hook "LIST.concat"

elementListSymbol :: Symbol
elementListSymbol =
    symbol elementListId [testSort] listSort
    & functional & hook "LIST.element"

unitListSymbol :: Symbol
unitListSymbol = symbol unitListId [] listSort & functional & hook "LIST.unit"

concatSetSymbol :: Symbol
concatSetSymbol =
    symbol concatSetId [setSort, setSort] setSort
    & functional & hook "SET.concat"

elementSetSymbol :: Symbol
elementSetSymbol =
    symbol elementSetId [testSort] setSort & functional & hook "SET.element"

unitSetSymbol :: Symbol
unitSetSymbol =
    symbol unitSetId [] setSort & functional & hook "SET.unit"

sigmaSymbol :: Symbol
sigmaSymbol =
    symbol sigmaId [testSort, testSort] testSort
    & functional & constructor

anywhereSymbol :: Symbol
anywhereSymbol =
    symbol anywhereId [] testSort
    & functional
    & Lens.set
        (typed @Attribute.Symbol . typed @Attribute.Anywhere)
        (Attribute.Anywhere True)

var_x_0 :: ElementVariable Variable
var_x_0 = ElementVariable $ Variable (testId "x") (Just (Element 0)) testSort
var_x_1 :: ElementVariable Variable
var_x_1 = ElementVariable $ Variable (testId "x") (Just (Element 1)) testSort
var_y_1 :: ElementVariable Variable
var_y_1 = ElementVariable $ Variable (testId "y") (Just (Element 1)) testSort
var_z_1 :: ElementVariable Variable
var_z_1 = ElementVariable $ Variable (testId "z") (Just (Element 1)) testSort
x :: ElementVariable Variable
x = ElementVariable $ Variable (testId "x") mempty testSort
setX :: SetVariable Variable
setX = SetVariable $ Variable (testId "@x") mempty testSort
var_setX_0 :: SetVariable Variable
var_setX_0 = SetVariable $ Variable (testId "@x") (Just (Element 0)) testSort
x0 :: ElementVariable Variable
x0 = ElementVariable $ Variable (testId "x0") mempty testSort0
y :: ElementVariable Variable
y = ElementVariable $ Variable (testId "y") mempty testSort
setY :: SetVariable Variable
setY = SetVariable $ Variable (testId "@y") mempty testSort
z :: ElementVariable Variable
z = ElementVariable $ Variable (testId "z") mempty testSort
t :: ElementVariable Variable
t = ElementVariable $ Variable (testId "t") mempty testSort
u :: ElementVariable Variable
u = ElementVariable $ Variable (testId "u") mempty testSort
m :: ElementVariable Variable
m = ElementVariable $ Variable (testId "m") mempty mapSort
xSet :: ElementVariable Variable
xSet = ElementVariable $ Variable (testId "xSet") mempty setSort
ySet :: ElementVariable Variable
ySet = ElementVariable $ Variable (testId "ySet") mempty setSort
xInt :: ElementVariable Variable
xInt = ElementVariable $ Variable (testId "xInt") mempty intSort
yInt :: ElementVariable Variable
yInt = ElementVariable $ Variable (testId "yInt") mempty intSort
xBool :: ElementVariable Variable
xBool = ElementVariable $ Variable (testId "xBool") mempty boolSort
xString :: ElementVariable Variable
xString = ElementVariable $ Variable (testId "xString") mempty stringSort
xList :: ElementVariable Variable
xList = ElementVariable $ Variable (testId "xList") mempty listSort
xMap :: ElementVariable Variable
xMap = ElementVariable $ Variable (testId "xMap") mempty mapSort
xSubSort :: ElementVariable Variable
xSubSort = ElementVariable $ Variable (testId "xSubSort") mempty subSort
xSubSubSort :: ElementVariable Variable
xSubSubSort =
    ElementVariable $ Variable (testId "xSubSubSort") mempty subSubsort
xTopSort :: ElementVariable Variable
xTopSort = ElementVariable $ Variable (testId "xTopSort") mempty topSort

makeUnifiedVariable :: Text -> Sort -> UnifiedVariable Variable
makeUnifiedVariable v sort
  | Text.head v == '@' = SetVar (SetVariable v')
  | otherwise = ElemVar (ElementVariable v')
  where
    v' = Variable
        { variableSort = sort
        , variableName = testId v
        , variableCounter = mempty
        }

makeTestUnifiedVariable :: Text -> UnifiedVariable Variable
makeTestUnifiedVariable = (`makeUnifiedVariable` testSort)

mkTestUnifiedVariable :: Text -> TermLike Variable
mkTestUnifiedVariable = Internal.mkVar . makeTestUnifiedVariable

a :: InternalVariable variable => TermLike variable
a = Internal.mkApplySymbol aSymbol []

aConcrete :: TermLike Concrete
Just aConcrete = Internal.asConcrete (a :: TermLike Variable)

aSort0 :: InternalVariable variable => TermLike variable
aSort0 = Internal.mkApplySymbol aSort0Symbol []

aSort1 :: InternalVariable variable => TermLike variable
aSort1 = Internal.mkApplySymbol aSort1Symbol []

aSubsort :: InternalVariable variable => TermLike variable
aSubsort = Internal.mkApplySymbol aSubsortSymbol []

aSubOthersort :: InternalVariable variable => TermLike variable
aSubOthersort = Internal.mkApplySymbol aSubOthersortSymbol []

aSubSubsort :: InternalVariable variable => TermLike variable
aSubSubsort = Internal.mkApplySymbol aSubSubsortSymbol []

aTopSort :: InternalVariable variable => TermLike variable
aTopSort = Internal.mkApplySymbol aTopSortSymbol []

aOtherSort :: InternalVariable variable => TermLike variable
aOtherSort = Internal.mkApplySymbol aOtherSortSymbol []

b :: InternalVariable variable => TermLike variable
b = Internal.mkApplySymbol bSymbol []

bConcrete :: TermLike Concrete
Just bConcrete = Internal.asConcrete (b :: TermLike Variable)

bSort0 :: InternalVariable variable => TermLike variable
bSort0 = Internal.mkApplySymbol bSort0Symbol []

c :: InternalVariable variable => TermLike variable
c = Internal.mkApplySymbol cSymbol []

d :: InternalVariable variable => TermLike variable
d = Internal.mkApplySymbol dSymbol []

e :: InternalVariable variable => TermLike variable
e = Internal.mkApplySymbol eSymbol []

f, g, h
    :: InternalVariable variable
    => GHC.HasCallStack
    => TermLike variable
    -> TermLike variable
f arg = Internal.mkApplySymbol fSymbol [arg]
g arg = Internal.mkApplySymbol gSymbol [arg]
h arg = Internal.mkApplySymbol hSymbol [arg]

fSort0, gSort0
    :: InternalVariable variable
    => GHC.HasCallStack
    => TermLike variable
    -> TermLike variable
fSort0 arg = Internal.mkApplySymbol fSort0Symbol [arg]
gSort0 arg = Internal.mkApplySymbol gSort0Symbol [arg]

cf :: InternalVariable variable => TermLike variable
cf = Internal.mkApplySymbol cfSymbol []

cfSort0 :: InternalVariable variable => TermLike variable
cfSort0 = Internal.mkApplySymbol cfSort0Symbol []

cfSort1 :: InternalVariable variable => TermLike variable
cfSort1 = Internal.mkApplySymbol cfSort1Symbol []

cg :: InternalVariable variable => TermLike variable
cg = Internal.mkApplySymbol cgSymbol []

cgSort0 :: InternalVariable variable => TermLike variable
cgSort0 = Internal.mkApplySymbol cgSort0Symbol []

ch :: InternalVariable variable => TermLike variable
ch = Internal.mkApplySymbol chSymbol []

fSet
    :: InternalVariable variable
    => GHC.HasCallStack
    => TermLike variable
    -> TermLike variable
fSet arg = Internal.mkApplySymbol fSetSymbol [arg]

fTestInt
    :: InternalVariable variable
    => GHC.HasCallStack
    => TermLike variable
    -> TermLike variable
fTestInt arg = Internal.mkApplySymbol fTestIntSymbol [arg]

fInt
    :: InternalVariable variable
    => GHC.HasCallStack
    => TermLike variable
    -> TermLike variable
fInt arg = Internal.mkApplySymbol fIntSymbol [arg]

plain00 :: InternalVariable variable => TermLike variable
plain00 = Internal.mkApplySymbol plain00Symbol []

plain00Sort0 :: InternalVariable variable => TermLike variable
plain00Sort0 = Internal.mkApplySymbol plain00Sort0Symbol []

plain00Subsort :: InternalVariable variable => TermLike variable
plain00Subsort = Internal.mkApplySymbol plain00SubsortSymbol []

plain00SubSubsort :: InternalVariable variable => TermLike variable
plain00SubSubsort = Internal.mkApplySymbol plain00SubSubsortSymbol []

plain10, plain11
    :: InternalVariable variable
    => GHC.HasCallStack
    => TermLike variable
    -> TermLike variable
plain10 arg = Internal.mkApplySymbol plain10Symbol [arg]
plain11 arg = Internal.mkApplySymbol plain11Symbol [arg]

plain20
    :: InternalVariable variable
    => TermLike variable
    -> TermLike variable
    -> TermLike variable
plain20 arg1 arg2 = Internal.mkApplySymbol plain20Symbol [arg1, arg2]

constr00 :: InternalVariable variable => GHC.HasCallStack => TermLike variable
constr00 = Internal.mkApplySymbol constr00Symbol []

constr10, constr11
    :: InternalVariable variable
    => GHC.HasCallStack
    => TermLike variable
    -> TermLike variable
constr10 arg = Internal.mkApplySymbol constr10Symbol [arg]
constr11 arg = Internal.mkApplySymbol constr11Symbol [arg]

constr20
    :: InternalVariable variable
    => TermLike variable
    -> TermLike variable
    -> TermLike variable
constr20 arg1 arg2 = Internal.mkApplySymbol constr20Symbol [arg1, arg2]

constrFunct20TestMap
    :: InternalVariable variable
    => TermLike variable
    -> TermLike variable
    -> TermLike variable
constrFunct20TestMap arg1 arg2 =
    Internal.mkApplySymbol constrFunct20TestMapSymbol [arg1, arg2]

function20MapTest
    :: InternalVariable variable
    => GHC.HasCallStack
    => TermLike variable
    -> TermLike variable
    -> TermLike variable
function20MapTest arg1 arg2 =
    Internal.mkApplySymbol function20MapTestSymbol [arg1, arg2]

functional00 :: InternalVariable variable => TermLike variable
functional00 = Internal.mkApplySymbol functional00Symbol []

functional01 :: InternalVariable variable => TermLike variable
functional01 = Internal.mkApplySymbol functional01Symbol []

functional10
    :: InternalVariable variable
    => GHC.HasCallStack
    => TermLike variable
    -> TermLike variable
functional10 arg = Internal.mkApplySymbol functional10Symbol [arg]

functional11
    :: InternalVariable variable
    => TermLike variable
    -> TermLike variable
functional11 arg = Internal.mkApplySymbol functional11Symbol [arg]

functional20
    :: InternalVariable variable
    => GHC.HasCallStack
    => TermLike variable
    -> TermLike variable
    -> TermLike variable
functional20 arg1 arg2 = Internal.mkApplySymbol functional20Symbol [arg1, arg2]

functional00SubSubSort :: InternalVariable variable => TermLike variable
functional00SubSubSort =
    Internal.mkApplySymbol functional00SubSubSortSymbol []

functionalInjective00
    :: InternalVariable variable
    => GHC.HasCallStack
    => TermLike variable
functionalInjective00 =
    Internal.mkApplySymbol functionalInjective00Symbol []

functionalConstr10
    :: InternalVariable variable
    => GHC.HasCallStack
    => TermLike variable
    -> TermLike variable
functionalConstr10 arg =
    Internal.mkApplySymbol functionalConstr10Symbol [arg]

functionalConstr11
    :: InternalVariable variable
    => GHC.HasCallStack
    => TermLike variable
    -> TermLike variable
functionalConstr11 arg = Internal.mkApplySymbol functionalConstr11Symbol [arg]

functionalConstr12
    :: InternalVariable variable
    => TermLike variable
    -> TermLike variable
functionalConstr12 arg = Internal.mkApplySymbol functionalConstr12Symbol [arg]

functionalConstr20
    :: InternalVariable variable
    => GHC.HasCallStack
    => TermLike variable
    -> TermLike variable
    -> TermLike variable
functionalConstr20 arg1 arg2 =
    Internal.mkApplySymbol functionalConstr20Symbol [arg1, arg2]

functionalConstr21
    :: InternalVariable variable
    => GHC.HasCallStack
    => TermLike variable
    -> TermLike variable
    -> TermLike variable
functionalConstr21 arg1 arg2 =
    Internal.mkApplySymbol functionalConstr21Symbol [arg1, arg2]

functionalConstr30
    :: InternalVariable variable
    => TermLike variable
    -> TermLike variable
    -> TermLike variable
    -> TermLike variable
functionalConstr30 arg1 arg2 arg3 =
    Internal.mkApplySymbol functionalConstr30Symbol [arg1, arg2, arg3]

functionalTopConstr20
    :: InternalVariable variable
    => GHC.HasCallStack
    => TermLike variable
    -> TermLike variable
    -> TermLike variable
functionalTopConstr20 arg1 arg2 =
    Internal.mkApplySymbol functionalTopConstr20Symbol [arg1, arg2]

functionalTopConstr21
    :: InternalVariable variable
    => GHC.HasCallStack
    => TermLike variable
    -> TermLike variable
    -> TermLike variable
functionalTopConstr21 arg1 arg2 =
    Internal.mkApplySymbol functionalTopConstr21Symbol [arg1, arg2]

injective10
    :: InternalVariable variable
    => GHC.HasCallStack
    => TermLike variable
    -> TermLike variable
injective10 arg = Internal.mkApplySymbol injective10Symbol [arg]

injective11
    :: InternalVariable variable
    => GHC.HasCallStack
    => TermLike variable
    -> TermLike variable
injective11 arg = Internal.mkApplySymbol injective11Symbol [arg]

sortInjection
    :: InternalVariable variable
    => GHC.HasCallStack
    => Sort
    -> TermLike variable
    -> TermLike variable
sortInjection toSort termLike =
    Internal.mkApplySymbol (sortInjectionSymbol fromSort toSort) [termLike]
  where
    fromSort = Internal.termLikeSort termLike

sortInjection10
    :: InternalVariable variable
    => GHC.HasCallStack
    => TermLike variable
    -> TermLike variable
sortInjection10 arg = Internal.mkApplySymbol sortInjection10Symbol [arg]

sortInjection11
    :: InternalVariable variable
    => GHC.HasCallStack
    => TermLike variable
    -> TermLike variable
sortInjection11 arg = Internal.mkApplySymbol sortInjection11Symbol [arg]

sortInjection0ToTop
    :: InternalVariable variable
    => GHC.HasCallStack
    => TermLike variable
    -> TermLike variable
sortInjection0ToTop arg =
    Internal.mkApplySymbol sortInjection0ToTopSymbol [arg]

sortInjectionSubToTop
    :: InternalVariable variable
    => GHC.HasCallStack
    => TermLike variable
    -> TermLike variable
sortInjectionSubToTop arg =
    Internal.mkApplySymbol sortInjectionSubToTopSymbol [arg]

sortInjectionSubSubToTop
    :: InternalVariable variable
    => GHC.HasCallStack
    => TermLike variable
    -> TermLike variable
sortInjectionSubSubToTop arg =
    Internal.mkApplySymbol sortInjectionSubSubToTopSymbol [arg]

sortInjectionSubSubToSub
    :: InternalVariable variable
    => GHC.HasCallStack
    => TermLike variable
    -> TermLike variable
sortInjectionSubSubToSub arg =
    Internal.mkApplySymbol sortInjectionSubSubToSubSymbol [arg]

sortInjectionSubSubToOther
    :: InternalVariable variable
    => GHC.HasCallStack
    => TermLike variable
    -> TermLike variable
sortInjectionSubSubToOther arg =
    Internal.mkApplySymbol sortInjectionSubSubToOtherSymbol [arg]

sortInjectionSubOtherToOther
    :: InternalVariable variable
    => GHC.HasCallStack
    => TermLike variable
    -> TermLike variable
sortInjectionSubOtherToOther arg =
    Internal.mkApplySymbol sortInjectionSubOtherToOtherSymbol [arg]

sortInjectionOtherToTop
    :: InternalVariable variable
    => GHC.HasCallStack
    => TermLike variable
    -> TermLike variable
sortInjectionOtherToTop arg =
    Internal.mkApplySymbol sortInjectionOtherToTopSymbol [arg]

unitMap :: InternalVariable variable => TermLike variable
unitMap = Internal.mkApplySymbol unitMapSymbol []

elementMap
    :: InternalVariable variable
    => GHC.HasCallStack
    => TermLike variable
    -> TermLike variable
    -> TermLike variable
elementMap m1 m2 = Internal.mkApplySymbol elementMapSymbol [m1, m2]

concatMap
    :: InternalVariable variable
    => GHC.HasCallStack
    => TermLike variable
    -> TermLike variable
    -> TermLike variable
concatMap m1 m2 = Internal.mkApplySymbol concatMapSymbol [m1, m2]

unitSet :: InternalVariable variable => TermLike variable
unitSet = Internal.mkApplySymbol unitSetSymbol []

elementSet
    :: InternalVariable variable
    => GHC.HasCallStack
    => TermLike variable
    -> TermLike variable
elementSet s1 = Internal.mkApplySymbol elementSetSymbol [s1]

concatSet
    :: InternalVariable variable
    => GHC.HasCallStack
    => TermLike variable
    -> TermLike variable
    -> TermLike variable
concatSet s1 s2 = Internal.mkApplySymbol concatSetSymbol [s1, s2]

lessInt
    :: InternalVariable variable
    => GHC.HasCallStack
    => TermLike variable
    -> TermLike variable
    -> TermLike variable
lessInt i1 i2 = Internal.mkApplySymbol lessIntSymbol [i1, i2]

greaterEqInt
    :: InternalVariable variable
    => GHC.HasCallStack
    => TermLike variable
    -> TermLike variable
    -> TermLike variable
greaterEqInt i1 i2 = Internal.mkApplySymbol greaterEqIntSymbol [i1, i2]

tdivInt
    :: InternalVariable variable
    => GHC.HasCallStack
    => TermLike variable
    -> TermLike variable
    -> TermLike variable
tdivInt i1 i2 = Internal.mkApplySymbol tdivIntSymbol [i1, i2]

concatList
    :: InternalVariable variable
    => GHC.HasCallStack
    => TermLike variable
    -> TermLike variable
    -> TermLike variable
concatList l1 l2 = Internal.mkApplySymbol concatListSymbol [l1, l2]

elementList
    :: InternalVariable variable
    => GHC.HasCallStack
    => TermLike variable
    -> TermLike variable
elementList element = Internal.mkApplySymbol elementListSymbol [element]

unitList
    :: InternalVariable variable
    => GHC.HasCallStack
    => TermLike variable
unitList = Internal.mkApplySymbol unitListSymbol []

sigma
    :: InternalVariable variable
    => GHC.HasCallStack
    => TermLike variable
    -> TermLike variable
    -> TermLike variable
sigma child1 child2 = Internal.mkApplySymbol sigmaSymbol [child1, child2]

anywhere :: InternalVariable variable => TermLike variable
anywhere = Internal.mkApplySymbol anywhereSymbol []

attributesMapping :: [(SymbolOrAlias, Attribute.Symbol)]
attributesMapping =
    map (liftA2 (,) toSymbolOrAlias symbolAttributes) symbols

symbols :: [Symbol]
symbols =
    [ aSymbol
    , aSort0Symbol
    , aSort1Symbol
    , aSubsortSymbol
    , aSubOthersortSymbol
    , aSubSubsortSymbol
    , aTopSortSymbol
    , aOtherSortSymbol
    , bSymbol
    , bSort0Symbol
    , cSymbol
    , dSymbol
    , eSymbol
    , fSymbol
    , fSort0Symbol
    , gSymbol
    , gSort0Symbol
    , hSymbol
    , cfSymbol
    , cfSort0Symbol
    , cfSort1Symbol
    , cgSymbol
    , cgSort0Symbol
    , chSymbol
    , fSetSymbol
    , fIntSymbol
    , fTestIntSymbol
    , plain00Symbol
    , plain00Sort0Symbol
    , plain00SubsortSymbol
    , plain00SubSubsortSymbol
    , plain10Symbol
    , plain11Symbol
    , plain20Symbol
    , constr00Symbol
    , constr10Symbol
    , constr11Symbol
    , constr20Symbol
    , constrFunct20TestMapSymbol
    , function20MapTestSymbol
    , functional00Symbol
    , functional01Symbol
    , functional10Symbol
    , functional11Symbol
    , functional20Symbol
    , functional00SubSubSortSymbol
    , functionalInjective00Symbol
    , functionalConstr10Symbol
    , functionalConstr11Symbol
    , functionalConstr12Symbol
    , functionalConstr20Symbol
    , functionalConstr21Symbol
    , functionalConstr30Symbol
    , functionalTopConstr20Symbol
    , functionalTopConstr21Symbol
    , injective10Symbol
    , injective11Symbol
    , sortInjection10Symbol
    , sortInjection11Symbol
    , sortInjection0ToTopSymbol
    , sortInjectionSubToTopSymbol
    , sortInjectionSubSubToTopSymbol
    , sortInjectionSubSubToSubSymbol
    , sortInjectionSubSubToOtherSymbol
    , sortInjectionSubOtherToOtherSymbol
    , sortInjectionOtherToTopSymbol
    , unitMapSymbol
    , elementMapSymbol
    , concatMapSymbol
    , concatListSymbol
    , elementListSymbol
    , unitListSymbol
    , concatSetSymbol
    , elementSetSymbol
    , unitSetSymbol
    , lessIntSymbol
    , greaterEqIntSymbol
    , tdivIntSymbol
    , sigmaSymbol
    , anywhereSymbol
    ]

sortAttributesMapping :: [(Sort, Attribute.Sort)]
sortAttributesMapping =
    [   ( testSort
        , Default.def
        )
    ,   ( testSort0
        , Default.def
        )
    ,   ( testSort1
        , Default.def
        )
    ,   ( topSort
        , Default.def
        )
    ,   ( subSort
        , Default.def
        )
    ,   ( subOthersort
        , Default.def
        )
    ,   ( subSubsort
        , Default.def
        )
    ,   ( otherSort
        , Default.def
        )
    ,   ( mapSort
        , Default.def
            { Attribute.hook = Hook (Just "MAP.Map")
            , Attribute.unit =
                Attribute.Unit (Just $ toSymbolOrAlias unitMapSymbol)
            , Attribute.element =
                Attribute.Element (Just $ toSymbolOrAlias elementMapSymbol)
            , Attribute.concat =
                Attribute.Concat (Just $ toSymbolOrAlias concatMapSymbol)
            }
        )
    ,   ( listSort
        , Default.def
            { Attribute.hook = Hook (Just "LIST.List")
            , Attribute.unit =
                Attribute.Unit (Just $ toSymbolOrAlias unitListSymbol)
            , Attribute.element =
                Attribute.Element (Just $ toSymbolOrAlias elementListSymbol)
            , Attribute.concat =
                Attribute.Concat (Just $ toSymbolOrAlias concatListSymbol)
            }
        )
    ,   ( setSort
        , Default.def
            { Attribute.hook = Hook (Just "SET.Set")
            , Attribute.unit =
                Attribute.Unit (Just $ toSymbolOrAlias unitSetSymbol)
            , Attribute.element =
                Attribute.Element (Just $ toSymbolOrAlias elementSetSymbol)
            , Attribute.concat =
                Attribute.Concat (Just $ toSymbolOrAlias concatSetSymbol)
            }
        )
    ,   ( intSort
        , Default.def { Attribute.hook = Hook (Just "INT.Int") }
        )
    ,   ( boolSort
        , Default.def { Attribute.hook = Hook (Just "BOOL.Bool") }
        )

    -- Also add attributes for the implicitly defined sorts.
    ,   ( stringMetaSort
        , Default.def { Attribute.hook = Hook (Just "STRING.String") }
        )
    ]

headSortsMapping :: [(SymbolOrAlias, ApplicationSorts)]
headSortsMapping =
    map ((,) <$> toSymbolOrAlias <*> symbolSorts) symbols

zeroarySmtSort :: Id -> SMT.UnresolvedSort
zeroarySmtSort sortId =
    SMT.Sort
        { smtFromSortArgs = const (const (Just (SMT.Atom encodedId)))
        , declaration = SMT.SortDeclarationSort SMT.SortDeclaration
            { name = SMT.encodable sortId
            , arity = 0
            }
        }
  where
    encodedId = SMT.encode (SMT.encodable sortId)

builtinZeroarySmtSort :: SMT.SExpr -> SMT.UnresolvedSort
builtinZeroarySmtSort sExpr =
    SMT.Sort
        { smtFromSortArgs = const (const (Just sExpr))
        , declaration =
            SMT.SortDeclaredIndirectly
                (SMT.AlreadyEncoded (SMT.nameFromSExpr sExpr))
        }

smtConstructor :: Id -> [Sort] -> Sort -> SMT.UnresolvedSymbol
smtConstructor symbolId argumentSorts resultSort =
    SMT.Symbol
        { smtFromSortArgs = const (const (Just (SMT.Atom encodedId)))
        , declaration =
            SMT.SymbolConstructor SMT.IndirectSymbolDeclaration
                { name = encodableId
                , resultSort = SMT.SortReference resultSort
                , argumentSorts = map SMT.SortReference argumentSorts
                }
        }
  where
    encodableId = SMT.encodable symbolId
    encodedId = SMT.encode encodableId

smtBuiltinSymbol
    :: Text -> [Sort] -> Sort -> SMT.UnresolvedSymbol
smtBuiltinSymbol builtin argumentSorts resultSort =
    SMT.Symbol
        { smtFromSortArgs = const (const (Just (SMT.Atom builtin)))
        , declaration =
            SMT.SymbolBuiltin SMT.IndirectSymbolDeclaration
                { name = SMT.AlreadyEncoded builtin
                , resultSort = SMT.SortReference resultSort
                , argumentSorts = map SMT.SortReference argumentSorts
                }
        }

emptySmtDeclarations :: SMT.SmtDeclarations
emptySmtDeclarations =
    SMT.Declarations
        { sorts = Map.empty
        , symbols = Map.empty
        }

smtDeclarations :: SMT.SmtDeclarations
smtDeclarations = SMT.resolve smtUnresolvedDeclarations

smtUnresolvedDeclarations :: SMT.UnresolvedDeclarations
smtUnresolvedDeclarations = SMT.Declarations
    { sorts = Map.fromList
        [ (testSort0Id, zeroarySmtSort testSort0Id)
        , (testSort1Id, zeroarySmtSort testSort1Id)
        , (topSortId, zeroarySmtSort topSortId)
        , (topSortId, zeroarySmtSort subSortId)
        , (topSortId, zeroarySmtSort subSubsortId)
        , (topSortId, zeroarySmtSort otherSortId)
        -- TODO(virgil): testSort has constructors, it should have a
        -- constructor-based definition. The same for others.
        , (testSortId, zeroarySmtSort testSortId)
        , (intSortId, builtinZeroarySmtSort SMT.tInt)
        , (boolSortId, builtinZeroarySmtSort SMT.tBool)
        ]
    , symbols = Map.fromList
        [ ( aSort0Id, smtConstructor aSort0Id [] testSort1)
        , ( aSort1Id, smtConstructor aSort1Id [] testSort1)
        , ( aSubsortId, smtConstructor aSubsortId [] subSort)
        , ( aSubOthersortId, smtConstructor aSubOthersortId [] subSubsort)
        , ( aSubSubsortId, smtConstructor aSubSubsortId [] subSubsort)
        , ( aTopSortId, smtConstructor aTopSortId [] topSort)
        , ( aOtherSortId, smtConstructor aOtherSortId [] otherSort)
        , ( bSort0Id, smtConstructor bSort0Id [] testSort0)
        , ( lessIntId, smtBuiltinSymbol "<" [intSort, intSort] boolSort)
        , ( greaterEqIntId, smtBuiltinSymbol ">=" [intSort, intSort] boolSort)
        , ( sigmaId, smtConstructor sigmaId [testSort, testSort] testSort)
        ]
    }

sortConstructors :: Map.Map Id Attribute.Constructors
sortConstructors = Map.fromList
    [
    -- TODO(virgil): testSort has constructors, it should have a
    -- constructor-based definition. The same for others.
    ]

testSortId :: Id
testSortId = testId "testSort"
testSort0Id :: Id
testSort0Id = testId "testSort0"
testSort1Id :: Id
testSort1Id = testId "testSort1"
topSortId :: Id
topSortId = testId "topSort"
subSortId :: Id
subSortId = testId "subSort"
subOthersortId :: Id
subOthersortId = testId "subOthersort"
subSubsortId :: Id
subSubsortId = testId "subSubsort"
otherSortId :: Id
otherSortId = testId "otherSort"
intSortId :: Id
intSortId = testId "intSort"
boolSortId :: Id
boolSortId = testId "boolSort"
stringSortId :: Id
stringSortId = testId "stringSort"

testSort :: Sort
testSort =
    SortActualSort SortActual
        { sortActualName  = testSortId
        , sortActualSorts = []
        }

testSort0 :: Sort
testSort0 =
    SortActualSort SortActual
        { sortActualName  = testSort0Id
        , sortActualSorts = []
        }

testSort1 :: Sort
testSort1 =
    SortActualSort SortActual
        { sortActualName  = testSort1Id
        , sortActualSorts = []
        }

topSort :: Sort
topSort =
    SortActualSort SortActual
        { sortActualName  = topSortId
        , sortActualSorts = []
        }

subSort :: Sort
subSort =
    SortActualSort SortActual
        { sortActualName  = subSortId
        , sortActualSorts = []
        }

subOthersort :: Sort
subOthersort =
    SortActualSort SortActual
        { sortActualName  = subOthersortId
        , sortActualSorts = []
        }

subSubsort :: Sort
subSubsort =
    SortActualSort SortActual
        { sortActualName  = subSubsortId
        , sortActualSorts = []
        }

otherSort :: Sort
otherSort =
    SortActualSort SortActual
        { sortActualName = otherSortId
        , sortActualSorts = []
        }

mapSort :: Sort
mapSort =
    SortActualSort SortActual
        { sortActualName  = testId "mapSort"
        , sortActualSorts = []
        }

setSort :: Sort
setSort =
    SortActualSort SortActual
        { sortActualName  = testId "setSort"
        , sortActualSorts = []
        }

listSort :: Sort
listSort =
    SortActualSort SortActual
        { sortActualName  = testId "listSort"
        , sortActualSorts = []
        }

intSort :: Sort
intSort =
    SortActualSort SortActual
        { sortActualName  = intSortId
        , sortActualSorts = []
        }

stringSort :: Sort
stringSort =
    SortActualSort SortActual
        { sortActualName  = stringSortId
        , sortActualSorts = []
        }

boolSort :: Sort
boolSort =
    SortActualSort SortActual
        { sortActualName  = boolSortId
        , sortActualSorts = []
        }

subsorts :: [(Sort, Sort)]
subsorts =
    [ (subSubsort, subSort)
    , (subSubsort, topSort)
    , (subSort, topSort)
    , (subSubsort, otherSort)
    , (subOthersort, otherSort)
    , (otherSort, topSort)
    ]

builtinMap
    :: InternalVariable variable
    => [(TermLike variable, TermLike variable)]
    -> TermLike variable
builtinMap elements = framedMap elements []

framedMap
    :: InternalVariable variable
    => [(TermLike variable, TermLike variable)]
    -> [ElementVariable variable]
    -> TermLike variable
framedMap elements (map Internal.mkElemVar -> opaque) =
    Internal.mkBuiltin $ Domain.BuiltinMap Domain.InternalAc
        { builtinAcSort = mapSort
        , builtinAcUnit = unitMapSymbol
        , builtinAcElement = elementMapSymbol
        , builtinAcConcat = concatMapSymbol
        , builtinAcChild = Domain.NormalizedMap Domain.NormalizedAc
            { elementsWithVariables = Domain.wrapElement <$> abstractElements
            , concreteElements
            , opaque
            }
        }
  where
    asConcrete element@(key, value) =
        (,) <$> Internal.asConcrete key <*> pure value
        & maybe (Left element) Right
    (abstractElements, Map.fromList -> concreteElements) =
        asConcrete . Bifunctor.second Domain.MapValue <$> elements
        & Either.partitionEithers

builtinList
    :: InternalVariable variable
    => [TermLike variable]
    -> TermLike variable
builtinList child =
    Internal.mkBuiltin $ Domain.BuiltinList Domain.InternalList
        { builtinListSort = listSort
        , builtinListUnit = unitListSymbol
        , builtinListElement = elementListSymbol
        , builtinListConcat = concatListSymbol
        , builtinListChild = Seq.fromList child
        }

builtinSet
    :: InternalVariable variable
    => [TermLike Concrete]
    -> TermLike variable
builtinSet child =
    Internal.mkBuiltin $ Domain.BuiltinSet Domain.InternalAc
        { builtinAcSort = setSort
        , builtinAcUnit = unitSetSymbol
        , builtinAcElement = elementSetSymbol
        , builtinAcConcat = concatSetSymbol
        , builtinAcChild = Domain.NormalizedSet Domain.NormalizedAc
            { elementsWithVariables = []
            , concreteElements =
                Map.fromList (map (\key -> (key, Domain.SetValue)) child)
            , opaque = []
            }
        }

builtinInt
    :: InternalVariable variable
    => Integer
    -> TermLike variable
builtinInt = Builtin.Int.asInternal intSort

builtinBool
    :: InternalVariable variable
    => Bool
    -> TermLike variable
builtinBool = Builtin.Bool.asInternal boolSort

emptyMetadataTools :: SmtMetadataTools Attribute.Symbol
emptyMetadataTools =
    Mock.makeMetadataTools
        [] -- attributesMapping
        [] -- headTypeMapping
        [] -- sortAttributesMapping
        [] -- subsorts
        emptySmtDeclarations
        Map.empty -- sortConstructors

metadataTools :: GHC.HasCallStack => SmtMetadataTools Attribute.Symbol
metadataTools =
    Mock.makeMetadataTools
        attributesMapping
        sortAttributesMapping
        subsorts
        headSortsMapping
        smtDeclarations
        sortConstructors

termLikeSimplifier :: TermLikeSimplifier
termLikeSimplifier = Simplifier.create

axiomSimplifiers :: BuiltinAndAxiomSimplifierMap
axiomSimplifiers = Map.empty

predicateSimplifier
<<<<<<< HEAD
    :: MonadSimplify simplifier => PredicateSimplifier simplifier
predicateSimplifier =
    Simplifier.Predicate.create SubstitutionSimplifier.simplification
=======
    :: MonadSimplify simplifier => ConditionSimplifier simplifier
predicateSimplifier = Simplifier.Condition.create
>>>>>>> a7ed2a10

env :: MonadSimplify simplifier => Env simplifier
env =
    Env
        { metadataTools = Test.Kore.Step.MockSymbols.metadataTools
        , simplifierTermLike = termLikeSimplifier
        , simplifierCondition = predicateSimplifier
        , simplifierAxioms = axiomSimplifiers
        , memo = Memo.forgetful
        }

generatorSetup :: ConsistentKore.Setup
generatorSetup =
    ConsistentKore.Setup
        { allSymbols = filter doesNotHaveArguments symbols
        , allAliases = []
        , allSorts = map fst sortAttributesMapping
        , freeElementVariables = Set.empty
        , freeSetVariables = Set.empty
        , maybeIntSort = Just intSort
        , maybeBoolSort = Just boolSort
        , maybeListSorts = Just ConsistentKore.CollectionSorts
            { collectionSort = listSort
            , elementSort = testSort
            }
        , maybeMapSorts = Nothing
        -- TODO(virgil): fill the maybeMapSorts field after implementing
        -- map generators.
        , maybeSetSorts = Nothing
        -- TODO(virgil): fill the maybeSetSorts field after implementing
        -- map generators
        , maybeStringLiteralSort = Just stringMetaSort
        , maybeStringBuiltinSort = Just stringSort
        , metadataTools = metadataTools
        }
  where
    doesNotHaveArguments Symbol {symbolParams} = null symbolParams<|MERGE_RESOLUTION|>--- conflicted
+++ resolved
@@ -1565,14 +1565,9 @@
 axiomSimplifiers = Map.empty
 
 predicateSimplifier
-<<<<<<< HEAD
-    :: MonadSimplify simplifier => PredicateSimplifier simplifier
+    :: MonadSimplify simplifier => ConditionSimplifier simplifier
 predicateSimplifier =
-    Simplifier.Predicate.create SubstitutionSimplifier.simplification
-=======
-    :: MonadSimplify simplifier => ConditionSimplifier simplifier
-predicateSimplifier = Simplifier.Condition.create
->>>>>>> a7ed2a10
+    Simplifier.Condition.create SubstitutionSimplifier.simplification
 
 env :: MonadSimplify simplifier => Env simplifier
 env =
