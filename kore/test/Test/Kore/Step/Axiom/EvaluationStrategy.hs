module Test.Kore.Step.Axiom.EvaluationStrategy where

import Test.Tasty

import Data.Default
    ( def
    )

import qualified Kore.Attribute.Axiom as Attribute.Axiom
import qualified Kore.Attribute.Axiom.Concrete as Attribute
    ( Concrete (Concrete)
    )
import qualified Kore.Internal.Condition as Condition
import qualified Kore.Internal.OrPattern as OrPattern
import Kore.Internal.Pattern as Pattern
    ( Conditional (Conditional)
    )
import qualified Kore.Internal.Pattern as Pattern
    ( Conditional (..)
    )
<<<<<<< HEAD
import Kore.Internal.Predicate
=======
import Kore.Internal.TermLike
import Kore.Predicate.Predicate
>>>>>>> a7ed2a10
    ( Predicate
    , makeEqualsPredicate
    , makeNotPredicate
    , makeTruePredicate
    )
import Kore.Internal.TermLike
import Kore.Step.Axiom.EvaluationStrategy
import Kore.Step.Rule as RulePattern
    ( RulePattern (..)
    )
import Kore.Step.Rule
    ( EqualityRule (EqualityRule)
    , RulePattern (RulePattern)
    )
import Kore.Step.Simplification.Simplify
import qualified Kore.Step.Simplification.Simplify as AttemptedAxiom
    ( AttemptedAxiom (..)
    )
import qualified Kore.Step.Simplification.Simplify as AttemptedAxiomResults
    ( AttemptedAxiomResults (..)
    )

import qualified Test.Kore.Step.MockSymbols as Mock
import Test.Kore.Step.Simplification
import Test.Tasty.HUnit.Ext

test_definitionEvaluation :: [TestTree]
test_definitionEvaluation =
    [ testCase "Simple evaluation" $ do
        let expect =
                AttemptedAxiom.Applied
                    AttemptedAxiomResults
                        { results = OrPattern.fromPatterns
                            [ Conditional
                                { term = Mock.g Mock.c
                                , predicate = makeTruePredicate
                                , substitution = mempty
                                }
                            ]
                        , remainders = OrPattern.fromPatterns []
                        }
        actual <-
            evaluate
                (definitionEvaluation
                    [ axiom
                        (Mock.functionalConstr10 (mkElemVar Mock.x))
                        (Mock.g (mkElemVar Mock.x))
                        makeTruePredicate
                    ]
                )
                (Mock.functionalConstr10 Mock.c)
        assertEqual "" expect actual
    , testCase "Evaluation with remainder" $ do
        let requirement = makeEqualsPredicate (Mock.f Mock.a) (Mock.g Mock.b)
            expect =
                AttemptedAxiom.Applied AttemptedAxiomResults
                    { results =
                        OrPattern.fromPattern Conditional
                            { term = Mock.g Mock.a
                            , predicate = requirement
                            , substitution = mempty
                            }
                    , remainders =
                        OrPattern.fromPatterns
                        $ map (fmap mkEvaluated)
                            [ Conditional
                                { term = Mock.functionalConstr10 Mock.a
                                , predicate = makeNotPredicate requirement
                                , substitution = mempty
                                }
                            ]
                    }
        actual <-
            evaluate
                (definitionEvaluation
                    [ axiom
                        (Mock.functionalConstr10 Mock.a)
                        (Mock.g Mock.a)
                        requirement
                    ]
                )
                (Mock.functionalConstr10 Mock.a)
        assertEqual "" expect actual
    , testCase "Failed evaluation" $ do
        let expect = AttemptedAxiom.NotApplicable
        actual <-
            evaluate
                (definitionEvaluation
                    [ axiom
                        (Mock.functionalConstr10 Mock.a)
                        (Mock.g Mock.a)
                        makeTruePredicate
                    ]
                )
                (Mock.functionalConstr10 Mock.b)
        assertEqual "" expect actual
    , testCase "Evaluation with multiple branches SMT prunes remainders" $ do
        let initial = Mock.functionalConstr10 Mock.a
            final1 = Mock.g Mock.a
            final2 = Mock.g Mock.b
            requirement1 = makeEqualsPredicate (Mock.f Mock.a) (Mock.g Mock.b)
            requirement2 = makeNotPredicate requirement1
            axiom1 = axiom initial final1 requirement1
            axiom2 = axiom initial final2 requirement2
            evaluator = definitionEvaluation [axiom1, axiom2]
            expect =
                AttemptedAxiom.Applied AttemptedAxiomResults
                    { results = OrPattern.fromPatterns
                        [ Conditional
                            { term = final1
                            , predicate = requirement1
                            , substitution = mempty
                            }
                        , Conditional
                            { term = final2
                            , predicate = requirement2
                            , substitution = mempty
                            }
                        ]
                    , remainders = OrPattern.bottom
                    }
        actual <- evaluate evaluator initial
        assertEqual "" expect actual
    , testCase "Does not evaluate concrete axiom with symbolic input" $ do
        let expectConcrete =
                AttemptedAxiom.Applied
                    AttemptedAxiomResults
                        { results = OrPattern.fromTermLike (Mock.g Mock.c)
                        , remainders = OrPattern.fromPatterns []
                        }

            symbolicTerm = Mock.functionalConstr10 (mkElemVar Mock.y)
            expectSymbolic = AttemptedAxiom.NotApplicable

            evaluator = definitionEvaluation
                [ EqualityRule RulePattern
                    { left = Mock.functionalConstr10 (mkElemVar Mock.x)
                    , antiLeft = Nothing
                    , right = Mock.g (mkElemVar Mock.x)
                    , requires = makeTruePredicate
                    , ensures = makeTruePredicate
                    , attributes = def
                        { Attribute.Axiom.concrete = Attribute.Concrete True }
                    }
                ]

        actualConcrete <- evaluate evaluator (Mock.functionalConstr10 Mock.c)
        assertEqual "" expectConcrete actualConcrete

        actualSymbolic <- evaluate evaluator symbolicTerm
        assertEqual "" expectSymbolic actualSymbolic
    ]

test_firstFullEvaluation :: [TestTree]
test_firstFullEvaluation =
    [ testCase "Simple evaluation" $ do
        let expect =
                AttemptedAxiom.Applied
                    AttemptedAxiomResults
                        { results = OrPattern.fromPatterns
                            [ Conditional
                                { term = Mock.g Mock.c
                                , predicate = makeTruePredicate
                                , substitution = mempty
                                }
                            ]
                        , remainders = OrPattern.fromPatterns []
                        }
        actual <-
            evaluate
                (firstFullEvaluation
                    [ axiomEvaluator
                        (Mock.functionalConstr10 (mkElemVar Mock.x))
                        (Mock.g (mkElemVar Mock.x))
                    ]
                )
                (Mock.functionalConstr10 Mock.c)
        assertEqual "" expect actual
    , testCase "Uses first matching" $ do
        let expect =
                AttemptedAxiom.Applied
                    AttemptedAxiomResults
                        { results = OrPattern.fromPatterns
                            [ Conditional
                                { term = Mock.f Mock.a
                                , predicate = makeTruePredicate
                                , substitution = mempty
                                }
                            ]
                        , remainders = OrPattern.fromPatterns []
                        }
        actual <-
            evaluate
                (firstFullEvaluation
                    [ axiomEvaluator
                        (Mock.functionalConstr10 Mock.b)
                        (Mock.g Mock.a)
                    , axiomEvaluator
                        (Mock.functionalConstr10 (mkElemVar Mock.x))
                        (Mock.f Mock.a)
                    , axiomEvaluator
                        (Mock.functionalConstr10 Mock.a)
                        (Mock.g Mock.a)
                    ]
                )
                (Mock.functionalConstr10 Mock.a)
        assertEqual "" expect actual
    , testCase "Skips partial matches" $ do
        let expect =
                AttemptedAxiom.Applied
                    AttemptedAxiomResults
                        { results = OrPattern.fromPatterns
                            [ Conditional
                                { term = Mock.f Mock.a
                                , predicate = makeTruePredicate
                                , substitution = mempty
                                }
                            ]
                        , remainders = OrPattern.fromPatterns []
                        }
        actual <-
            evaluate
                (firstFullEvaluation
                    [ axiomEvaluator
                        (Mock.functionalConstr10 Mock.b)
                        (Mock.g Mock.a)
                    , axiomEvaluator
                        (Mock.functionalConstr10 Mock.a)
                        (Mock.g Mock.a)
                    , axiomEvaluator
                        (Mock.functionalConstr10 (mkElemVar Mock.x))
                        (Mock.f Mock.a)
                    ]
                )
                (Mock.functionalConstr10 (mkElemVar Mock.x))
        assertEqual "" expect actual
    , testCase "None matching" $ do
        let
            expect = AttemptedAxiom.NotApplicable
        actual <-
            evaluate
                (firstFullEvaluation
                    [ axiomEvaluator
                        (Mock.functionalConstr10 Mock.b)
                        (Mock.g Mock.a)
                    , axiomEvaluator
                        (Mock.functionalConstr10 Mock.a)
                        (Mock.g Mock.a)
                    ]
                )
                (Mock.functionalConstr10 (mkElemVar Mock.x))
        assertEqual "" expect actual
    , testCase "Skip when remainder" $ do
        let expect =
                AttemptedAxiom.Applied
                    AttemptedAxiomResults
                        { results = OrPattern.fromPatterns
                            [ Conditional
                                { term = Mock.g Mock.b
                                , predicate = makeTruePredicate
                                , substitution = mempty
                                }
                            ]
                        , remainders = OrPattern.fromPatterns []
                        }
        let requirement = makeEqualsPredicate (Mock.f Mock.a) (Mock.g Mock.b)
        actual <-
            evaluate
                (firstFullEvaluation
                    [ definitionEvaluation
                        [ axiom
                            (Mock.functionalConstr10 Mock.a)
                            (Mock.g Mock.a)
                            requirement
                        ]
                    , axiomEvaluator
                        (Mock.functionalConstr10 Mock.a)
                        (Mock.g Mock.b)
                    ]
                )
                (Mock.functionalConstr10 Mock.a)
        assertEqual "" expect actual
    , testCase "Apply with top configuration" $ do
        let requirement = makeEqualsPredicate (Mock.f Mock.a) (Mock.g Mock.b)
        let expect =
                AttemptedAxiom.Applied
                    AttemptedAxiomResults
                        { results = OrPattern.fromPatterns
                            [ Conditional
                                { term = Mock.g Mock.a
                                , predicate = requirement
                                , substitution = mempty
                                }
                            ]
                        , remainders = OrPattern.fromPatterns []
                        }
        actual <-
            evaluateWithPredicate
                (firstFullEvaluation
                    [ axiomEvaluatorWithRequires
                        (Mock.functionalConstr10 Mock.a)
                        (Mock.g Mock.a)
                        requirement
                    , axiomEvaluator
                        (Mock.functionalConstr10 Mock.a)
                        (Mock.g Mock.b)
                    ]
                )
                (Mock.functionalConstr10 Mock.a)
                requirement
        assertEqual "" expect actual
    , testCase "Don't apply due to top configuration" $ do
        let requirement = makeEqualsPredicate (Mock.f Mock.a) (Mock.g Mock.b)
        let not_requirement = makeNotPredicate requirement
        let expect =
                AttemptedAxiom.Applied
                    AttemptedAxiomResults
                        { results = OrPattern.fromPatterns
                            [ Conditional
                                { term = Mock.g Mock.b
                                , predicate = makeTruePredicate
                                , substitution = mempty
                                }
                            ]
                        , remainders = OrPattern.fromPatterns []
                        }
        actual <-
            evaluateWithPredicate
                (firstFullEvaluation
                    [ axiomEvaluatorWithRequires
                        (Mock.functionalConstr10 Mock.a)
                        (Mock.g Mock.a)
                        requirement
                    , axiomEvaluator
                        (Mock.functionalConstr10 Mock.a)
                        (Mock.g Mock.b)
                    ]
                )
                (Mock.functionalConstr10 Mock.a)
                not_requirement
        assertEqual "" expect actual
    , testCase "Error with multiple results" $ do
        let requirement = makeEqualsPredicate (Mock.f Mock.a) (Mock.g Mock.b)
        assertErrorIO
            (assertSubstring ""
                (  "Unexpected simplification result with more than one "
                ++ "configuration"
                )
            )
            (evaluate
                (firstFullEvaluation
                    [ definitionEvaluation
                        [ axiom
                            (Mock.functionalConstr10 Mock.a)
                            (Mock.g Mock.a)
                            requirement
                        , axiom
                            (Mock.functionalConstr10 Mock.a)
                            (Mock.g Mock.b)
                            (makeNotPredicate requirement)
                        ]
                    ]
                )
                (Mock.functionalConstr10 Mock.a)
            )
    ]

test_simplifierWithFallback :: [TestTree]
test_simplifierWithFallback =
    [ testCase "Uses first" $ do
        let expect =
                AttemptedAxiom.Applied
                    AttemptedAxiomResults
                        { results = OrPattern.fromPatterns
                            [ Conditional
                                { term = Mock.g Mock.a
                                , predicate = makeTruePredicate
                                , substitution = mempty
                                }
                            ]
                        , remainders = OrPattern.fromPatterns []
                        }
        actual <-
            evaluate
                (simplifierWithFallback
                    (axiomEvaluator
                        (Mock.functionalConstr10 Mock.a)
                        (Mock.g Mock.a)
                    )
                    (axiomEvaluator
                        (Mock.functionalConstr10 (mkElemVar Mock.x))
                        (Mock.f Mock.a)
                    )
                )
                (Mock.functionalConstr10 Mock.a)
        assertEqual "" expect actual
    , testCase "Uses first with remainder" $ do
        let requirement = makeEqualsPredicate (Mock.f Mock.a) (Mock.g Mock.b)
            expect =
                AttemptedAxiom.Applied AttemptedAxiomResults
                    { results = OrPattern.fromPatterns
                        [ Conditional
                            { term = Mock.g Mock.a
                            , predicate = requirement
                            , substitution = mempty
                            }
                        ]
                    , remainders =
                        OrPattern.fromPatterns $ (map . fmap) mkEvaluated
                            [ Conditional
                                { term = Mock.functionalConstr10 Mock.a
                                , predicate = makeNotPredicate requirement
                                , substitution = mempty
                                }
                            ]
                    }
        actual <-
            evaluate
                (simplifierWithFallback
                    (definitionEvaluation
                        [ axiom
                            (Mock.functionalConstr10 Mock.a)
                            (Mock.g Mock.a)
                            requirement
                        ]
                    )
                    (definitionEvaluation
                        [ axiom
                            (Mock.functionalConstr10 Mock.a)
                            (Mock.f Mock.a)
                            (makeNotPredicate requirement)
                        ]
                    )
                )
                (Mock.functionalConstr10 Mock.a)
        assertEqual "" expect actual
    , testCase "Falls back to second" $ do
        let expect =
                AttemptedAxiom.Applied
                    AttemptedAxiomResults
                        { results = OrPattern.fromPatterns
                            [ Conditional
                                { term = Mock.f Mock.a
                                , predicate = makeTruePredicate
                                , substitution = mempty
                                }
                            ]
                        , remainders = OrPattern.fromPatterns []
                        }
        actual <-
            evaluate
                (simplifierWithFallback
                    (axiomEvaluator
                        (Mock.functionalConstr10 Mock.a)
                        (Mock.g Mock.a)
                    )
                    (axiomEvaluator
                        (Mock.functionalConstr10 (mkElemVar Mock.x))
                        (Mock.f Mock.a)
                    )
                )
                (Mock.functionalConstr10 Mock.b)
        assertEqual "" expect actual
    , testCase "None works" $ do
        let
            expect = AttemptedAxiom.NotApplicable
        actual <-
            evaluate
                (simplifierWithFallback
                    (axiomEvaluator
                        (Mock.functionalConstr10 Mock.a)
                        (Mock.g Mock.a)
                    )
                    (axiomEvaluator
                        (Mock.functionalConstr10 Mock.b)
                        (Mock.f Mock.a)
                    )
                )
                (Mock.functionalConstr10 Mock.c)
        assertEqual "" expect actual
    ]

test_builtinEvaluation :: [TestTree]
test_builtinEvaluation =
    [ testCase "Simple evaluation" $ do
        let
            expect =
                AttemptedAxiom.Applied
                    AttemptedAxiomResults
                        { results = OrPattern.fromPatterns
                            [ Conditional
                                { term = Mock.g Mock.a
                                , predicate = makeTruePredicate
                                , substitution = mempty
                                }
                            ]
                        , remainders = OrPattern.fromPatterns []
                        }
        actual <-
            evaluate
                (builtinEvaluation
                    (axiomEvaluator
                        (Mock.functionalConstr10 Mock.a)
                        (Mock.g Mock.a)
                    )
                )
                (Mock.functionalConstr10 Mock.a)
        assertEqual "" expect actual
    , testCase "Failed evaluation"
        (assertErrorIO
            (assertSubstring ""
                "Expecting hook 'MAP.unit' to reduce concrete pattern"
            )
            (evaluate
                (builtinEvaluation failingEvaluator)
                Mock.unitMap
            )
        )
    ]

failingEvaluator :: BuiltinAndAxiomSimplifier
failingEvaluator =
    BuiltinAndAxiomSimplifier $ \_ _ ->
        return AttemptedAxiom.NotApplicable

axiomEvaluatorWithRequires
    :: TermLike Variable
    -> TermLike Variable
    -> Predicate Variable
    -> BuiltinAndAxiomSimplifier
axiomEvaluatorWithRequires left right requires =
    simplificationEvaluation (axiom left right requires)

axiomEvaluator
    :: TermLike Variable
    -> TermLike Variable
    -> BuiltinAndAxiomSimplifier
axiomEvaluator left right =
    simplificationEvaluation (axiom left right makeTruePredicate)

axiomEvaluatorWithRemainder
    :: TermLike Variable
    -> TermLike Variable
    -> BuiltinAndAxiomSimplifier
axiomEvaluatorWithRemainder left right =
    definitionEvaluation [axiom left right makeTruePredicate]

axiom
    :: TermLike Variable
    -> TermLike Variable
    -> Predicate Variable
    -> EqualityRule Variable
axiom left right predicate =
    EqualityRule RulePattern
        { left
        , antiLeft = Nothing
        , right
        , requires = predicate
        , ensures = makeTruePredicate
        , attributes = def
        }

evaluate
    :: BuiltinAndAxiomSimplifier
    -> TermLike Variable
    -> IO CommonAttemptedAxiom
evaluate simplifier term =
    evaluateWithPredicate simplifier term makeTruePredicate

evaluateWithPredicate
    :: BuiltinAndAxiomSimplifier
    -> TermLike Variable
    -> Predicate Variable
    -> IO CommonAttemptedAxiom
evaluateWithPredicate (BuiltinAndAxiomSimplifier simplifier) term predicate =
    runSimplifier Mock.env
<<<<<<< HEAD
    $ simplifier
        patternSimplifier
        Map.empty
        term
        (Condition.fromPredicate predicate)
  where
    patternSimplifier = Simplifier.create
=======
    $ simplifier term (Condition.fromPredicate predicate)
>>>>>>> a7ed2a10
<|MERGE_RESOLUTION|>--- conflicted
+++ resolved
@@ -18,12 +18,7 @@
 import qualified Kore.Internal.Pattern as Pattern
     ( Conditional (..)
     )
-<<<<<<< HEAD
 import Kore.Internal.Predicate
-=======
-import Kore.Internal.TermLike
-import Kore.Predicate.Predicate
->>>>>>> a7ed2a10
     ( Predicate
     , makeEqualsPredicate
     , makeNotPredicate
@@ -600,14 +595,4 @@
     -> IO CommonAttemptedAxiom
 evaluateWithPredicate (BuiltinAndAxiomSimplifier simplifier) term predicate =
     runSimplifier Mock.env
-<<<<<<< HEAD
-    $ simplifier
-        patternSimplifier
-        Map.empty
-        term
-        (Condition.fromPredicate predicate)
-  where
-    patternSimplifier = Simplifier.create
-=======
-    $ simplifier term (Condition.fromPredicate predicate)
->>>>>>> a7ed2a10
+    $ simplifier term (Condition.fromPredicate predicate)