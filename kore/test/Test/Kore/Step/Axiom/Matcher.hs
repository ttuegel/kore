--- conflicted
+++ resolved
@@ -1624,27 +1624,21 @@
     mkSet concrete' evars svars =
         Ac.asInternal Mock.metadataTools Mock.setSort
             Domain.NormalizedAc
-<<<<<<< HEAD
                 { elementsWithVariables = Domain.SetElement <$> evars
-=======
-                { elementsWithVariables =
-                    map ((,) <$> id <*> pure Domain.NoValue) evars
->>>>>>> 0db15d10
                 , concreteElements =
                     Map.fromSet (const Domain.SetValue) (Set.fromList concrete')
                 , opaque = svars
                 }
     matchConcreteSet = matchDefinition `on` mkConcreteSet
-    matchConcrete =
-        matchConcreteSet `on` fmap mkKey
+    matchConcrete = matchConcreteSet `on` fmap mkKey
     matchVariable var val =
-            matchDefinition
-                (mkSet
-                    (mkKey <$> concrete var)
-                    (mkVar <$> elemVars var)
-                    (mkVar <$> setVars  var)
-                )
-                (mkConcreteSet $ fmap mkKey val)
+        matchDefinition
+            (mkSet
+                (mkKey <$> concrete var)
+                (mkVar <$> elemVars var)
+                (mkVar <$> setVars  var)
+            )
+            (mkConcreteSet $ fmap mkKey val)
 
 matchingMap :: [TestTree]
 matchingMap =
