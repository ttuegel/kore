module Test.Kore.Step.Axiom.Matcher
    ( test_matcherEqualHeads
    , test_matcherVariableFunction
    , test_matcherNonVarToPattern
    , test_matcherMergeSubresults
    , test_unificationWithAppMatchOnTop
    , test_matching_Bool
    , test_matching_Int
    , test_matching_String
    , test_matching_List
    , test_matching_Set
    , test_matching_Map
    , match
    ) where

import Test.Tasty
import Test.Tasty.HUnit

import qualified Data.Bifunctor as Bifunctor
import           Data.Default
                 ( Default (..) )
import           Data.Function
                 ( on )
import qualified Data.Map as Map
import qualified Data.Maybe as Maybe
import qualified Data.Sequence as Seq
import qualified Data.Set as Set
import qualified GHC.Stack as GHC

import qualified Kore.Attribute.Axiom as Attribute
import           Kore.Attribute.Simplification
                 ( Simplification (Simplification) )
import qualified Kore.Builtin.AssociativeCommutative as Ac
import qualified Kore.Builtin.Bool as Bool
import qualified Kore.Builtin.Int as Int
import qualified Kore.Builtin.List as List
import qualified Kore.Builtin.String as String
import qualified Kore.Domain.Builtin as Domain
import qualified Kore.Internal.MultiOr as MultiOr
                 ( make )
import           Kore.Internal.OrPredicate
                 ( OrPredicate )
import qualified Kore.Internal.OrPredicate as OrPredicate
import           Kore.Internal.Predicate
                 ( Conditional (..) )
import qualified Kore.Internal.Predicate as Predicate
import           Kore.Internal.TermLike
import           Kore.Predicate.Predicate
                 ( makeAndPredicate, makeCeilPredicate, makeEqualsPredicate,
                 makeTruePredicate )
import qualified Kore.Step.Axiom.Identifier as AxiomIdentifier
import           Kore.Step.Axiom.Matcher
                 ( matchAsUnification, unificationWithAppMatchOnTop )
import           Kore.Step.Axiom.Registry
                 ( axiomPatternsToEvaluators )
import           Kore.Step.Rule
                 ( EqualityRule (EqualityRule), RulePattern (RulePattern) )
import qualified Kore.Step.Rule as RulePattern
                 ( RulePattern (..) )
import           Kore.Step.Simplification.Data
                 ( BuiltinAndAxiomSimplifierMap )
import           Kore.Step.Simplification.Data
import           Kore.Unification.Error
                 ( UnificationOrSubstitutionError )
import qualified Kore.Unification.Substitution as Substitution
import qualified Kore.Unification.Unify as Monad.Unify
import qualified SMT

import           Test.Kore
                 ( emptyLogger, testId )
import           Test.Kore.Comparators ()
import qualified Test.Kore.Step.MockSymbols as Mock
import           Test.Tasty.HUnit.Extensions

test_matcherEqualHeads :: [TestTree]
test_matcherEqualHeads =
    [ testCase "And" $ do
        let expect = Just $ MultiOr.make
                [ Conditional
                    { term = ()
                    , predicate = makeTruePredicate
                    , substitution = Substitution.unsafeWrap [(Mock.x, Mock.b)]
                    }
                ]
        actual <-
            matchDefinition
                (mkAnd (Mock.plain10 Mock.a) (mkVar Mock.x))
                (mkAnd (Mock.plain10 Mock.a) Mock.b)
        assertEqualWithExplanation "" expect actual

    , testGroup "Application"
        [ testCase "same symbol" $ do
            let expect = Just $ MultiOr.make
                    [ Conditional
                        { term = ()
                        , predicate = makeTruePredicate
                        , substitution = Substitution.unsafeWrap
                            [(Mock.x, Mock.a)]
                        }
                    ]
            actual <-
                matchDefinition
                    (Mock.plain10 (mkVar Mock.x))
                    (Mock.plain10 Mock.a)
            assertEqualWithExplanation "" expect actual

        , Mock.constr10 (mkVar Mock.x) `notMatches` Mock.constr11 Mock.a $ "different constructors"
        , Mock.f Mock.b `notMatches` Mock.g Mock.a                       $ "different functions"
        , Mock.f (mkVar Mock.x) `notMatches` Mock.g Mock.a               $ "different functions with variable"
        , Mock.plain10 Mock.b `notMatches` Mock.plain11 Mock.a           $ "different symbols"
        , Mock.plain10 (mkVar Mock.x) `notMatches` Mock.plain11 Mock.a   $ "different symbols with variable"
        ]

    , testCase "Bottom" $ do
        let expect = Just $ OrPredicate.fromPredicate Predicate.topPredicate
        actual <- matchDefinition mkBottom_ mkBottom_
        assertEqualWithExplanation "" expect actual

    , testCase "Ceil" $ do
        let expect = Just $ MultiOr.make
                [ Conditional
                    { term = ()
                    , predicate = makeTruePredicate
                    , substitution = Substitution.unsafeWrap [(Mock.x, Mock.a)]
                    }
                ]
        actual <-
            matchDefinition
                (mkCeil_ (Mock.plain10 (mkVar Mock.x)))
                (mkCeil_ (Mock.plain10 Mock.a))
        assertEqualWithExplanation "" expect actual

    , testCase "CharLiteral" $ do
        actual <-
            matchDefinition
                (mkCharLiteral 'a')
                (mkCharLiteral 'a')
        assertEqualWithExplanation "" topOrPredicate actual

    , testCase "Builtin" $ do
        actual <-
            matchDefinition
                (mkDomainValue DomainValue
                    { domainValueSort = Mock.testSort1
                    , domainValueChild = mkStringLiteral "10"
                    }
                )
                (mkDomainValue DomainValue
                    { domainValueSort = Mock.testSort1
                    , domainValueChild = mkStringLiteral "10"
                    }
                )
        assertEqualWithExplanation "" topOrPredicate actual

    , testCase "DomainValue" $ do
        let expect = Just $ OrPredicate.fromPredicate Predicate.topPredicate
        actual <-
            matchDefinition
                (mkDomainValue DomainValue
                    { domainValueSort = Mock.testSort1
                    , domainValueChild = mkStringLiteral "10"
                    }
                )
                (mkDomainValue DomainValue
                    { domainValueSort = Mock.testSort1
                    , domainValueChild = mkStringLiteral "10"
                    }
                )
        assertEqualWithExplanation "" expect actual

    , testCase "Equals" $ do
        let expect = Just $ MultiOr.make
                [ Conditional
                    { term = ()
                    , predicate = makeTruePredicate
                    , substitution = Substitution.unsafeWrap [(Mock.x, Mock.b)]
                    }
                ]
        actual <-
            matchDefinition
                (mkEquals_ (Mock.plain10 Mock.a) (mkVar Mock.x))
                (mkEquals_ (Mock.plain10 Mock.a) Mock.b)
        assertEqualWithExplanation "" expect actual

    , testCase "Exists" $ do
        let expect = Just $ MultiOr.make
                [ Conditional
                    { predicate = makeTruePredicate
                    , substitution = Substitution.unsafeWrap [(Mock.y, Mock.a)]
                    , term = ()
                    }
                ]
        actual <-
            matchDefinition
                (mkExists Mock.x (Mock.plain10 (mkVar Mock.y)))
                (mkExists Mock.z (Mock.plain10 Mock.a))
        assertEqualWithExplanation "" expect actual

    , testCase "Floor" $ do
        let expect = Just $ MultiOr.make
                [ Conditional
                    { predicate = makeTruePredicate
                    , substitution = Substitution.unsafeWrap [(Mock.x, Mock.a)]
                    , term = ()
                    }
                ]
        actual <-
            matchDefinition
                (mkFloor_ (Mock.plain10 (mkVar Mock.x)))
                (mkFloor_ (Mock.plain10 Mock.a))
        assertEqualWithExplanation "" expect actual

    , testCase "Forall" $ do
        let expect = Just $ MultiOr.make
                [ Conditional
                    { predicate = makeTruePredicate
                    , substitution = Substitution.unsafeWrap [(Mock.y, Mock.a)]
                    , term = ()
                    }
                ]
        actual <-
            matchDefinition
                (mkForall Mock.x (Mock.plain10 (mkVar Mock.y)))
                (mkForall Mock.z (Mock.plain10 Mock.a))
        assertEqualWithExplanation "" expect actual

    , testCase "Iff" $ do
        let expect = Just $ MultiOr.make
                [ Conditional
                    { predicate = makeTruePredicate
                    , substitution = Substitution.unsafeWrap [(Mock.x, Mock.b)]
                    , term = ()
                    }
                ]
        actual <-
            matchDefinition
                (mkIff (Mock.plain10 Mock.a) (mkVar Mock.x))
                (mkIff (Mock.plain10 Mock.a) Mock.b)
        assertEqualWithExplanation "" expect actual

    , testCase "Implies" $ do
        let expect = Just $ MultiOr.make
                [ Conditional
                    { predicate = makeTruePredicate
                    , substitution = Substitution.unsafeWrap [(Mock.x, Mock.b)]
                    , term = ()
                    }
                ]
        actual <-
            matchDefinition
                (mkImplies (Mock.plain10 Mock.a) (mkVar Mock.x))
                (mkImplies (Mock.plain10 Mock.a) Mock.b)
        assertEqualWithExplanation "" expect actual

    , testCase "In" $ do
        let expect = Just $ MultiOr.make
                [ Conditional
                    { predicate = makeTruePredicate
                    , substitution = Substitution.unsafeWrap [(Mock.x, Mock.b)]
                    , term = ()
                    }
                ]
        actual <-
            matchDefinition
                (mkIn_ (Mock.plain10 Mock.a) (mkVar Mock.x))
                (mkIn_ (Mock.plain10 Mock.a) Mock.b)
        assertEqualWithExplanation "" expect actual

    , testCase "Next" $ do
        let expect = Just $ MultiOr.make
                [ Conditional
                    { predicate = makeTruePredicate
                    , substitution = Substitution.unsafeWrap [(Mock.x, Mock.a)]
                    , term = ()
                    }
                ]
        actual <-
            matchDefinition
                (mkNext (Mock.plain10 (mkVar Mock.x)))
                (mkNext (Mock.plain10 Mock.a))
        assertEqualWithExplanation "" expect actual

    , testCase "Not" $ do
        let expect = Just $ MultiOr.make
                [ Conditional
                    { predicate = makeTruePredicate
                    , substitution = Substitution.unsafeWrap [(Mock.x, Mock.a)]
                    , term = ()
                    }
                ]
        actual <-
            matchDefinition
                (mkNot (Mock.plain10 (mkVar Mock.x)))
                (mkNot (Mock.plain10 Mock.a))
        assertEqualWithExplanation "" expect actual

    , testCase "Or" $ do
        let expect = Just $ MultiOr.make
                [ Conditional
                    { predicate = makeTruePredicate
                    , substitution = Substitution.unsafeWrap [(Mock.x, Mock.b)]
                    , term = ()
                    }
                ]
        actual <-
            matchDefinition
                (mkOr (Mock.plain10 Mock.a) (mkVar Mock.x))
                (mkOr (Mock.plain10 Mock.a) Mock.b)
        assertEqualWithExplanation "" expect actual

    , testCase "Rewrites" $ do
        let expect = Just $ MultiOr.make
                [ Conditional
                    { predicate = makeTruePredicate
                    , substitution = Substitution.unsafeWrap [(Mock.x, Mock.b)]
                    , term = ()
                    }
                ]
        actual <-
            matchDefinition
                (mkRewrites (Mock.plain10 Mock.a) (mkVar Mock.x))
                (mkRewrites (Mock.plain10 Mock.a) Mock.b)
        assertEqualWithExplanation "" expect actual

    , testCase "StringLiteral" $ do
        let expect = Just $ OrPredicate.fromPredicate Predicate.topPredicate
        actual <-
            matchDefinition
                (mkStringLiteral "10")
                (mkStringLiteral "10")
        assertEqualWithExplanation "" expect actual

    , testCase "Top" $ do
        let expect = Just $ OrPredicate.fromPredicate Predicate.topPredicate
        actual <-
            matchDefinition
                mkTop_
                mkTop_
        assertEqualWithExplanation "" expect actual

    , testCase "Variable (quantified)" $ do
        let expect = Just $ OrPredicate.fromPredicate Predicate.topPredicate
        actual <-
            matchDefinition
                (mkExists Mock.x (Mock.plain10 (mkVar Mock.x)))
                (mkExists Mock.y (Mock.plain10 (mkVar Mock.y)))
        assertEqualWithExplanation "" expect actual

    , testCase "Iff vs Or" $ do
        let expect = Nothing
        actual <-
            matchDefinition
                (mkIff (Mock.plain10 Mock.a) (mkVar Mock.x))
                (mkOr (Mock.plain10 Mock.a) Mock.b)
        assertEqualWithExplanation "" expect actual

    , testGroup "Simplification"
        [ testCase "same symbol" $ do
            let expect = Just $ MultiOr.make
                    [ Conditional
                        { term = ()
                        , predicate = makeTruePredicate
                        , substitution = Substitution.unsafeWrap
                            [(Mock.x, Mock.a)]
                        }
                    ]
            actual <-
                matchSimplification
                    (Mock.plain10 (mkVar Mock.x))
                    (Mock.plain10 Mock.a)
            assertEqualWithExplanation "" expect actual
        ]
    ]

test_matcherVariableFunction :: [TestTree]
test_matcherVariableFunction =
    [ testCase "Functional" $ do
        let expect = Just $ MultiOr.make
                [ Conditional
                    { predicate = makeTruePredicate
                    , substitution =
                        Substitution.unsafeWrap [(Mock.x, Mock.functional00)]
                    , term = ()
                    }
                ]
        actual <- matchDefinition (mkVar Mock.x) Mock.functional00
        assertEqualWithExplanation "" expect actual

    , testCase "Function" $ do
        let expect = Just $ MultiOr.make
                [ Conditional
                    { predicate = makeCeilPredicate Mock.cf
                    , substitution = Substitution.unsafeWrap [(Mock.x, Mock.cf)]
                    , term = ()
                    }
                ]
        actual <- matchDefinition (mkVar Mock.x) Mock.cf
        assertEqualWithExplanation "" expect actual

    , testCase "Non-functional" $ do
        let expect = Nothing
        actual <- matchDefinition (mkVar Mock.x) (Mock.constr10 Mock.cf)
        assertEqualWithExplanation "" expect actual

    , testCase "Unidirectional" $ do
        let expect = Nothing
        actual <-
            matchDefinition
                (Mock.functional10 (mkVar Mock.y))
                (mkVar Mock.x)
        assertEqualWithExplanation "" expect actual

    , testCase "Injection" $ do
        let
            a = Mock.functional00SubSubSort
            x = Variable (testId "x") mempty Mock.subSort
            expect = Just $ MultiOr.make
                [ Conditional
                    { predicate = makeTruePredicate
                    , substitution = Substitution.unsafeWrap
                        [(x, Mock.sortInjectionSubSubToSub a)]
                    , term = ()
                    }
                ]
        actual <-
            matchDefinition
                (Mock.sortInjectionSubToTop (mkVar x))
                (Mock.sortInjectionSubSubToTop a)
        assertEqualWithExplanation "" expect actual

    , testCase "Injection reverse" $ do
        let
            a = Mock.functional00SubSubSort
            x = Variable (testId "x") mempty Mock.subSort
            expect = Nothing
        actual <-
            matchDefinition
                (Mock.sortInjectionSubSubToTop a)
                (Mock.sortInjectionSubToTop (mkVar x))
        assertEqualWithExplanation "" expect actual

    , testCase "Injection + substitution" $ do
        let
            expect = Just $ MultiOr.make
                [ Conditional
                    { predicate = makeTruePredicate
                    , substitution = Substitution.unsafeWrap
                        [ (xSub, Mock.sortInjectionSubSubToSub aSubSub)
                        , (Mock.x, Mock.functional10 Mock.a)
                        ]
                    , term = ()
                    }
                ]
        actual <-
            matchDefinition
                (Mock.functionalTopConstr20
                    (Mock.sortInjectionSubToTop (mkVar xSub))
                    (mkVar Mock.x)
                )
                (Mock.functionalTopConstr20
                    (Mock.sortInjectionSubSubToTop aSubSub)
                    (Mock.functional10 Mock.a)
                )
        assertEqualWithExplanation "" expect actual

    , testCase "substitution + Injection" $ do
        let
            expect = Just $ MultiOr.make
                [ Conditional
                    { predicate = makeTruePredicate
                    , substitution = Substitution.unsafeWrap
                        [ (xSub, Mock.sortInjectionSubSubToSub aSubSub)
                        , (Mock.x, Mock.functional10 Mock.a)
                        ]
                    , term = ()
                    }
                ]
        actual <-
            matchDefinition
                (Mock.functionalTopConstr21
                    (mkVar Mock.x)
                    (Mock.sortInjectionSubToTop (mkVar xSub))
                )
                (Mock.functionalTopConstr21
                    (Mock.functional10 Mock.a)
                    (Mock.sortInjectionSubSubToTop aSubSub)
                )
        assertEqualWithExplanation "" expect actual

    , testCase "Quantified match on equivalent variable" $ do
        let expect = Just $ MultiOr.make
                [ Conditional
                    { predicate = makeTruePredicate
                    , substitution = Substitution.unsafeWrap [(Mock.x, Mock.a)]
                    , term = ()
                    }
                ]
        actual <-
            matchDefinition
                (mkExists Mock.y (Mock.constr20 (mkVar Mock.x) (mkVar Mock.y)))
                (mkExists Mock.z (Mock.constr20 Mock.a (mkVar Mock.z)))
        assertEqualWithExplanation "" expect actual
    , testCase "Quantified no match on variable" $ do
        let expect = Nothing
        actual <-
            matchDefinition
                (mkExists Mock.y (Mock.constr20 (mkVar Mock.x) (mkVar Mock.y)))
                (mkExists Mock.z (Mock.constr20 Mock.a Mock.a))
        assertEqualWithExplanation "" expect actual
    , testGroup "Simplification"
        [ testCase "Function" $ do
            let expect = Just $ MultiOr.make
                    [ Conditional
                        { predicate = makeCeilPredicate Mock.cf
                        , substitution =
                            Substitution.unsafeWrap [(Mock.x, Mock.cf)]
                        , term = ()
                        }
                    ]
            actual <- matchSimplification (mkVar Mock.x) Mock.cf
            assertEqualWithExplanation "" expect actual

        , testCase "Non-function" $ do
            let expect = Nothing
            actual <-
                matchSimplification
                    (mkVar Mock.x)
                    (Mock.constr10 Mock.cf)
            assertEqualWithExplanation "" expect actual
        ]
    , testGroup "Evaluated"
        [ testCase "Functional" $ do
            let evaluated = mkEvaluated Mock.functional00
                expect =
                    Just . OrPredicate.fromPredicate
                    $ Predicate.fromSingleSubstitution (Mock.x, evaluated)
            actual <- matchDefinition (mkVar Mock.x) evaluated
            assertEqualWithExplanation "" expect actual

        , testCase "Function" $ do
            let evaluated = mkEvaluated Mock.cf
                expect =
                    (Just . OrPredicate.fromPredicate)
                    (Predicate.fromSingleSubstitution (Mock.x, evaluated))
                        { predicate = makeCeilPredicate evaluated }
            actual <- matchDefinition (mkVar Mock.x) evaluated
            assertEqualWithExplanation "" expect actual
        ]
    ]
  where
    aSubSub = Mock.functional00SubSubSort
    xSub = Variable (testId "x") mempty Mock.subSort

test_matcherNonVarToPattern :: [TestTree]
test_matcherNonVarToPattern =
    [ failure Mock.a Mock.b                 "no-var - no-var"
    , failure (mkVar Mock.x) Mock.a         "var - no-var"
    , failure Mock.a (mkVar Mock.x)         "no-var - var"
    , failure (mkVar Mock.x) (mkVar Mock.y) "no-var - var"
    ]
  where
    failure term1 term2 = notMatches (Mock.plain10 term1) (Mock.plain11 term2)

test_matcherMergeSubresults :: [TestTree]
test_matcherMergeSubresults =
    [ testCase "And" $ do
        let expect = Just $ MultiOr.make
                [ Conditional
                    { predicate = makeCeilPredicate Mock.cf
                    , substitution = Substitution.unsafeWrap
                        [(Mock.x, Mock.cf), (Mock.y, Mock.b)]
                    , term = ()
                    }
                ]
        actual <-
            matchDefinition
                (mkAnd (mkVar Mock.x) (Mock.constr20 Mock.cf (mkVar Mock.y)))
                (mkAnd    Mock.cf     (Mock.constr20 Mock.cf    Mock.b))
        assertEqualWithExplanation "" expect actual

    , testCase "Application" $ do
        let expect = Just $ MultiOr.make
                [ Conditional
                    { predicate = makeCeilPredicate Mock.cf
                    , substitution = Substitution.unsafeWrap
                        [(Mock.x, Mock.cf), (Mock.y, Mock.b)]
                    , term = ()
                    }
                ]
        actual <-
            matchDefinition
                (Mock.plain20
                    (mkVar Mock.x)
                    (Mock.constr20 Mock.cf (mkVar Mock.y))
                )
                (Mock.plain20
                    Mock.cf
                    (Mock.constr20 Mock.cf Mock.b)
                )
        assertEqualWithExplanation "" expect actual

    , testCase "Equals" $ do
        let expect = Just $ MultiOr.make
                [ Conditional
                    { predicate = makeCeilPredicate Mock.cf
                    , substitution = Substitution.unsafeWrap
                        [(Mock.x, Mock.cf), (Mock.y, Mock.b)]
                    , term = ()
                    }
                ]
        actual <-
            matchDefinition
                (mkEquals_
                    (mkVar Mock.x)
                    (Mock.constr20 Mock.cf (mkVar Mock.y))
                )
                (mkEquals_ Mock.cf (Mock.constr20 Mock.cf Mock.b))
        assertEqualWithExplanation "" expect actual

    , testCase "Iff" $ do
        let expect = Just $ MultiOr.make
                [ Conditional
                    { predicate = makeCeilPredicate Mock.cf
                    , substitution = Substitution.unsafeWrap
                        [(Mock.x, Mock.cf), (Mock.y, Mock.b)]
                    , term = ()
                    }
                ]
        actual <-
            matchDefinition
                (mkIff (mkVar Mock.x) (Mock.constr20 Mock.cf (mkVar Mock.y)))
                (mkIff    Mock.cf     (Mock.constr20 Mock.cf    Mock.b))
        assertEqualWithExplanation "" expect actual

    , testCase "Implies" $ do
        let expect = Just $ MultiOr.make
                [ Conditional
                    { predicate = makeCeilPredicate Mock.cf
                    , substitution = Substitution.unsafeWrap
                        [(Mock.x, Mock.cf), (Mock.y, Mock.b)]
                    , term = ()
                    }
                ]
        actual <-
            matchDefinition
                (mkImplies
                    (mkVar Mock.x)
                    (Mock.constr20 Mock.cf (mkVar Mock.y))
                )
                (mkImplies
                    Mock.cf
                    (Mock.constr20 Mock.cf    Mock.b)
                )
        assertEqualWithExplanation "" expect actual

    , testCase "In" $ do
        let expect = Just $ MultiOr.make
                [ Conditional
                    { predicate = makeCeilPredicate Mock.cf
                    , substitution = Substitution.unsafeWrap
                       [(Mock.x, Mock.cf), (Mock.y, Mock.b)]
                    , term = ()
                    }
                ]
        actual <-
            matchDefinition
                (mkIn_ (mkVar Mock.x) (Mock.constr20 Mock.cf (mkVar Mock.y)))
                (mkIn_    Mock.cf     (Mock.constr20 Mock.cf    Mock.b))
        assertEqualWithExplanation "" expect actual

    , testCase "Or" $ do
        let expect = Just $ MultiOr.make
                [ Conditional
                    { predicate = makeCeilPredicate Mock.cf
                    , substitution = Substitution.unsafeWrap
                        [(Mock.x, Mock.cf), (Mock.y, Mock.b)]
                    , term = ()
                    }
                ]
        actual <-
            matchDefinition
                (mkOr (mkVar Mock.x) (Mock.constr20 Mock.cf (mkVar Mock.y)))
                (mkOr    Mock.cf     (Mock.constr20 Mock.cf    Mock.b))
        assertEqualWithExplanation "" expect actual

    , testCase "Rewrites" $ do
        let expect = Just $ MultiOr.make
                [ Conditional
                    { predicate = makeCeilPredicate Mock.cf
                    , substitution = Substitution.unsafeWrap
                        [(Mock.x, Mock.cf), (Mock.y, Mock.b)]
                    , term = ()
                    }
                ]
        actual <-
            matchDefinition
                (mkRewrites
                    (mkVar Mock.x)
                    (Mock.constr20 Mock.cg (mkVar Mock.y))
                )
                (mkRewrites
                    Mock.cf
                    (Mock.constr20 Mock.cg    Mock.b)
                )
        assertEqualWithExplanation "" expect actual

    , testCase "Merge conflict" $ do
        let expect = Just (MultiOr.make [])
        actual <-
            matchDefinition
                (mkAnd (mkVar Mock.x) (mkVar Mock.x))
                (mkAnd    Mock.a         Mock.b)
        assertEqualWithExplanation "" expect actual

    , testCase "Merge error" $ do
        let expect = Nothing
        actual <-
            matchDefinition
                (mkAnd (mkVar Mock.x) (mkVar Mock.x))
                (mkAnd (mkVar Mock.y) (Mock.f (mkVar Mock.y)))
        assertEqualWithExplanation "" expect actual
    ]

test_unificationWithAppMatchOnTop :: [TestTree]
test_unificationWithAppMatchOnTop =
    [ testCase "Simple match same top" $ do
        let
            expect = Just $ OrPredicate.fromPredicate Predicate.topPredicate
        actual <- unificationWithMatch Mock.cg Mock.cg
        assertEqualWithExplanation "" expect actual
    , testCase "variable vs function" $ do
        let
            expect = Just
                (MultiOr.make
                    [ Conditional
                        { term = ()
                        , predicate = makeCeilPredicate Mock.cf
                        , substitution = Substitution.unsafeWrap
                            [(Mock.x, Mock.cf)]
                        }
                    ]
                )
        actual <-
            unificationWithMatch
            (Mock.f (mkVar Mock.x))
            (Mock.f Mock.cf)
        assertEqualWithExplanation "" expect actual
    , testCase "function vs variable" $ do
        let
            expect = Just
                (MultiOr.make
                    [ Conditional
                        { term = ()
                        , predicate = makeCeilPredicate Mock.cf
                        , substitution = Substitution.unsafeWrap
                            [(Mock.x, Mock.cf)]
                        }
                    ]
                )
        actual <-
            unificationWithMatch
            (Mock.f Mock.cf)
            (Mock.f (mkVar Mock.x))
        assertEqualWithExplanation "" expect actual
    , testCase "removes constructor" $ do
        let
            expect = Just
                (MultiOr.make
                    [ Conditional
                        { term = ()
                        , predicate = makeCeilPredicate Mock.cf
                        , substitution = Substitution.unsafeWrap
                            [(Mock.x, Mock.cf)]
                        }
                    ]
                )
        actual <-
            unificationWithMatch
            (Mock.f (Mock.functionalConstr10 (mkVar Mock.x)))
            (Mock.f (Mock.functionalConstr10 Mock.cf))
        assertEqualWithExplanation "" expect actual
    , testCase "produces predicate" $ do
        let
            expect = Just
                (MultiOr.make
                    [ Conditional
                        { term = ()
                        , predicate = makeEqualsPredicate
                            Mock.a
                            (Mock.g (mkVar Mock.x))
                        , substitution = mempty
                        }
                    ]
                )
        actual <-
            unificationWithMatch
            (Mock.f Mock.a)
            (Mock.f (Mock.g (mkVar Mock.x)))
        assertEqualWithExplanation "" expect actual
    , testCase "merges results" $ do
        let
            expect = Just
                (MultiOr.make
                    [ Conditional
                        { term = ()
                        , predicate = makeAndPredicate
                            (makeEqualsPredicate
                                Mock.a
                                (Mock.g (mkVar Mock.x))
                            )
                            (makeCeilPredicate Mock.cf)
                        , substitution = Substitution.unsafeWrap
                            [(Mock.y, Mock.cf)]
                        }
                    ]
                )
        actual <-
            unificationWithMatch
            (Mock.functional20 Mock.a Mock.cf)
            (Mock.functional20 (Mock.g (mkVar Mock.x)) (mkVar Mock.y))
        assertEqualWithExplanation "" expect actual
    , testCase "not matching" $ do
        let
            expect = Just
                (MultiOr.make [])
        actual <-
            unificationWithMatch
            (Mock.f Mock.a)
            (Mock.f Mock.b)
        assertEqualWithExplanation "" expect actual
    , testCase "handles ambiguity" $ do
        let
            expected = Just $ OrPredicate.fromPredicates
                [ Conditional
                    { term = ()
                    , predicate = makeEqualsPredicate (Mock.f Mock.a) Mock.a
                    , substitution = Substitution.unsafeWrap [(Mock.x, Mock.cf)]
                    }
                , Conditional
                    { term = ()
                    , predicate = makeEqualsPredicate (Mock.f Mock.b) Mock.b
                    , substitution = Substitution.unsafeWrap [(Mock.x, Mock.cf)]
                    }
                ]
            sortVar = SortVariableSort (SortVariable (testId "S"))
            -- Ceil branches, which makes matching ambiguous.
            simplifiers = axiomPatternsToEvaluators $ Map.fromList
                [   (   AxiomIdentifier.Ceil
                            (AxiomIdentifier.Application Mock.cfId)
                    ,   [ EqualityRule RulePattern
                            { left = mkCeil sortVar Mock.cf
                            , right =
                                mkOr
                                    (mkAnd
                                        (mkEquals_
                                            (Mock.f (mkVar Mock.y))
                                            Mock.a
                                        )
                                        (mkEquals_ (mkVar Mock.y) Mock.a)
                                    )
                                    (mkAnd
                                        (mkEquals_
                                            (Mock.f (mkVar Mock.y))
                                            Mock.b
                                        )
                                        (mkEquals_ (mkVar Mock.y) Mock.b)
                                    )
                            , requires = makeTruePredicate
                            , ensures = makeTruePredicate
                            , attributes = def
                                {Attribute.simplification = Simplification True}
                            }
                        ]
                    )
                ]
        actual <- unificationWithMatchSimplifiers
            simplifiers
            (Mock.f (mkVar Mock.x))
            (Mock.f Mock.cf)
        assertEqualWithExplanation "" expected actual
    , testCase "handles multiple ambiguity" $ do
        let
            expected = Just $ OrPredicate.fromPredicates
                [ Conditional
                    { term = ()
                    , predicate = makeAndPredicate
                        (makeEqualsPredicate (Mock.f Mock.a) Mock.a)
                        (makeEqualsPredicate (Mock.g Mock.a) Mock.a)
                    , substitution = Substitution.unsafeWrap
                        [ (Mock.x, Mock.cf), (Mock.var_x_1, Mock.cg) ]
                    }
                , Conditional
                    { term = ()
                    , predicate = makeAndPredicate
                        (makeEqualsPredicate (Mock.f Mock.a) Mock.a)
                        (makeEqualsPredicate (Mock.g Mock.b) Mock.b)
                    , substitution = Substitution.unsafeWrap
                        [ (Mock.x, Mock.cf), (Mock.var_x_1, Mock.cg) ]
                    }
                , Conditional
                    { term = ()
                    , predicate = makeAndPredicate
                        (makeEqualsPredicate (Mock.f Mock.b) Mock.b)
                        (makeEqualsPredicate (Mock.g Mock.a) Mock.a)
                    , substitution = Substitution.unsafeWrap
                        [ (Mock.x, Mock.cf), (Mock.var_x_1, Mock.cg) ]
                    }
                , Conditional
                    { term = ()
                    , predicate = makeAndPredicate
                        (makeEqualsPredicate (Mock.f Mock.b) Mock.b)
                        (makeEqualsPredicate (Mock.g Mock.b) Mock.b)
                    , substitution = Substitution.unsafeWrap
                        [ (Mock.x, Mock.cf), (Mock.var_x_1, Mock.cg) ]
                    }
                ]
            sortVar = SortVariableSort (SortVariable (testId "S"))
            -- Ceil branches, which makes matching ambiguous.
            simplifiers = axiomPatternsToEvaluators $ Map.fromList
                [   (   AxiomIdentifier.Ceil
                            (AxiomIdentifier.Application Mock.cfId)
                    ,   [ EqualityRule RulePattern
                            { left = mkCeil sortVar Mock.cf
                            , right =
                                mkOr
                                    (mkAnd
                                        (mkEquals_
                                            (Mock.f (mkVar Mock.y))
                                            Mock.a
                                        )
                                        (mkEquals_ (mkVar Mock.y) Mock.a)
                                    )
                                    (mkAnd
                                        (mkEquals_
                                            (Mock.f (mkVar Mock.y))
                                            Mock.b
                                        )
                                        (mkEquals_ (mkVar Mock.y) Mock.b)
                                    )
                            , requires = makeTruePredicate
                            , ensures = makeTruePredicate
                            , attributes = def
                                {Attribute.simplification = Simplification True}
                            }
                        ]
                    )
                ,   (   AxiomIdentifier.Ceil
                            (AxiomIdentifier.Application Mock.cgId)
                    ,   [ EqualityRule RulePattern
                            { left = mkCeil sortVar Mock.cg
                            , right =
                                mkOr
                                    (mkAnd
                                        (mkEquals_
                                            (Mock.g (mkVar Mock.z))
                                            Mock.a
                                        )
                                        (mkEquals_ (mkVar Mock.z) Mock.a)
                                    )
                                    (mkAnd
                                        (mkEquals_
                                            (Mock.g (mkVar Mock.z))
                                            Mock.b
                                        )
                                        (mkEquals_ (mkVar Mock.z) Mock.b)
                                    )
                            , requires = makeTruePredicate
                            , ensures = makeTruePredicate
                            , attributes = def
                                {Attribute.simplification = Simplification True}
                            }
                        ]
                    )
                ]
        actual <- unificationWithMatchSimplifiers
            simplifiers
            (Mock.functionalConstr20 (mkVar Mock.x) (mkVar Mock.var_x_1))
            (Mock.functionalConstr20 Mock.cf Mock.cg)
        assertEqualWithExplanation "" expected actual
    ]

test_matching_Bool :: [TestTree]
test_matching_Bool =
    [ testCase "concrete top" $ do
        let expect = top
        actual <- matchConcrete True True
        assertEqualWithExplanation "" expect actual
    , testCase "concrete bottom" $ do
        let expect = Nothing
        actual <- matchConcrete True False
        assertEqualWithExplanation "" expect actual
    , testCase "variable vs concrete" $ do
        let expect = substitution [(Mock.xBool, True)]
        actual <- matchVariable Mock.xBool True
        assertEqualWithExplanation "" expect actual
    , mkBool True  `notMatches` mkVar Mock.xBool  $ "true !~ x:Bool"
    , mkBool False `notMatches` mkVar Mock.xBool  $ "false !~ x:Bool"
    ]
  where
    top = Just $ OrPredicate.fromPredicate Predicate.topPredicate
    substitution subst = Just $ MultiOr.make
        [ Conditional
            { term = ()
            , predicate = makeTruePredicate
            , substitution =
                Substitution.unsafeWrap
                    ((fmap . fmap) mkBool subst)
            }
        ]
    mkBool = Bool.asInternal Mock.boolSort
    matchConcrete = matchDefinition `on` mkBool
    matchVariable var val =
        matchDefinition (mkVar var) (mkBool val)

test_matching_Int :: [TestTree]
test_matching_Int =
    [ testCase "concrete top" $ do
        let expect = top
        actual <- matchConcrete 1 1
        assertEqualWithExplanation "" expect actual
    , testCase "concrete bottom" $ do
        let expect = Nothing
        actual <- matchConcrete 1 0
        assertEqualWithExplanation "" expect actual
    , testCase "variable vs concrete" $ do
        let expect = substitution [(Mock.xInt, 1)]
        actual <- matchVariable Mock.xInt 1
        assertEqualWithExplanation "" expect actual
    , mkInt 1 `notMatches` mkVar Mock.xInt  $ "1 !~ x:Int"
    ]
  where
    top = Just $ OrPredicate.fromPredicate Predicate.topPredicate
    substitution subst = Just $ MultiOr.make
        [ Conditional
            { term = ()
            , predicate = makeTruePredicate
            , substitution =
                Substitution.unsafeWrap
                    ((fmap . fmap) mkInt subst)
            }
        ]
    mkInt = Int.asInternal Mock.intSort
    matchConcrete = matchDefinition `on` mkInt
    matchVariable var val =
        matchDefinition (mkVar var) (mkInt val)

test_matching_String :: [TestTree]
test_matching_String =
    [ testCase "concrete top" $ do
        let expect = topOrPredicate
        actual <- matchConcrete "str" "str"
        assertEqualWithExplanation "" expect actual
    , testCase "concrete bottom" $ do
        let expect = Nothing
        actual <- matchConcrete "s1" "s2"
        assertEqualWithExplanation "" expect actual
    , testCase "variable vs concrete" $ do
        let expect = substitution [(Mock.xString, "str")]
        actual <- matchVariable Mock.xString "str"
        assertEqualWithExplanation "" expect actual
    , mkStr "str" `notMatches` mkVar Mock.xString  $ "\"str\" !~ x:String"
    ]
  where
    substitution subst = Just $ MultiOr.make
        [ Conditional
            { term = ()
            , predicate = makeTruePredicate
            , substitution =
                Substitution.unsafeWrap
                    ((fmap . fmap) mkStr subst)
            }
        ]
    mkStr = String.asInternal Mock.stringSort
    matchConcrete = matchDefinition `on` mkStr
    matchVariable var val =
        matchDefinition (mkVar var) (mkStr val)

test_matching_List :: [TestTree]
test_matching_List =
    [ testCase "concrete top" $ do
        let expect = topOrPredicate
        actual <- matchConcrete [1, 2] [1, 2]
        assertEqualWithExplanation "" expect actual
    , testCase "concrete bottom" $ do
        let expect = Nothing
        actual <- matchConcrete [1, 2] [1, 3]
        assertEqualWithExplanation "" expect actual
    , testCase "concrete bottom 2" $ do
        let expect = Nothing
        actual <- matchConcrete [1, 2] [1, 2, 3]
        assertEqualWithExplanation "" expect actual
    , testCase "variable on right does not match" $ do
        let expect = Nothing
        actual <- matchDefinition (mkList [mkInt 1]) (mkVar Mock.xList)
        assertEqualWithExplanation "" expect actual
    , testCase "single variable" $ do
        let expect = substitution [(Mock.xInt, 2)]
        actual <- matchVariable [Right 1, Left Mock.xInt] [1, 2]
        assertEqualWithExplanation "" expect actual
    , testCase "two variables (simple)" $ do
        let expect = substitution [(Mock.xInt, 1), (Mock.yInt, 2)]
        actual <- matchVariable
            [ Left Mock.xInt
            , Left Mock.yInt
            ]
            [ 1, 2 ]
        assertEqualWithExplanation "" expect actual
    , testCase "two variables" $ do
        let expect = substitution [(Mock.xInt, 2), (Mock.yInt, 4)]
        actual <- matchVariable
            [ Right 1
            , Left Mock.xInt
            , Right 3
            , Left Mock.yInt
            ]
            [ 1, 2, 3, 4 ]
        assertEqualWithExplanation "" expect actual
    , testCase "no AC" $ do
        let expect = Nothing
        actual <- matchVariable
            [ Right 1, Left Mock.xInt] [ 2, 1 ]
        assertEqualWithExplanation "" expect actual
    , testCase "concat(empty, var) vs concrete" $ do
        let expect =
                Just $ MultiOr.make
                    [ Conditional
                        { term = ()
                        , predicate = makeTruePredicate
                        , substitution = Substitution.unsafeWrap
                            [ (Mock.xList, mkList [mkInt 1, mkInt 2, mkInt 3])
                            ]
                        }
                    ]
        actual <- matchConcat
            (mkList [] `concat'` mkVar Mock.xList)
            [1, 2, 3]
        assertEqualWithExplanation "" expect actual
    , testCase "concat(unit, var) vs concrete" $ do
        let expect =
                Just $ MultiOr.make
                    [ Conditional
                        { term = ()
                        , predicate = makeTruePredicate
                        , substitution = Substitution.unsafeWrap
                            [ (Mock.xList, mkList [mkInt 2, mkInt 3])
                            ]
                        }
                    ]
        actual <- matchConcat
            (mkList [mkInt 1] `concat'` mkVar Mock.xList)
            [1, 2, 3]
        assertEqualWithExplanation "" expect actual
    , testCase "concat(concrete, var) vs concrete" $ do
        let expect =
                Just $ MultiOr.make
                    [ Conditional
                        { term = ()
                        , predicate = makeTruePredicate
                        , substitution = Substitution.unsafeWrap
                            [ (Mock.xList, mkList [])
                            ]
                        }
                    ]
        actual <- matchConcat
            (mkList [mkInt 1, mkInt 2, mkInt 3] `concat'` mkVar Mock.xList)
            [1, 2, 3]
        assertEqualWithExplanation "" expect actual
    , testCase "concat(var, empty) vs concrete" $ do
        let expect =
                Just $ MultiOr.make
                    [ Conditional
                        { term = ()
                        , predicate = makeTruePredicate
                        , substitution = Substitution.unsafeWrap
                            [ (Mock.xList, mkList [mkInt 1, mkInt 2, mkInt 3])
                            ]
                        }
                    ]
        actual <- matchConcat
            (mkVar Mock.xList `concat'` mkList [] )
            [1, 2, 3]
        assertEqualWithExplanation "" expect actual
    , testCase "concat(var, unit) vs concrete" $ do
        let expect =
                Just $ MultiOr.make
                    [ Conditional
                        { term = ()
                        , predicate = makeTruePredicate
                        , substitution = Substitution.unsafeWrap
                            [ (Mock.xList, mkList [mkInt 1, mkInt 2])
                            ]
                        }
                    ]
        actual <- matchConcat
            (mkVar Mock.xList `concat'` mkList [mkInt 3] )
            [1, 2, 3]
        assertEqualWithExplanation "" expect actual
    , testCase "concat(var, concrete) vs concrete" $ do
        let expect =
                Just $ MultiOr.make
                    [ Conditional
                        { term = ()
                        , predicate = makeTruePredicate
                        , substitution = Substitution.unsafeWrap
                            [ (Mock.xList, mkList [])
                            ]
                        }
                    ]
        actual <- matchConcat
            (mkVar Mock.xList `concat'` mkList [mkInt 1, mkInt 2, mkInt 3] )
            [1, 2, 3]
        assertEqualWithExplanation "" expect actual
    , testCase "concat(x, var) vs concrete" $ do
        let expect =
                Just $ MultiOr.make
                    [ Conditional
                        { term = ()
                        , predicate = makeTruePredicate
                        , substitution = Substitution.unsafeWrap
                            [ (Mock.xInt, mkInt 1)
                            , (Mock.xList, mkList [mkInt 2, mkInt 3])
                            ]
                        }
                    ]
        actual <- matchConcat
            (mkList [mkVar Mock.xInt] `concat'` mkVar Mock.xList)
            [1, 2, 3]
        assertEqualWithExplanation "" expect actual
    , testCase "concat(var, x) vs concrete" $ do
        let expect =
                Just $ MultiOr.make
                    [ Conditional
                        { term = ()
                        , predicate = makeTruePredicate
                        , substitution = Substitution.unsafeWrap
                            [ (Mock.xInt, mkInt 3)
                            , (Mock.xList, mkList [mkInt 1, mkInt 2])
                            ]
                        }
                    ]
        actual <- matchConcat
            (mkVar Mock.xList `concat'` mkList [mkVar Mock.xInt])
            [1, 2, 3]
        assertEqualWithExplanation "" expect actual

    , unitList               `notMatches` mkVar yList  $ "[] !~ y:List"
    , prefixList [one] xList `notMatches` mkVar yList  $ "[1] x:List !~ y:List"
    , suffixList xList [one] `notMatches` mkVar yList  $ "x:List [1] !~ y:List"

    , matches "[] ~ []"
        unitList
        unitList
        []
    , unitList `notMatches` mkList [one]            $ "[] !~ [1]"
    , unitList `notMatches` prefixList [one] xList  $ "[] !~ [1] x:List"
    , unitList `notMatches` suffixList xList [one]  $ "[] !~ x:List [1]"

    , mkList [one] `notMatches` unitList                $ "[1] !~ []"
    , matches "[1] ~ [1]"
        (mkList [one])
        (mkList [one])
        []
    , matches "[x:Int] ~ [1]"
        (mkList [mkVar xInt])
        (mkList [one       ])
        [(xInt, one)]
    , mkList [one] `notMatches` prefixList [one] xList  $ "[1] !~ [1] x:List"
    , mkList [one] `notMatches` suffixList xList [one]  $ "[1] !~ x:List [1]"

    , prefixList [one] xList `notMatches` unitList      $ "[1] x:List !~ []"
    , matches "[1] x:List ~ [1]"
        (prefixList [one] xList)
        (mkList     [one]      )
        [(xList, unitList)]
    , matches "[x:Int] y:List ~ [1]"
        (prefixList [mkVar xInt] yList)
        (mkList     [one]             )
        [(xInt, one), (yList, unitList)]
    , matches "[1] x:List ~ [1, 2]"
        (prefixList [one] xList)
        (mkList     [one, two ])
        [(xList, mkList [two])]
    , matches "[x:Int] y:List ~ [1, 2]"
        (prefixList [mkVar xInt] yList)
        (mkList     [one,        two ])
        [(xInt, one), (yList, mkList [two])]

    , suffixList xList [one] `notMatches` unitList      $ "x:List [1] !~ []"
    , matches "x:List [1] ~ [1]"
        (suffixList xList [one])
        (mkList           [one])
        [(xList, unitList)]
    , matches "y:List [x:Int] ~ [1]"
        (suffixList yList [mkVar xInt])
        (mkList           [one       ])
        [(xInt, one), (yList, unitList)]
    , matches "x:List [2] ~ [1, 2]"
        (suffixList xList [two])
        (mkList    [one,   two])
        [(xList, mkList [one])]
    , matches "y:List [x:Int] ~ [1, 2]"
        (suffixList yList [mkVar xInt])
        (mkList    [one,   two       ])
        [(xInt, two), (yList, mkList [one])]
    ]
  where
<<<<<<< HEAD
    xInt = varS (testId "xInt") Mock.intSort
    xList = varS (testId "xList") Mock.listSort
    yList = varS (testId "yList") Mock.listSort
    one = mkInt 1
    two = mkInt 2
    unitList = mkList []
    prefixList elems frame = Mock.concatList (mkList elems) (mkVar frame)
    suffixList frame elems = Mock.concatList (mkVar frame) (mkList elems)
    top = Just $ OrPredicate.fromPredicate Predicate.topPredicate
=======
>>>>>>> a5be5578
    substitution subst = Just $ MultiOr.make
        [ Conditional
            { term = ()
            , predicate = makeTruePredicate
            , substitution =
                Substitution.unsafeWrap
                    ((fmap . fmap) mkInt subst)
            }
        ]
    mkInt = Int.asInternal Mock.intSort
    mkList = List.asInternal Mock.metadataTools Mock.listSort . Seq.fromList
    concat' = Mock.concatList
    matchList = matchDefinition `on` mkList
    matchConcrete =
        matchList `on` fmap mkInt
    matchVariable var val =
            matchList
            (either mkVar mkInt <$> var)
            (mkInt <$> val)
    matchConcat t1 =
        matchDefinition t1 . mkList . fmap mkInt

topOrPredicate :: Maybe (OrPredicate Variable)
topOrPredicate = Just $ OrPredicate.fromPredicate Predicate.topPredicate

data SetElementType concrete elem set
    = Concrete concrete
    | ElemVar elem
    | SetVar set

concrete :: [SetElementType concrete elem set] -> [concrete]
concrete = concatMap isConcrete'
  where
    isConcrete' =
        \case
            Concrete x -> [x]
            _ -> []

elemVars :: [SetElementType concrete elem set] -> [elem]
elemVars = concatMap isElemVar
  where
    isElemVar =
        \case
            ElemVar x -> [x]
            _ -> []

setVars :: [SetElementType concrete elem set] -> [set]
setVars = concatMap isSetVar
  where
    isSetVar =
        \case
            SetVar x -> [x]
            _ -> []

test_matching_Set :: [TestTree]
test_matching_Set =
    [ testCase "empty vs empty" $ do
        let expect = top
        actual <- matchConcrete [] []
        assertEqualWithExplanation "" expect actual
    , testCase "concrete vs concrete" $ do
        let expect = top
        actual <- matchConcrete [1, 2, 3] [1, 2, 3]
        assertEqualWithExplanation "" expect actual
    , testCase "empty vs concrete" $ do
        let expect = Nothing
        actual <- matchConcrete [] [1, 2, 3]
        assertEqualWithExplanation "" expect actual
    , testCase "concrete vs empty" $ do
        let expect = Nothing
        actual <- matchConcrete [1, 2, 3] []
        assertEqualWithExplanation "" expect actual

    , testCase "elementVar vs singleton" $ do
        let expect = substitution [(Mock.xInt, 1)]
        actual <- matchVariable [ElemVar Mock.xInt] [1]
        assertEqualWithExplanation "" expect actual
    , testCase "{elementVar, rest} vs {set}" $ do
        let expect = substitution [(Mock.xInt, 2)]
        actual <-
            matchVariable [Concrete 1, Concrete 3, ElemVar Mock.xInt] [1, 2, 3]
        assertEqualWithExplanation "" expect actual
    , testCase "{elementVars, rest} vs {set}" $ do
        let expect =
                substitution
                    [ (Mock.xInt, 2)
                    , (Mock.yInt, 4)
                    ]
        actual <-
            matchVariable
                [Concrete 1, Concrete 3, ElemVar Mock.xInt, ElemVar Mock.yInt]
                [1, 2, 3, 4]
        assertEqualWithExplanation "" expect actual
    , testCase "more variables than available items" $ do
        let expect = Nothing
        actual <-
            matchVariable
                [Concrete 1, Concrete 3, ElemVar Mock.xInt, ElemVar Mock.yInt]
                [1, 2, 3]
        assertEqualWithExplanation "" expect actual
    , testCase "more items than available variables" $ do
        let expect = Nothing
        actual <-
            matchVariable
                [Concrete 1, Concrete 3, ElemVar Mock.xInt, ElemVar Mock.yInt]
                [1, 2, 3, 4, 5]
        assertEqualWithExplanation "" expect actual
    , testCase "{elementVariable} vs empty" $ do
        let expect = Nothing
        actual <- matchVariable [ElemVar Mock.xInt] []
        assertEqualWithExplanation "" expect actual

    , testCase "setVar vs empty" $ do
        let expect =
                Just $ MultiOr.make
                    [ Conditional
                        { term = ()
                        , predicate = makeTruePredicate
                        , substitution = Substitution.unsafeWrap
                            [ (Mock.xSet, mkConcreteSet [])
                            ]
                        }
                    ]
        actual <- matchVariable [SetVar Mock.xSet] []
        assertEqualWithExplanation "" expect actual
    , testCase "setVar vs unit" $ do
        let expect =
                Just $ MultiOr.make
                    [ Conditional
                        { term = ()
                        , predicate = makeTruePredicate
                        , substitution = Substitution.unsafeWrap
                            [ (Mock.xSet, mkConcreteSet [mkKey 1])
                            ]
                        }
                    ]
        actual <- matchVariable [SetVar Mock.xSet] [1]
        assertEqualWithExplanation "" expect actual
    , testCase "setVar vs {set}" $ do
        let expect =
                Just $ MultiOr.make
                    [ Conditional
                        { term = ()
                        , predicate = makeTruePredicate
                        , substitution = Substitution.unsafeWrap
                            [ (Mock.xSet, mkConcreteSet [mkKey 1, mkKey 2, mkKey 3])
                            ]
                        }
                    ]
        actual <- matchVariable [SetVar Mock.xSet] [1, 2, 3]
        assertEqualWithExplanation "" expect actual
    , testCase "{setVar, rest} vs {set}" $ do
        let expect =
                Just $ MultiOr.make
                    [ Conditional
                        { term = ()
                        , predicate = makeTruePredicate
                        , substitution = Substitution.unsafeWrap
                            [ (Mock.xSet, mkConcreteSet [mkKey 2, mkKey 3])
                            ]
                        }
                    ]
        actual <- matchVariable [SetVar Mock.xSet, Concrete 1] [1, 2, 3]
        assertEqualWithExplanation "" expect actual
    , testCase "{setVar, set} vs {set}" $ do
        let expect =
                Just $ MultiOr.make
                    [ Conditional
                        { term = ()
                        , predicate = makeTruePredicate
                        , substitution = Substitution.unsafeWrap
                            [ (Mock.xSet, mkConcreteSet [])
                            ]
                        }
                    ]
        actual <-
            matchVariable
                [SetVar Mock.xSet, Concrete 1, Concrete 2, Concrete 3]
                [1, 2, 3]
        assertEqualWithExplanation "" expect actual
    , testCase "{setVar, set, a} vs {set}" $ do
        let expect = Nothing
        actual <-
            matchVariable
                [SetVar Mock.xSet, Concrete 1, Concrete 2, Concrete 3, Concrete 4]
                [1, 2, 3]
        assertEqualWithExplanation "" expect actual
    , testCase "multiple setVars don't match" $ do
        let expect = Nothing
        actual <-
            matchVariable
                [SetVar Mock.xSet, SetVar Mock.ySet]
                [1, 2]
        assertEqualWithExplanation "" expect actual

    , testCase "{setVar, elemVar} vs empty" $ do
        let expect = Nothing
        actual <-
            matchVariable
                [SetVar Mock.xSet, ElemVar Mock.xInt]
                []
        assertEqualWithExplanation "" expect actual
    , testCase "{setVar, elemVar} vs unit" $ do
        let expect =
                Just $ MultiOr.make
                    [ Conditional
                        { term = ()
                        , predicate = makeTruePredicate
                        , substitution = Substitution.unsafeWrap
                            [ (Mock.xSet, mkConcreteSet [])
                            , (Mock.xInt, mkKey 1)
                            ]
                        }
                    ]
        actual <-
            matchVariable
                [SetVar Mock.xSet, ElemVar Mock.xInt]
                [1]
        assertEqualWithExplanation "" expect actual
    , testCase "{setVar, elemVar} vs set" $ do
        let expect =
                Just $ MultiOr.make
                    [ Conditional
                        { term = ()
                        , predicate = makeTruePredicate
                        , substitution = Substitution.unsafeWrap
                            [ (Mock.xSet, mkConcreteSet [mkKey 2, mkKey 3])
                            , (Mock.xInt, mkKey 1)
                            ]
                        }
                    ]
        actual <-
            matchVariable
                [SetVar Mock.xSet, ElemVar Mock.xInt]
                [1, 2, 3]
        assertEqualWithExplanation "" expect actual
    , testCase "{setVar, elemVar, concrete} vs set" $ do
        let expect =
                Just $ MultiOr.make
                    [ Conditional
                        { term = ()
                        , predicate = makeTruePredicate
                        , substitution = Substitution.unsafeWrap
                            [ (Mock.xSet, mkConcreteSet [mkKey 3])
                            , (Mock.xInt, mkKey 2)
                            ]
                        }
                    ]
        actual <-
            matchVariable
                [SetVar Mock.xSet, ElemVar Mock.xInt, Concrete 1]
                [1, 2, 3]
        assertEqualWithExplanation "" expect actual
    , testCase "{setVar, elemVars, concrete} vs set" $ do
        let expect =
                Just $ MultiOr.make
                    [ Conditional
                        { term = ()
                        , predicate = makeTruePredicate
                        , substitution = Substitution.unsafeWrap
                            [ (Mock.xSet, mkConcreteSet [mkKey 5])
                            , (Mock.xInt, mkKey 2)
                            , (Mock.yInt, mkKey 4)
                            ]
                        }
                    ]
        actual <-
            matchVariable
                [ SetVar Mock.xSet
                , ElemVar Mock.xInt
                , ElemVar Mock.yInt
                , Concrete 1
                , Concrete 3
                ]
                [1, 2, 3, 4, 5]
        assertEqualWithExplanation "" expect actual

    ]
  where
    top = Just $ OrPredicate.fromPredicate Predicate.topPredicate
    substitution subst = Just $ MultiOr.make
        [ Conditional
            { term = ()
            , predicate = makeTruePredicate
            , substitution =
                Substitution.unsafeWrap
                    $ fmap mkKey <$> subst
            }
        ]
    mkKey k =
        (mkBuiltin . Domain.BuiltinInt)
            Domain.InternalInt
                { builtinIntSort  = Mock.intSort
                , builtinIntValue = k
                }
    mkConcreteSet :: [TermLike Concrete] -> TermLike Variable
    mkConcreteSet =
        Ac.asInternalConcrete Mock.metadataTools Mock.setSort
        . Map.fromSet (const Domain.SetValue)
        . Set.fromList
    mkSet concrete' evars svars =
        Ac.asInternal Mock.metadataTools Mock.setSort
        $ Domain.wrapAc Domain.NormalizedAc
            { elementsWithVariables = Domain.SetElement <$> evars
            , concreteElements =
                Map.fromSet (const Domain.SetValue) (Set.fromList concrete')
            , opaque = svars
            }
    matchConcreteSet = matchDefinition `on` mkConcreteSet
    matchConcrete = matchConcreteSet `on` fmap mkKey
    matchVariable var val =
        matchDefinition
            (mkSet
                (mkKey <$> concrete var)
                (mkVar <$> elemVars var)
                (mkVar <$> setVars  var)
            )
            (mkConcreteSet $ fmap mkKey val)

test_matching_Map :: [TestTree]
test_matching_Map =
    [ testCase "concrete top" $ do
        let expect = top
        actual <- matchConcrete [(1, 11), (2, 12)] [(1, 11), (2, 12)]
        assertEqualWithExplanation "" expect actual
    , testCase "concrete bottom" $ do
        let expect = Nothing
        actual <- matchConcrete [(1, 11), (2, 12)] [(1, 11)]
        assertEqualWithExplanation "" expect actual
    , testCase "concrete bottom values not matching" $ do
        let expect = Nothing
        actual <- matchConcrete [(1, 11), (2, 12)] [(1, 11), (2, 13)]
        assertEqualWithExplanation "" expect actual
    , testCase "variable on right does not match" $ do
        let expect = Nothing
        actual <- matchDefinition (mkConcreteMap [(mkKey 1, mkVal 11)]) (mkVar Mock.xMap)
        assertEqualWithExplanation "" expect actual
    , testCase "single variable" $ do
        let expect = substitution [(Mock.xInt, 12)]
        actual <- matchVariable
            [ (1, Right 11)
            , (2, Left Mock.xInt)
            ]
            [ (2, 12)
            , (1, 11)
            ]
        assertEqualWithExplanation "" expect actual
    , testCase "two variables" $ do
        let expect = substitution [(Mock.xInt, 12), (Mock.yInt, 14)]
        actual <- matchVariable
            [ (1, Right 11)
            , (2, Left Mock.xInt)
            , (3, Right 13)
            , (4, Left Mock.yInt)
            ]
            [ (2, 12)
            , (1, 11)
            , (4, 14)
            , (3, 13)
            ]
        assertEqualWithExplanation "" expect actual
    , testCase "concat(var, empty) vs concrete" $ do
        let expect =
                Just $ MultiOr.make
                    [ Conditional
                        { term = ()
                        , predicate = makeTruePredicate
                        , substitution = Substitution.unsafeWrap
                            [ (Mock.xMap, mkConcreteMap
                                  [ (mkKey 1, mkVal 11)
                                  , (mkKey 2, mkVal 12)
                                  , (mkKey 3, mkVal 13)
                                  ]
                              )
                            ]
                        }
                    ]
        actual <- matchBuiltin
            [ SetVar Mock.xMap ]
            [ (1, 11)
            , (2, 12)
            , (3, 13)
            ]
        assertEqualWithExplanation "" expect actual
    , testCase "concat(var, singleton) vs concrete" $ do
        let expect =
                Just $ MultiOr.make
                    [ Conditional
                        { term = ()
                        , predicate = makeTruePredicate
                        , substitution = Substitution.unsafeWrap
                            [ (Mock.xMap, mkConcreteMap
                                  [ (mkKey 1, mkVal 11)
                                  , (mkKey 3, mkVal 13)
                                  ]
                              )
                            ]
                        }
                    ]
        actual <- matchBuiltin
            [ SetVar Mock.xMap
            , Concrete (2, 12)
            ]
            [ (1, 11)
            , (2, 12)
            , (3, 13)
            ]
        assertEqualWithExplanation "" expect actual
    , testCase "concat(var, concrete) vs concrete" $ do
        let expect =
                Just $ MultiOr.make
                    [ Conditional
                        { term = ()
                        , predicate = makeTruePredicate
                        , substitution = Substitution.unsafeWrap
                            [ (Mock.xMap, mkConcreteMap [])
                            ]
                        }
                    ]
        actual <- matchBuiltin
            [ SetVar Mock.xMap
            , Concrete (1, 11)
            , Concrete (2, 12)
            , Concrete (3, 13)
            ]
            [ (1, 11)
            , (2, 12)
            , (3, 13)
            ]
        assertEqualWithExplanation "" expect actual
    , matches "k |-> v m ~ 0 |-> 1"
        (framedMap [(mkVar kInt, mkVar vInt)] [mMap])
        (builtinMap [(zero, one)])
        [(kInt, zero), (vInt, one), (mMap, unitMap)]
    , matches "k |-> v m ~ 0 |-> 1 2 |-> 4"
        (framedMap [(mkVar kInt, mkVar vInt)] [mMap])
        (builtinMap [(zero, one), (two, four)])
        [ (kInt, zero)
        , (vInt, one)
        , (mMap, builtinMap [(two, four)])
        ]
    ]
  where
    framedMap = Mock.framedMap
    builtinMap = Mock.builtinMap
    mkInt = Int.asInternal Mock.intSort
    kInt = varS (testId "kInt") Mock.intSort
    vInt = varS (testId "vInt") Mock.intSort
    mMap = varS (testId "mMap") Mock.mapSort
    zero = mkInt 0
    one = mkInt 1
    two = mkInt 2
    four = mkInt 4
    unitMap = builtinMap []
    top = Just $ OrPredicate.fromPredicate Predicate.topPredicate
    substitution subst = Just $ MultiOr.make
        [ Conditional
            { term = ()
            , predicate = makeTruePredicate
            , substitution =
                Substitution.unsafeWrap
                    ((fmap . fmap) mkVal subst)
            }
        ]
    mkKey :: Integer -> TermLike Concrete
    mkKey k =
        (mkBuiltin . Domain.BuiltinInt)
            Domain.InternalInt
                { builtinIntSort  = Mock.intSort
                , builtinIntValue = k
                }
    mkVal = Int.asInternal Mock.intSort
    mkConcreteMap
        :: [(TermLike Concrete, TermLike Variable)] -> TermLike Variable
    mkConcreteMap =
        Ac.asInternalConcrete Mock.metadataTools Mock.mapSort
        . fmap Domain.MapValue
        . Map.fromList
    mkMap
        :: [(TermLike Concrete, TermLike Variable)]
        -> [(TermLike Variable, TermLike Variable)]
        -> [TermLike Variable]
        -> TermLike Variable
    mkMap concrete' evars svars =
        Ac.asInternal Mock.metadataTools Mock.setSort
        $ Domain.wrapAc Domain.NormalizedAc
            { elementsWithVariables = Domain.MapElement <$> evars
            , concreteElements = Domain.MapValue <$> Map.fromList concrete'
            , opaque = svars
            }
    mapWithKey = Bifunctor.bimap mkKey
    matchMap = matchDefinition `on` mkConcreteMap
    matchConcrete = matchMap `on` fmap (mapWithKey mkVal)
    matchVariable var val =
        matchMap
            (mapWithKey (either mkVar mkVal) <$> var)
            (mapWithKey mkVal <$> val)
    matchBuiltin varComponents concreteElements =
        matchDefinition
            (mkMap
                (Bifunctor.bimap mkKey mkVal <$> concrete varComponents)
                (Bifunctor.bimap mkVar mkVal <$> elemVars varComponents)
                (mkVar <$> setVars  varComponents)
            )
            (mkConcreteMap (Bifunctor.bimap mkKey mkVal <$> concreteElements))

matchDefinition
    :: TermLike Variable
    -> TermLike Variable
    -> IO (Maybe (OrPredicate Variable))
matchDefinition = match

matchSimplification
    :: TermLike Variable
    -> TermLike Variable
    -> IO (Maybe (OrPredicate Variable))
matchSimplification = match

unificationWithMatchSimplifiers
    :: BuiltinAndAxiomSimplifierMap
    -> TermLike Variable
    -> TermLike Variable
    -> IO (Maybe (OrPredicate Variable))
unificationWithMatchSimplifiers axiomIdToSimplifier first second = do
    result <-
        SMT.runSMT SMT.defaultConfig emptyLogger
        $ evalSimplifier Mock.env { simplifierAxioms = axiomIdToSimplifier }
        $ Monad.Unify.runUnifierT
        $ unificationWithAppMatchOnTop first second
    return $ either (const Nothing) Just (MultiOr.make <$> result)

unificationWithMatch
    :: TermLike Variable
    -> TermLike Variable
    -> IO (Maybe (OrPredicate Variable))
unificationWithMatch = unificationWithMatchSimplifiers Map.empty

match
    :: TermLike Variable
    -> TermLike Variable
    -> IO (Maybe (OrPredicate Variable))
match first second =
    either (const Nothing) Just <$> matchAsEither
  where
    matchAsEither
        :: IO (Either UnificationOrSubstitutionError (OrPredicate Variable))
    matchAsEither =
        SMT.runSMT SMT.defaultConfig emptyLogger
        $ evalSimplifier Mock.env matchResult
    matchResult
        :: Simplifier
            (Either UnificationOrSubstitutionError (OrPredicate Variable))
    matchResult =
        (fmap . fmap) MultiOr.make
        $ Monad.Unify.runUnifierT
        $ matchAsUnification first second

withMatch
    :: GHC.HasCallStack
    => (Maybe (OrPredicate Variable) -> Assertion)
    -> TermLike Variable
    -> TermLike Variable
    -> TestName
    -> TestTree
withMatch check term1 term2 comment =
    testCase comment $ do
        actual <- match term1 term2
        check actual

notMatches
    :: GHC.HasCallStack
    => TermLike Variable
    -> TermLike Variable
    -> TestName
    -> TestTree
notMatches = withMatch (assertBool "" . Maybe.isNothing)

matches
    :: GHC.HasCallStack
    => TestName
    -> TermLike Variable
    -> TermLike Variable
    -> [(Variable, TermLike Variable)]
    -> TestTree
matches comment term1 term2 substitutions =
    withMatch check term1 term2 comment
  where
    expect =
        OrPredicate.fromPredicate
        $ Predicate.fromSubstitution
        $ Substitution.unsafeWrap substitutions
    check Nothing = assertFailure "Expected matching solution."
    check (Just actual) = assertEqual "" expect actual<|MERGE_RESOLUTION|>--- conflicted
+++ resolved
@@ -1304,7 +1304,6 @@
         [(xInt, two), (yList, mkList [one])]
     ]
   where
-<<<<<<< HEAD
     xInt = varS (testId "xInt") Mock.intSort
     xList = varS (testId "xList") Mock.listSort
     yList = varS (testId "yList") Mock.listSort
@@ -1313,9 +1312,6 @@
     unitList = mkList []
     prefixList elems frame = Mock.concatList (mkList elems) (mkVar frame)
     suffixList frame elems = Mock.concatList (mkVar frame) (mkList elems)
-    top = Just $ OrPredicate.fromPredicate Predicate.topPredicate
-=======
->>>>>>> a5be5578
     substitution subst = Just $ MultiOr.make
         [ Conditional
             { term = ()
