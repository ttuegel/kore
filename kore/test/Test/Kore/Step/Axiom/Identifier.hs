--- conflicted
+++ resolved
@@ -32,26 +32,16 @@
         (Ceil (Ceil (Application Mock.fId)))
     , notMatches "\\and(f(a), g(a))"
         (TermLike.mkAnd (Mock.f Mock.a) (Mock.g Mock.a))
-<<<<<<< HEAD
-    , matches "x" (TermLike.mkVar Mock.x) Variable
-    , matches "\\equals(x, f(a))"
-        (TermLike.mkEquals_ (TermLike.mkVar Mock.x) (Mock.f Mock.a))
-=======
     , matches "x" (TermLike.mkElemVar Mock.x) Variable
     , matches "\\equals(x, f(a))"
         (TermLike.mkEquals_ (TermLike.mkElemVar Mock.x) (Mock.f Mock.a))
->>>>>>> 5f86aca6
         (Equals Variable (Application Mock.fId))
     , matches "\\exists(x, f(a))"
         (TermLike.mkExists Mock.x (Mock.f Mock.a))
         (Exists (Application Mock.fId))
     , matches "\\exists(x, \\equals(x, f(a)))"
         (TermLike.mkExists Mock.x
-<<<<<<< HEAD
-            $ TermLike.mkEquals_ (TermLike.mkVar Mock.x) (Mock.f Mock.a))
-=======
             $ TermLike.mkEquals_ (TermLike.mkElemVar Mock.x) (Mock.f Mock.a))
->>>>>>> 5f86aca6
         (Exists (Equals Variable (Application Mock.fId)))
     ]
 
