module Test.Kore.Step.Function.Integration
    ( test_functionIntegration
    , test_Nat
    , test_List
    , test_lookupMap
    , test_updateMap
    ) where

import Test.Tasty

import qualified Control.Lens as Lens
import Data.Function
import Data.Generics.Product
import Data.Map
    ( Map
    )
import qualified Data.Map as Map
import Data.Maybe
import Data.Proxy
import qualified Data.Text.Prettyprint.Doc as Pretty
import Prelude hiding
    ( succ
    )

import Data.Sup
import Kore.ASTVerifier.DefinitionVerifier
import Kore.ASTVerifier.Error
    ( VerifyError
    )
import qualified Kore.Attribute.Axiom as Attribute
import qualified Kore.Attribute.Symbol as Attribute
import qualified Kore.Builtin as Builtin
import qualified Kore.Builtin.AssociativeCommutative as Ac
import qualified Kore.Builtin.Int as Int
    ( builtinFunctions
    )
import qualified Kore.Builtin.Map as Map
    ( builtinFunctions
    )
import qualified Kore.Error
import Kore.IndexedModule.IndexedModule as IndexedModule
import Kore.IndexedModule.MetadataTools
    ( SmtMetadataTools
    )
import qualified Kore.IndexedModule.MetadataToolsBuilder as MetadataTools
import Kore.Internal.OrPattern
    ( OrPattern
    )
import qualified Kore.Internal.OrPattern as OrPattern
import Kore.Internal.Pattern as Pattern
import qualified Kore.Internal.Predicate as Predicate
import Kore.Internal.Symbol
import Kore.Internal.TermLike
import Kore.Predicate.Predicate
    ( makeAndPredicate
    , makeCeilPredicate
    , makeEqualsPredicate
    , makeTruePredicate
    )
import qualified Kore.Predicate.Predicate as Syntax
    ( Predicate
    )
import Kore.Step.Axiom.EvaluationStrategy
    ( builtinEvaluation
    , definitionEvaluation
    , firstFullEvaluation
    , simplificationEvaluation
    , simplifierWithFallback
    )
import Kore.Step.Axiom.Identifier
    ( AxiomIdentifier
    )
import qualified Kore.Step.Axiom.Identifier as AxiomIdentifier
import qualified Kore.Step.Function.Memo as Memo
import Kore.Step.Rule
    ( EqualityRule (..)
    )
import Kore.Step.Rule as RulePattern
    ( RulePattern (..)
    , rulePattern
    )
import qualified Kore.Step.Simplification.Predicate as Simplifier.Predicate
import qualified Kore.Step.Simplification.Simplifier as Simplifier
import Kore.Step.Simplification.Simplify
import Kore.Step.Simplification.Simplify as AttemptedAxiom
    ( AttemptedAxiom (..)
    )
import qualified Kore.Step.Simplification.TermLike as TermLike
import Kore.Syntax.Definition hiding
    ( Symbol (..)
    )
import qualified Kore.Unification.Substitution as Substitution
import Kore.Unparser
import Kore.Variables.Fresh
import Kore.Variables.UnifiedVariable
    ( UnifiedVariable (..)
    )

import Test.Kore
import qualified Test.Kore.Builtin.Bool as Bool
import qualified Test.Kore.Builtin.Builtin as Builtin
import qualified Test.Kore.Builtin.Definition as Builtin
import qualified Test.Kore.Builtin.Int as Int
import qualified Test.Kore.Builtin.List as List
import qualified Test.Kore.Builtin.Map as Map
import Test.Kore.Step.Axiom.Matcher
    ( doesn'tMatch
    , matches
    )
import qualified Test.Kore.Step.MockSymbols as Mock
import Test.Kore.Step.Simplification
import Test.Tasty.HUnit.Ext

test_functionIntegration :: [TestTree]
test_functionIntegration =
    [ testCase "Simple evaluation" $ do
        let expect =
                Conditional
                    { term = Mock.g Mock.c
                    , predicate = makeTruePredicate
                    , substitution = mempty
                    }
        actual <-
            evaluate
                (Map.singleton
                    (AxiomIdentifier.Application Mock.functionalConstr10Id)
                    (axiomEvaluator
                        (Mock.functionalConstr10 (mkElemVar Mock.x))
                        (Mock.g (mkElemVar Mock.x))
                    )
                )
                (Mock.functionalConstr10 Mock.c)
        assertEqual "" expect actual

    , testCase "Simple evaluation (builtin branch)" $ do
        let expect =
                Conditional
                    { term = Mock.g Mock.c
                    , predicate = makeTruePredicate
                    , substitution = mempty
                    }
        actual <-
            evaluate
                (Map.singleton
                    (AxiomIdentifier.Application Mock.functionalConstr10Id)
                    (builtinEvaluation $ axiomEvaluator
                        (Mock.functionalConstr10 (mkElemVar Mock.x))
                        (Mock.g (mkElemVar Mock.x))
                    )
                )
                (Mock.functionalConstr10 Mock.c)
        assertEqual "" expect actual

    , testCase "Simple evaluation (Axioms & Builtin branch, Builtin works)"
      $ do
        let expect =
                Conditional
                    { term = Mock.g Mock.c
                    , predicate = makeTruePredicate
                    , substitution = mempty
                    }
        actual <-
            evaluate
                (Map.singleton
                    (AxiomIdentifier.Application Mock.functionalConstr10Id)
                    (simplifierWithFallback
                        (builtinEvaluation $ axiomEvaluator
                            (Mock.functionalConstr10 (mkElemVar Mock.x))
                            (Mock.g (mkElemVar Mock.x))
                        )
                        ( axiomEvaluator
                            (Mock.functionalConstr10 (mkElemVar Mock.x))
                            (mkElemVar Mock.x)
                        )
                    )
                )
                (Mock.functionalConstr10 Mock.c)
        assertEqual "" expect actual

    , testCase "Simple evaluation (Axioms & Builtin branch, Builtin fails)"
      $ do
        let expect =
                Conditional
                    { term = Mock.g Mock.c
                    , predicate = makeTruePredicate
                    , substitution = mempty
                    }
        actual <-
            evaluate
                (Map.singleton
                    (AxiomIdentifier.Application Mock.functionalConstr10Id)
                    (simplifierWithFallback
<<<<<<< HEAD
                        (builtinEvaluation $ BuiltinAndAxiomSimplifier $ \_ _ ->
                            notApplicableAxiomEvaluator
=======
                        (builtinEvaluation $ BuiltinAndAxiomSimplifier
                            (\_ _ _ _ -> notApplicableAxiomEvaluator)
>>>>>>> c0c011c3
                        )
                        ( axiomEvaluator
                            (Mock.functionalConstr10 (mkElemVar Mock.x))
                            (Mock.g (mkElemVar Mock.x))
                        )
                    )
                )
                (Mock.functionalConstr10 Mock.c)
        assertEqual "" expect actual

    , testCase "Evaluates inside functions" $ do
        let expect =
                Conditional
                    { term = Mock.functional10 (Mock.functional10 Mock.c)
                    , predicate = makeTruePredicate
                    , substitution = mempty
                    }
        actual <-
            evaluate
                (Map.singleton
                    (AxiomIdentifier.Application Mock.functionalConstr10Id)
                    ( axiomEvaluator
                        (Mock.functionalConstr10 (mkElemVar Mock.x))
                        (Mock.functional10 (mkElemVar Mock.x))
                    )
                )
                (Mock.functionalConstr10 (Mock.functionalConstr10 Mock.c))
        assertEqual "" expect actual

    , testCase "Evaluates 'or'" $ do
        let expect =
                Conditional
                    { term =
                        mkOr
                            (Mock.functional10 (Mock.functional10 Mock.c))
                            (Mock.functional10 (Mock.functional10 Mock.d))
                    , predicate = makeTruePredicate
                    , substitution = mempty
                    }
        actual <-
            evaluate
                (Map.singleton
                    (AxiomIdentifier.Application Mock.functionalConstr10Id)
                    ( axiomEvaluator
                        (Mock.functionalConstr10 (mkElemVar Mock.x))
                        (Mock.functional10 (mkElemVar Mock.x))
                    )
                )
                (Mock.functionalConstr10
                    (mkOr
                        (Mock.functionalConstr10 Mock.c)
                        (Mock.functionalConstr10 Mock.d)
                    )
                )
        assertEqual "" expect actual

    , testCase "Evaluates on multiple branches" $ do
        let expect =
                Conditional
                    { term =
                        Mock.functional10
                            (Mock.functional20
                                (Mock.functional10 Mock.c)
                                (Mock.functional10 Mock.c)
                            )
                    , predicate = makeTruePredicate
                    , substitution = mempty
                    }
        actual <-
            evaluate
                (Map.singleton
                    (AxiomIdentifier.Application Mock.functionalConstr10Id)
                    ( axiomEvaluator
                        (Mock.functionalConstr10 (mkElemVar Mock.x))
                        (Mock.functional10 (mkElemVar Mock.x))
                    )
                )
                (Mock.functionalConstr10
                    (Mock.functional20
                        (Mock.functionalConstr10 Mock.c)
                        (Mock.functionalConstr10 Mock.c)
                    )
                )
        assertEqual "" expect actual

    , testCase "Returns conditions" $ do
        let expect =
                Conditional
                    { term = Mock.f Mock.d
                    , predicate = makeCeilPredicate (Mock.plain10 Mock.e)
                    , substitution = mempty
                    }
        actual <-
            evaluate
                (Map.singleton
                    (AxiomIdentifier.Application Mock.cId)
                    ( appliedMockEvaluator Conditional
                        { term   = Mock.d
                        , predicate = makeCeilPredicate (Mock.plain10 Mock.e)
                        , substitution = mempty
                        }
                    )
                )
                (Mock.f Mock.c)
        assertEqual "" expect actual

    , testCase "Merges conditions" $ do
        let expect =
                Conditional
                    { term = Mock.functional11 (Mock.functional20 Mock.e Mock.e)
                    , predicate =
                        makeAndPredicate
                            (makeCeilPredicate Mock.cf)
                            (makeCeilPredicate Mock.cg)
                    , substitution = mempty
                    }
        actual <-
            evaluate
                (Map.fromList
                    [   ( AxiomIdentifier.Application Mock.cId
                        , appliedMockEvaluator Conditional
                            { term = Mock.e
                            , predicate = makeCeilPredicate Mock.cg
                            , substitution = mempty
                            }
                        )
                    ,   ( AxiomIdentifier.Application Mock.dId
                        , appliedMockEvaluator Conditional
                            { term = Mock.e
                            , predicate = makeCeilPredicate Mock.cf
                            , substitution = mempty
                            }
                        )
                    ,   ( AxiomIdentifier.Application Mock.functionalConstr10Id
                        , axiomEvaluator
                            (Mock.functionalConstr10 (mkElemVar Mock.x))
                            (Mock.functional11 (mkElemVar Mock.x))
                        )
                    ]
                )
                (Mock.functionalConstr10 (Mock.functional20 Mock.c Mock.d))
        assertEqual "" expect actual

    , testCase "Reevaluates user-defined function results." $ do
        let expect =
                Conditional
                    { term = Mock.f Mock.e
                    , predicate = makeEqualsPredicate (Mock.f Mock.e) Mock.e
                    , substitution = mempty
                    }
        actual <-
            evaluate
                (Map.fromList
                    [   ( AxiomIdentifier.Application Mock.cId
                        , axiomEvaluator Mock.c Mock.d
                        )
                    ,   ( AxiomIdentifier.Application Mock.dId
                        , appliedMockEvaluator Conditional
                            { term = Mock.e
                            , predicate =
                                makeEqualsPredicate (Mock.f Mock.e) Mock.e
                            , substitution = mempty
                            }
                        )
                    ]
                )
                (Mock.f Mock.c)
        assertEqual "" expect actual

    , testCase "Merges substitutions with reevaluation ones." $ do
        let expect =
                Conditional
                    { term = Mock.f Mock.e
                    , predicate = makeTruePredicate
                    , substitution = Substitution.unsafeWrap
                        [   ( ElemVar Mock.var_x_1
                            , Mock.a
                            )
                        ,   ( ElemVar Mock.var_z_1
                            , Mock.a
                            )
                        ]
                    }
        actual <-
            evaluate
                (Map.fromList
                    [   ( AxiomIdentifier.Application Mock.cId
                        , appliedMockEvaluator Conditional
                            { term = Mock.d
                            , predicate = makeTruePredicate
                            , substitution = Substitution.unsafeWrap
                                [   ( ElemVar Mock.x
                                    , mkElemVar Mock.z
                                    )
                                ]
                            }
                        )
                    ,   ( AxiomIdentifier.Application Mock.dId
                        , appliedMockEvaluator Conditional
                            { term = Mock.e
                            , predicate = makeTruePredicate
                            , substitution = Substitution.unsafeWrap
                                [   ( ElemVar Mock.x
                                    , Mock.a
                                    )
                                ]
                            }
                        )
                    ]
                )
                (Mock.f Mock.c)
        assertEqual "" expect actual

    , testCase "Simplifies substitution-predicate." $ do
        -- Mock.plain10 below prevents:
        -- 1. unification without substitution.
        -- 2. Transforming the 'and' in an equals predicate,
        --    as it would happen for functions.
        let expect =
                Conditional
                    { term = Mock.a
                    , predicate = makeCeilPredicate (Mock.plain10 Mock.cf)
                    , substitution = Substitution.unsafeWrap
                        [ (ElemVar Mock.var_x_1, Mock.cf)
                        , (ElemVar Mock.var_y_1, Mock.b)
                        ]
                    }
        actual <-
            evaluate
                (Map.fromList
                    [   ( AxiomIdentifier.Application Mock.fId
                        , appliedMockEvaluator Conditional
                            { term = Mock.a
                            , predicate =
                                makeCeilPredicate
                                    (mkAnd
                                        (Mock.constr20
                                            (Mock.plain10 Mock.cf)
                                            Mock.b
                                        )
                                        (Mock.constr20
                                            (Mock.plain10 (mkElemVar Mock.x))
                                            (mkElemVar Mock.y)
                                        )
                                    )
                            , substitution =
                                Substitution.wrap [(ElemVar Mock.x, Mock.cf)]
                            }
                        )
                    ]
                )
                (Mock.f (mkElemVar Mock.x))
        let message =
                (show . Pretty.vsep)
                    [ "Expected:"
                    , Pretty.indent 4 (unparse expect)
                    , "but found:"
                    , Pretty.indent 4 (unparse actual)
                    ]
        assertEqual message expect actual

    , testCase "Evaluates only simplifications." $ do
        let expect =
                Conditional
                    { term = Mock.b
                    , predicate = makeTruePredicate
                    , substitution = mempty
                    }
        actual <-
            evaluate
                (Map.fromList
                    [   ( AxiomIdentifier.Application Mock.fId
                        , simplifierWithFallback
                            (appliedMockEvaluator Conditional
                                { term = Mock.b
                                , predicate = makeTruePredicate
                                , substitution = mempty
                                }
                            )
                            (definitionEvaluation
                                [ axiom
                                    (Mock.f (mkElemVar Mock.y))
                                    Mock.a
                                    makeTruePredicate
                                ]
                            )
                        )
                    ]
                )
                (Mock.f (mkElemVar Mock.x))
        assertEqual "" expect actual

    , testCase "Picks first matching simplification." $ do
        let expect =
                Conditional
                    { term = Mock.b
                    , predicate = makeTruePredicate
                    , substitution = mempty
                    }
        actual <-
            evaluate
                (Map.fromList
                    [   ( AxiomIdentifier.Application Mock.fId
                        , simplifierWithFallback
                            (firstFullEvaluation
                                [ axiomEvaluator
                                    (Mock.f (Mock.g (mkElemVar Mock.x)))
                                    Mock.c
                                ,  appliedMockEvaluator Conditional
                                    { term = Mock.b
                                    , predicate = makeTruePredicate
                                    , substitution = mempty
                                    }
                                ,  appliedMockEvaluator Conditional
                                    { term = Mock.c
                                    , predicate = makeTruePredicate
                                    , substitution = mempty
                                    }
                                ]
                            )
                            (definitionEvaluation
                                [ axiom
                                    (Mock.f (mkElemVar Mock.y))
                                    Mock.a
                                    makeTruePredicate
                                ]
                            )
                        )
                    ]
                )
                (Mock.f (mkElemVar Mock.x))
        assertEqual "" expect actual

    , testCase "Falls back to evaluating the definition." $ do
        let expect =
                Conditional
                    { term = Mock.a
                    , predicate = makeTruePredicate
                    , substitution = mempty
                    }
        actual <-
            evaluate
                (Map.fromList
                    [   ( AxiomIdentifier.Application Mock.fId
                        , simplifierWithFallback
                            (axiomEvaluator
                                (Mock.f (Mock.g (mkElemVar Mock.x)))
                                Mock.b
                            )
                            (definitionEvaluation
                                [ axiom
                                    (Mock.f (mkElemVar Mock.y))
                                    Mock.a
                                    makeTruePredicate
                                ]
                            )
                        )
                    ]
                )
                (Mock.f (mkElemVar Mock.x))
        assertEqual "" expect actual

    , testCase "Multiple definition branches." $ do
        let expect =
                Pattern.fromTermLike $ mkOr
                    (mkAnd Mock.a (mkCeil Mock.testSort Mock.cf))
                    (mkAnd Mock.b (mkNot (mkCeil Mock.testSort Mock.cf)))
        actual <-
            evaluate
                (Map.fromList
                    [   ( AxiomIdentifier.Application Mock.fId
                        , simplifierWithFallback
                            (axiomEvaluator
                                (Mock.f (Mock.g (mkElemVar Mock.x)))
                                Mock.c
                            )
                            (definitionEvaluation
                                [ axiom
                                    (Mock.f (mkElemVar Mock.y))
                                    Mock.a
                                    (makeCeilPredicate Mock.cf)
                                , axiom_ (Mock.f (mkElemVar Mock.y)) Mock.b
                                ]
                            )
                        )
                    ]
                )
                (Mock.f (mkElemVar Mock.x))
        assertEqual "" expect actual
    ]
  where
    evaluate
        :: BuiltinAndAxiomSimplifierMap
        -> TermLike Variable
        -> IO (Pattern Variable)
    evaluate functionIdToEvaluator patt =
        runSimplifier Mock.env { simplifierAxioms = functionIdToEvaluator }
        $ TermLike.simplify patt Predicate.top

test_Nat :: [TestTree]
test_Nat =
    [ matches "plus(0, N) matches plus(0, 1)"
        (plus zero varN)
        (plus zero one)
        [(ElemVar natN, one)]
    , doesn'tMatch "plus(succ(M), N) doesn't match plus(0, 1)"
        (plus (succ varM) varN)
        (plus zero one)
    , matches "plus(succ(M), N) matches plus(1, 1)"
        (plus (succ varM) varN)
        (plus one one)
        [(ElemVar natM, zero), (ElemVar natN, one)]
    , applies            "plus(0, N) => ... ~ plus (0, 1)"
        [plusZeroRule]
        (plus zero one)
    , notApplies         "plus(0, N) => ... ~ plus (1, 1)"
        [plusZeroRule]
        (plus one one)
    , notApplies         "plus(Succ(M), N) => ... ~ plus (0, 1)"
        [plusSuccRule]
        (plus zero one)
    , applies            "plus(Succ(M), N) => ... ~ plus (1, 1)"
        [plusSuccRule]
        (plus one one)
    , applies            "plus(0, 1) => ..."
        plusRules
        (plus zero one)
    , applies            "plus(1, 1) => ..."
        plusRules
        (plus one one)
    , equals "0 + 1 = 1 : Nat" (plus zero one) [one]
    , equals "0 + 1 = 1 : Nat" (plus one one) [two]
    , equals "0 * 1 = 0 : Nat" (times zero one) [zero]
    , equals "1 * 1 = 1 : Nat" (times one one) [one]
    , equals "1 * 2 = 2 : Nat" (times one two) [two]
    , equals "2 * 1 = 2 : Nat" (times two one) [two]
    , equals "0! = 1 : Nat" (factorial zero) [one]
    , equals "1! = 1 : Nat" (factorial one) [one]
    , equals "2! = 2 : Nat" (factorial two) [two]
    , equals "fibonacci(0) = 1 : Nat" (fibonacci zero) [one]
    , equals "fibonacci(1) = 1 : Nat" (fibonacci one) [one]
    , equals "fibonacci(2) = 2 : Nat" (fibonacci two) [two]
    ]

-- Evaluation tests: check the result of evaluating the term
equals
    :: HasCallStack
    => TestName
    -> TermLike Variable
    -> [TermLike Variable]
    -> TestTree
equals comment term results =
    testCase comment $ do
        actual <- simplify term
        let expect = OrPattern.fromPatterns $ Pattern.fromTermLike <$> results
        assertEqual "" expect actual

simplify :: TermLike Variable -> IO (OrPattern Variable)
simplify =
    runSimplifier testEnv
    . (TermLike.simplifyToOr Predicate.top)

evaluateWith
    :: BuiltinAndAxiomSimplifier
    -> TermLike Variable
    -> IO CommonAttemptedAxiom
evaluateWith simplifier patt =
    runSimplifier testEnv
    $ runBuiltinAndAxiomSimplifier simplifier patt Predicate.top

-- Applied tests: check that one or more rules applies or not
withApplied
    :: (CommonAttemptedAxiom -> Assertion)
    -> TestName
    -> [EqualityRule Variable]
    -> TermLike Variable
    -> TestTree
withApplied check comment rules term =
    testCase comment $ do
        actual <- evaluateWith (definitionEvaluation rules) term
        check actual

applies, notApplies
    :: TestName
    -> [EqualityRule Variable]
    -> TermLike Variable
    -> TestTree
applies =
    withApplied $ \attempted -> do
        results <- expectApplied attempted
        expectNoRemainders results
  where
    expectApplied NotApplicable     = assertFailure "Expected Applied"
    expectApplied (Applied results) = return results
    expectNoRemainders =
        assertBool "Expected no remainders"
        . isBottom
        . Lens.view (field @"remainders")
notApplies = withApplied (assertBool "Expected NotApplicable" . isNotApplicable)

natSort :: Sort
natSort =
    SortActualSort SortActual
        { sortActualName = testId "Nat"
        , sortActualSorts = []
        }

natM, natN :: ElementVariable Variable
natM = elemVarS "M" natSort
natN = elemVarS "N" natSort

varM, varN :: TermLike Variable
varM = mkElemVar natM
varN = mkElemVar natN

zeroSymbol, succSymbol :: Symbol
zeroSymbol = Mock.symbol "Zero" [] natSort & constructor & functional
succSymbol = Mock.symbol "Succ" [natSort] natSort & constructor & functional

plusSymbol, timesSymbol :: Symbol
plusSymbol = Mock.symbol "plus" [natSort, natSort] natSort & function
timesSymbol = Mock.symbol "times" [natSort, natSort] natSort & function

fibonacciSymbol, factorialSymbol :: Symbol
fibonacciSymbol = Mock.symbol "fibonacci" [natSort] natSort & function
factorialSymbol = Mock.symbol "factorial" [natSort] natSort & function

zero :: TermLike Variable
zero = mkApplySymbol zeroSymbol []

one, two :: TermLike Variable
one = succ zero
two = succ one

succ, fibonacci, factorial :: TermLike Variable -> TermLike Variable
succ n = mkApplySymbol succSymbol [n]
fibonacci n = mkApplySymbol fibonacciSymbol [n]
factorial n = mkApplySymbol factorialSymbol [n]

plus, times
    :: TermLike Variable
    -> TermLike Variable
    -> TermLike Variable
plus n1 n2 = mkApplySymbol plusSymbol [n1, n2]
times n1 n2 = mkApplySymbol timesSymbol [n1, n2]

functionEvaluator
    :: Symbol
    -> [EqualityRule Variable]  -- ^ Function definition rules
    -> (AxiomIdentifier, BuiltinAndAxiomSimplifier)
functionEvaluator symb rules =
    (AxiomIdentifier.Application ident, definitionEvaluation rules)
  where
    ident = symbolConstructor symb

functionSimplifier
    :: Symbol
    -> [EqualityRule Variable]  -- ^ Function simplification rule
    -> (AxiomIdentifier, BuiltinAndAxiomSimplifier)
functionSimplifier symb rules =
    ( AxiomIdentifier.Application ident
    , firstFullEvaluation (simplificationEvaluation <$> rules)
    )
  where
    ident = symbolConstructor symb

plusZeroRule, plusSuccRule :: EqualityRule Variable
plusZeroRule = axiom_ (plus zero varN) varN
plusSuccRule = axiom_ (plus (succ varM) varN) (succ (plus varM varN))


plusRules :: [EqualityRule Variable]
plusRules = [plusZeroRule, plusSuccRule]

plusEvaluator :: (AxiomIdentifier, BuiltinAndAxiomSimplifier)
plusEvaluator = functionEvaluator plusSymbol plusRules

timesEvaluator :: (AxiomIdentifier, BuiltinAndAxiomSimplifier)
timesEvaluator =
    functionEvaluator timesSymbol
        [ axiom_ (times zero varN) zero
        , axiom_ (times (succ varM) varN) (plus varN (times varM varN))
        ]

fibonacciEvaluator :: (AxiomIdentifier, BuiltinAndAxiomSimplifier)
fibonacciEvaluator =
    functionEvaluator fibonacciSymbol
        [ axiom_ (fibonacci zero) one
        , axiom_ (fibonacci one)  one
        , axiom_
            (fibonacci (succ (succ varN)))
            (plus (fibonacci (succ varN)) (fibonacci varN))
        ]

factorialEvaluator :: (AxiomIdentifier, BuiltinAndAxiomSimplifier)
factorialEvaluator =
    functionEvaluator factorialSymbol
        [ axiom_ (factorial zero)        (succ zero)
        , axiom_ (factorial (succ varN)) (times (succ varN) (factorial varN))
        ]

natSimplifiers :: BuiltinAndAxiomSimplifierMap
natSimplifiers =
    Map.fromList
        [ plusEvaluator
        , timesEvaluator
        , fibonacciEvaluator
        , factorialEvaluator
        ]

test_List :: [TestTree]
test_List =
    [ applies                  "lengthList([]) => ... ~ lengthList([])"
        [lengthListUnitRule]
        (lengthList unitList)
    , notApplies               "lengthList([]) => ... ~ lengthList(L)"
        [lengthListUnitRule]
        (lengthList varL)
    , notApplies               "lengthList([]) => ... !~ lengthList([1])"
        [lengthListUnitRule]
        (lengthList (mkList [mkInt 1]))
    , notApplies               "lengthList([]) => ... !~ lengthList([1, 2])"
        [lengthListUnitRule]
        (lengthList (mkList [mkInt 1, mkInt 2]))
    , notApplies               "lengthList(x : xs) => ... !~ lengthList([])"
        [lengthListConsRule]
        (lengthList unitList)
    , notApplies               "lengthList(x : xs) => ... !~ lengthList(L)"
        [lengthListConsRule]
        (lengthList varL)
    , applies                  "lengthList(x : xs) => ... ~ lengthList([1])"
        [lengthListConsRule]
        (lengthList (mkList [mkInt 1]))
    , applies                  "lengthList(x : xs) => ... ~ lengthList([1, 2])"
        [lengthListConsRule]
        (lengthList (mkList [mkInt 1, mkInt 2]))
    , applies                  "lengthList([]) => ..."
        lengthListRules
        (lengthList unitList)
    , applies                  "lengthList([1]) => ..."
        lengthListRules
        (lengthList (mkList [mkInt 1]))
    , applies                  "lengthList([12]) => ..."
        lengthListRules
        (lengthList (mkList [mkInt 1, mkInt 2]))
    , equals                   "lengthList([]) = 0 : Int"
        (lengthList (mkList []))
        [mkInt 0]
    , equals                   "lengthList([1]) = 1 : Int"
        (lengthList (mkList [mkInt 1]))
        [mkInt 1]
    , equals                   "lengthList([1, 2]) = 2 : Int"
        (lengthList (mkList [mkInt 1, mkInt 2]))
        [mkInt 2]

    , applies                  "removeList([], M) => ... ~ removeList([], [(0, 1)])"
        [removeListUnitRule]
        (removeList unitList (mkMap [(mkInt 0, mkInt 1)] []))
    , equals "removeList([1], [(0, 1)]) = [(0, 1)]"
        (removeList (mkList [mkInt 1]) (mkMap [(mkInt 0, mkInt 1)] []))
        [mkMap [(mkInt 0, mkInt 1)] []]
    ]

listSort, intSort, mapSort :: Sort
listSort = Builtin.listSort
intSort = Builtin.intSort
mapSort = Builtin.mapSort

mkList :: [TermLike Variable] -> TermLike Variable
mkList = List.asInternal

mkInt :: Integer -> TermLike Variable
mkInt = Int.asInternal

mkMap
    :: [(TermLike Variable, TermLike Variable)]
    -> [TermLike Variable]
    -> TermLike Variable
mkMap elements opaques =
    Ac.asInternal Builtin.testMetadataTools Builtin.mapSort
    $ Map.normalizedMap elements opaques

removeMap :: TermLike Variable -> TermLike Variable -> TermLike Variable
removeMap = Builtin.removeMap

addInt :: TermLike Variable -> TermLike Variable -> TermLike Variable
addInt = Builtin.addInt

unitList :: TermLike Variable
unitList = mkList []

varX, varY, varL, mMapTerm :: TermLike Variable
varX = mkElemVar xInt
varY = mkElemVar yInt
varL = mkElemVar (elemVarS (testId "lList") listSort)
mMapTerm = mkElemVar mMap

mMap :: ElementVariable Variable
mMap = elemVarS (testId "mMap") mapSort

lengthListSymbol :: Symbol
lengthListSymbol = Mock.symbol "lengthList" [listSort] intSort & function

lengthList :: TermLike Variable -> TermLike Variable
lengthList l = mkApplySymbol lengthListSymbol [l]

concatList :: TermLike Variable -> TermLike Variable -> TermLike Variable
concatList = Builtin.concatList

consList :: TermLike Variable -> TermLike Variable -> TermLike Variable
consList x xs = concatList (mkList [x]) xs

lengthListUnitRule, lengthListConsRule :: EqualityRule Variable
lengthListUnitRule = axiom_ (lengthList unitList) (mkInt 0)
lengthListConsRule =
    axiom_
        (lengthList (consList varX varL))
        (addInt (mkInt 1) (lengthList varL))

lengthListRules :: [EqualityRule Variable]
lengthListRules = [ lengthListUnitRule , lengthListConsRule ]

lengthListEvaluator :: (AxiomIdentifier, BuiltinAndAxiomSimplifier)
lengthListEvaluator = functionEvaluator lengthListSymbol lengthListRules

removeListSymbol :: Symbol
removeListSymbol =
    Mock.symbol "removeList" [listSort, mapSort] mapSort & function

removeList :: TermLike Variable -> TermLike Variable -> TermLike Variable
removeList l m = mkApplySymbol removeListSymbol [l, m]

removeListUnitRule, removeListConsRule :: EqualityRule Variable
removeListUnitRule = axiom_ (removeList unitList mMapTerm) mMapTerm
removeListConsRule =
    axiom_
        (removeList (consList varX varL) mMapTerm)
        (removeMap mMapTerm varX)

removeListRules :: [EqualityRule Variable]
removeListRules = [removeListUnitRule, removeListConsRule]

removeListEvaluator :: (AxiomIdentifier, BuiltinAndAxiomSimplifier)
removeListEvaluator = functionEvaluator removeListSymbol removeListRules

listSimplifiers :: BuiltinAndAxiomSimplifierMap
listSimplifiers =
    Map.fromList
        [ lengthListEvaluator
        , removeListEvaluator
        , (addIntId, builtinEvaluation addIntEvaluator)
        , (removeMapId, builtinEvaluation removeMapEvaluator)
        ]
  where
    Just addIntEvaluator = Map.lookup "INT.add" Int.builtinFunctions
    addIntId =
        AxiomIdentifier.Application
        $ symbolConstructor Builtin.addIntSymbol
    Just removeMapEvaluator = Map.lookup "MAP.remove" Map.builtinFunctions
    removeMapId =
        AxiomIdentifier.Application
        $ symbolConstructor Builtin.removeMapSymbol

test_lookupMap :: [TestTree]
test_lookupMap =
    [ equals "lookupMap(.Map, 1) = \\bottom"
        (lookupMap (mkMap [] []) (mkInt 1))
        []
    , equals "lookupMap(1 |-> 2, 1) = 2"
        (lookupMap (mkMap [(mkInt 1, mkInt 2)] []) (mkInt 1))
        [mkInt 2]
    , equals "lookupMap(0 |-> 1  1 |-> 2, 1) = 2"
        (lookupMap (mkMap [(mkInt 0, mkInt 1), (mkInt 1, mkInt 2)] []) (mkInt 1))
        [mkInt 2]
    ]

lookupMapSymbol :: Symbol
lookupMapSymbol = Builtin.lookupMapSymbol

lookupMap :: TermLike Variable -> TermLike Variable -> TermLike Variable
lookupMap = Builtin.lookupMap

lookupMapRule :: EqualityRule Variable
lookupMapRule = axiom_ (lookupMap (mkMap [(varX, varY)] [mMapTerm]) varX) varY

lookupMapRules :: [EqualityRule Variable]
lookupMapRules = [lookupMapRule]

lookupMapEvaluator :: (AxiomIdentifier, BuiltinAndAxiomSimplifier)
lookupMapEvaluator = functionEvaluator lookupMapSymbol lookupMapRules

test_updateMap :: [TestTree]
test_updateMap =
    [ notApplies "different concrete keys"
        [updateMapSimplifier]
        (updateMap
            (updateMap mMapTerm (mkInt 0) (mkInt 1))
            (mkInt 1)
            (mkInt 2)
        )
    , applies "same concrete key"
        [updateMapSimplifier]
        (updateMap
            (updateMap mMapTerm (mkInt 0) (mkInt 1))
            (mkInt 0)
            (mkInt 2)
        )
    , notApplies "different abstract keys; evaluates requires with SMT"
        [updateMapSimplifier]
        (updateMap
            (updateMap mMapTerm (mkElemVar xInt) (mkInt 1))
            (addInt (mkElemVar xInt) (mkInt 1))
            (mkInt 2)
        )
    , notApplies "different keys; evaluates requires with function rule"
        [updateMapSimplifier]
        (updateMap
            (updateMap Builtin.unitMap (mkInt 0) (mkInt 1))
            (addInt (mkInt 0) (Builtin.dummyInt (mkInt 1)))
            (mkInt 2)
        )
    , equals "different keys; evaluates updateMap"
        (updateMap
            (updateMap Builtin.unitMap (mkInt 0) (mkInt 1))
            (addInt (mkInt 0) (Builtin.dummyInt (mkInt 1)))
            (mkInt 2)
        )
        [mkMap [(mkInt 0, mkInt 1), (mkInt 1, mkInt 2)] []]
    , applies "same abstract key"
        [updateMapSimplifier]
        (updateMap
            (updateMap mMapTerm (mkElemVar xInt) (mkInt 1))
            (mkElemVar xInt)
            (mkInt 2)
        )
    ]

updateMap
    :: TermLike Variable  -- ^ Map
    -> TermLike Variable  -- ^ Key
    -> TermLike Variable  -- ^ Value
    -> TermLike Variable
updateMap = Builtin.updateMap

updateMapSimplifier :: EqualityRule Variable
updateMapSimplifier =
    axiom
        (updateMap (updateMap mMapTerm u v) x y)
        (updateMap mMapTerm u y)
        (makeEqualsPredicate (Builtin.keqBool (injK u) (injK x)) (mkBool True))
  where
    [u, v, x, y] = mkElemVar <$> [uInt, vInt, xInt, yInt]
    injK = Builtin.inj Builtin.kSort

dummyIntSimplifier :: EqualityRule Variable
dummyIntSimplifier =
    axiom_ (Builtin.dummyInt (mkElemVar xInt)) (mkElemVar xInt)

mkBool :: Bool -> TermLike Variable
mkBool = Bool.asInternal

mapSimplifiers :: BuiltinAndAxiomSimplifierMap
mapSimplifiers =
    Map.fromList
        [ lookupMapEvaluator
        , functionSimplifier Builtin.updateMapSymbol [updateMapSimplifier]
        , functionEvaluator Builtin.dummyIntSymbol [dummyIntSimplifier]
        ]

uInt, vInt, xInt, yInt :: ElementVariable Variable
uInt = elemVarS (testId "uInt") intSort
vInt = elemVarS (testId "vInt") intSort
xInt = elemVarS (testId "xInt") intSort
yInt = elemVarS (testId "yInt") intSort

axiomEvaluator
    :: TermLike Variable
    -> TermLike Variable
    -> BuiltinAndAxiomSimplifier
axiomEvaluator left right =
    simplificationEvaluation (axiom left right makeTruePredicate)

axiom
    :: TermLike Variable
    -> TermLike Variable
    -> Syntax.Predicate Variable
    -> EqualityRule Variable
axiom left right predicate =
    EqualityRule (RulePattern.rulePattern left right) { requires = predicate }

axiom_
    :: TermLike Variable
    -> TermLike Variable
    -> EqualityRule Variable
axiom_ left right = axiom left right makeTruePredicate

appliedMockEvaluator
    :: Pattern Variable -> BuiltinAndAxiomSimplifier
appliedMockEvaluator result =
    BuiltinAndAxiomSimplifier
    $ mockEvaluator
    $ AttemptedAxiom.Applied AttemptedAxiomResults
        { results = OrPattern.fromPatterns
            [Test.Kore.Step.Function.Integration.mapVariables result]
        , remainders = OrPattern.fromPatterns []
        }

mapVariables
    ::  ( FreshVariable variable
        , SortedVariable variable
        )
    => Pattern Variable
    -> Pattern variable
mapVariables =
    Pattern.mapVariables $ \v ->
        fromVariable v { variableCounter = Just (Element 1) }

mockEvaluator
    :: Monad simplifier
    => AttemptedAxiom variable
<<<<<<< HEAD
    -> TermLike variable
    -> Predicate variable
    -> simplifier (AttemptedAxiom variable)
mockEvaluator evaluation _ _ = return evaluation
=======
    -> TermLikeSimplifier
    -> BuiltinAndAxiomSimplifierMap
    -> TermLike variable
    -> Predicate variable
    -> simplifier (AttemptedAxiom variable)
mockEvaluator evaluation _ _ _ _ = return evaluation
>>>>>>> c0c011c3

-- ---------------------------------------------------------------------
-- * Definition

natModuleName :: ModuleName
natModuleName = ModuleName "NAT"

natSortDecl :: Sentence pattern'
natSortDecl =
    asSentence SentenceSort
        { sentenceSortName =
            let SortActualSort SortActual { sortActualName } = natSort
            in sortActualName
        , sentenceSortParameters = []
        , sentenceSortAttributes = Attributes []
        }

-- | Declare the @BOOL@ builtins.
natModule :: ParsedModule
natModule =
    Module
        { moduleName = natModuleName
        , moduleAttributes = Attributes []
        , moduleSentences =
            [ natSortDecl
            , Builtin.symbolDecl zeroSymbol
            , Builtin.symbolDecl succSymbol
            , Builtin.symbolDecl plusSymbol
            , Builtin.symbolDecl timesSymbol
            , Builtin.symbolDecl fibonacciSymbol
            , Builtin.symbolDecl factorialSymbol
            ]
        }

testModuleName :: ModuleName
testModuleName = ModuleName "INTEGRATION-TEST"

testModule :: ParsedModule
testModule =
    Module
        { moduleName = testModuleName
        , moduleAttributes = Attributes []
        , moduleSentences =
            [ Builtin.importParsedModule Builtin.testModuleName
            , Builtin.importParsedModule natModuleName
            ]
        }

testDefinition :: ParsedDefinition
testDefinition =
    Builtin.testDefinition
    & field @"definitionModules" Lens.<>~ [natModule, testModule]

verify
    :: ParsedDefinition
    -> Either
        (Kore.Error.Error VerifyError)
        (Map
            ModuleName (VerifiedModule Attribute.Symbol Attribute.Axiom)
        )
verify = verifyAndIndexDefinition attrVerify Builtin.koreVerifiers
  where
    attrVerify = defaultAttributesVerification Proxy Proxy

verifiedModules
    :: Map ModuleName (VerifiedModule Attribute.Symbol Attribute.Axiom)
verifiedModules = Kore.Error.assertRight (verify testDefinition)

verifiedModule :: VerifiedModule Attribute.Symbol Attribute.Axiom
Just verifiedModule = Map.lookup testModuleName verifiedModules

testMetadataTools :: SmtMetadataTools Attribute.Symbol
testMetadataTools = MetadataTools.build verifiedModule

testSubstitutionSimplifier
    :: MonadSimplify simplifier => PredicateSimplifier simplifier
testSubstitutionSimplifier = Simplifier.Predicate.create

testEvaluators :: BuiltinAndAxiomSimplifierMap
testEvaluators = Builtin.koreEvaluators verifiedModule

testTermLikeSimplifier :: TermLikeSimplifier
testTermLikeSimplifier = Simplifier.create

testEnv :: Env Simplifier
testEnv =
    Env
        { metadataTools = testMetadataTools
        , simplifierTermLike = testTermLikeSimplifier
        , simplifierPredicate = testSubstitutionSimplifier
        , simplifierAxioms =
            mconcat
                [ testEvaluators
                , natSimplifiers
                , listSimplifiers
                , mapSimplifiers
                ]
        , memo = Memo.forgetful
        }<|MERGE_RESOLUTION|>--- conflicted
+++ resolved
@@ -190,13 +190,8 @@
                 (Map.singleton
                     (AxiomIdentifier.Application Mock.functionalConstr10Id)
                     (simplifierWithFallback
-<<<<<<< HEAD
                         (builtinEvaluation $ BuiltinAndAxiomSimplifier $ \_ _ ->
                             notApplicableAxiomEvaluator
-=======
-                        (builtinEvaluation $ BuiltinAndAxiomSimplifier
-                            (\_ _ _ _ -> notApplicableAxiomEvaluator)
->>>>>>> c0c011c3
                         )
                         ( axiomEvaluator
                             (Mock.functionalConstr10 (mkElemVar Mock.x))
@@ -1117,19 +1112,10 @@
 mockEvaluator
     :: Monad simplifier
     => AttemptedAxiom variable
-<<<<<<< HEAD
     -> TermLike variable
     -> Predicate variable
     -> simplifier (AttemptedAxiom variable)
 mockEvaluator evaluation _ _ = return evaluation
-=======
-    -> TermLikeSimplifier
-    -> BuiltinAndAxiomSimplifierMap
-    -> TermLike variable
-    -> Predicate variable
-    -> simplifier (AttemptedAxiom variable)
-mockEvaluator evaluation _ _ _ _ = return evaluation
->>>>>>> c0c011c3
 
 -- ---------------------------------------------------------------------
 -- * Definition
