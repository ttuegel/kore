module Test.Kore.Step.Function.Integration
    ( test_functionIntegration
    , test_Nat
    , test_List
    , test_lookupMap
    , test_updateMap
    , test_Ceil
    ) where

import Test.Tasty

import qualified Control.Lens as Lens
import Data.Function
import Data.Generics.Product
import Data.Map
    ( Map
    )
import qualified Data.Map as Map
import Data.Maybe
import qualified Data.Text.Prettyprint.Doc as Pretty
import Prelude hiding
    ( succ
    )

import Data.Sup
import Kore.ASTVerifier.DefinitionVerifier
import Kore.ASTVerifier.Error
    ( VerifyError
    )
import qualified Kore.Attribute.Axiom as Attribute
import qualified Kore.Attribute.Symbol as Attribute
import qualified Kore.Builtin as Builtin
import qualified Kore.Builtin.AssociativeCommutative as Ac
import qualified Kore.Builtin.Int as Int
    ( builtinFunctions
    )
import qualified Kore.Builtin.Map as Map
    ( builtinFunctions
    )
import qualified Kore.Error
import Kore.IndexedModule.IndexedModule as IndexedModule
import Kore.IndexedModule.MetadataTools
    ( SmtMetadataTools
    )
import qualified Kore.IndexedModule.MetadataToolsBuilder as MetadataTools
import qualified Kore.Internal.Condition as Condition
import Kore.Internal.OrPattern
    ( OrPattern
    )
import qualified Kore.Internal.OrPattern as OrPattern
import Kore.Internal.Pattern as Pattern
import Kore.Internal.Symbol
import Kore.Internal.TermLike
import Kore.Predicate.Predicate
    ( makeAndPredicate
    , makeCeilPredicate
    , makeEqualsPredicate
    , makeTruePredicate
    )
import Kore.Predicate.Predicate
    ( Predicate
    )
import Kore.Step.Axiom.EvaluationStrategy
    ( builtinEvaluation
    , definitionEvaluation
    , firstFullEvaluation
    , simplificationEvaluation
    , simplifierWithFallback
    )
import Kore.Step.Axiom.Identifier
    ( AxiomIdentifier
    )
import qualified Kore.Step.Axiom.Identifier as AxiomIdentifier
import qualified Kore.Step.Function.Memo as Memo
import Kore.Step.Rule
    ( EqualityRule (..)
    )
import Kore.Step.Rule as RulePattern
    ( RulePattern (..)
    , rulePattern
    )
import qualified Kore.Step.Simplification.Condition as Simplifier.Condition
import qualified Kore.Step.Simplification.Simplifier as Simplifier
import Kore.Step.Simplification.Simplify
import Kore.Step.Simplification.Simplify as AttemptedAxiom
    ( AttemptedAxiom (..)
    )
import qualified Kore.Step.Simplification.TermLike as TermLike
import Kore.Syntax.Definition hiding
    ( Symbol (..)
    )
import qualified Kore.Unification.Substitution as Substitution
import Kore.Unparser
import Kore.Variables.Fresh
import Kore.Variables.UnifiedVariable
    ( UnifiedVariable (..)
    )

import Test.Kore
import qualified Test.Kore.Builtin.Bool as Bool
import qualified Test.Kore.Builtin.Builtin as Builtin
import qualified Test.Kore.Builtin.Definition as Builtin
import qualified Test.Kore.Builtin.Int as Int
import qualified Test.Kore.Builtin.List as List
import qualified Test.Kore.Builtin.Map as Map
import Test.Kore.Step.Axiom.Matcher
    ( doesn'tMatch
    , matches
    )
import qualified Test.Kore.Step.MockSymbols as Mock
import Test.Kore.Step.Simplification
import Test.Tasty.HUnit.Ext

test_functionIntegration :: [TestTree]
test_functionIntegration =
    [ testCase "Simple evaluation" $ do
        let expect =
                Conditional
                    { term = Mock.g Mock.c
                    , predicate = makeTruePredicate
                    , substitution = mempty
                    }
        actual <-
            evaluate
                (Map.singleton
                    (AxiomIdentifier.Application Mock.functionalConstr10Id)
                    (axiomEvaluator
                        (Mock.functionalConstr10 (mkElemVar Mock.x))
                        (Mock.g (mkElemVar Mock.x))
                    )
                )
                (Mock.functionalConstr10 Mock.c)
        assertEqual "" expect actual

    , testCase "Simple evaluation (builtin branch)" $ do
        let expect =
                Conditional
                    { term = Mock.g Mock.c
                    , predicate = makeTruePredicate
                    , substitution = mempty
                    }
        actual <-
            evaluate
                (Map.singleton
                    (AxiomIdentifier.Application Mock.functionalConstr10Id)
                    (builtinEvaluation $ axiomEvaluator
                        (Mock.functionalConstr10 (mkElemVar Mock.x))
                        (Mock.g (mkElemVar Mock.x))
                    )
                )
                (Mock.functionalConstr10 Mock.c)
        assertEqual "" expect actual

    , testCase "Simple evaluation (Axioms & Builtin branch, Builtin works)"
      $ do
        let expect =
                Conditional
                    { term = Mock.g Mock.c
                    , predicate = makeTruePredicate
                    , substitution = mempty
                    }
        actual <-
            evaluate
                (Map.singleton
                    (AxiomIdentifier.Application Mock.functionalConstr10Id)
                    (simplifierWithFallback
                        (builtinEvaluation $ axiomEvaluator
                            (Mock.functionalConstr10 (mkElemVar Mock.x))
                            (Mock.g (mkElemVar Mock.x))
                        )
                        ( axiomEvaluator
                            (Mock.functionalConstr10 (mkElemVar Mock.x))
                            (mkElemVar Mock.x)
                        )
                    )
                )
                (Mock.functionalConstr10 Mock.c)
        assertEqual "" expect actual

    , testCase "Simple evaluation (Axioms & Builtin branch, Builtin fails)"
      $ do
        let expect =
                Conditional
                    { term = Mock.g Mock.c
                    , predicate = makeTruePredicate
                    , substitution = mempty
                    }
        actual <-
            evaluate
                (Map.singleton
                    (AxiomIdentifier.Application Mock.functionalConstr10Id)
                    (simplifierWithFallback
                        (builtinEvaluation $ BuiltinAndAxiomSimplifier $ \_ _ ->
                            notApplicableAxiomEvaluator
                        )
                        ( axiomEvaluator
                            (Mock.functionalConstr10 (mkElemVar Mock.x))
                            (Mock.g (mkElemVar Mock.x))
                        )
                    )
                )
                (Mock.functionalConstr10 Mock.c)
        assertEqual "" expect actual

    , testCase "Evaluates inside functions" $ do
        let expect =
                Conditional
                    { term = Mock.functional10 (Mock.functional10 Mock.c)
                    , predicate = makeTruePredicate
                    , substitution = mempty
                    }
        actual <-
            evaluate
                (Map.singleton
                    (AxiomIdentifier.Application Mock.functionalConstr10Id)
                    ( axiomEvaluator
                        (Mock.functionalConstr10 (mkElemVar Mock.x))
                        (Mock.functional10 (mkElemVar Mock.x))
                    )
                )
                (Mock.functionalConstr10 (Mock.functionalConstr10 Mock.c))
        assertEqual "" expect actual

    , testCase "Evaluates 'or'" $ do
        let expect =
                Conditional
                    { term =
                        mkOr
                            (Mock.functional10 (Mock.functional10 Mock.c))
                            (Mock.functional10 (Mock.functional10 Mock.d))
                    , predicate = makeTruePredicate
                    , substitution = mempty
                    }
        actual <-
            evaluate
                (Map.singleton
                    (AxiomIdentifier.Application Mock.functionalConstr10Id)
                    ( axiomEvaluator
                        (Mock.functionalConstr10 (mkElemVar Mock.x))
                        (Mock.functional10 (mkElemVar Mock.x))
                    )
                )
                (Mock.functionalConstr10
                    (mkOr
                        (Mock.functionalConstr10 Mock.c)
                        (Mock.functionalConstr10 Mock.d)
                    )
                )
        assertEqual "" expect actual

    , testCase "Evaluates on multiple branches" $ do
        let expect =
                Conditional
                    { term =
                        Mock.functional10
                            (Mock.functional20
                                (Mock.functional10 Mock.c)
                                (Mock.functional10 Mock.c)
                            )
                    , predicate = makeTruePredicate
                    , substitution = mempty
                    }
        actual <-
            evaluate
                (Map.singleton
                    (AxiomIdentifier.Application Mock.functionalConstr10Id)
                    ( axiomEvaluator
                        (Mock.functionalConstr10 (mkElemVar Mock.x))
                        (Mock.functional10 (mkElemVar Mock.x))
                    )
                )
                (Mock.functionalConstr10
                    (Mock.functional20
                        (Mock.functionalConstr10 Mock.c)
                        (Mock.functionalConstr10 Mock.c)
                    )
                )
        assertEqual "" expect actual

    , testCase "Returns conditions" $ do
        let expect =
                Conditional
                    { term = Mock.f Mock.d
                    , predicate = makeCeilPredicate (Mock.plain10 Mock.e)
                    , substitution = mempty
                    }
        actual <-
            evaluate
                (Map.singleton
                    (AxiomIdentifier.Application Mock.cId)
                    ( appliedMockEvaluator Conditional
                        { term   = Mock.d
                        , predicate = makeCeilPredicate (Mock.plain10 Mock.e)
                        , substitution = mempty
                        }
                    )
                )
                (Mock.f Mock.c)
        assertEqual "" expect actual

    , testCase "Merges conditions" $ do
        let expect =
                Conditional
                    { term = Mock.functional11 (Mock.functional20 Mock.e Mock.e)
                    , predicate =
                        makeAndPredicate
                            (makeCeilPredicate Mock.cf)
                            (makeCeilPredicate Mock.cg)
                    , substitution = mempty
                    }
        actual <-
            evaluate
                (Map.fromList
                    [   ( AxiomIdentifier.Application Mock.cId
                        , appliedMockEvaluator Conditional
                            { term = Mock.e
                            , predicate = makeCeilPredicate Mock.cg
                            , substitution = mempty
                            }
                        )
                    ,   ( AxiomIdentifier.Application Mock.dId
                        , appliedMockEvaluator Conditional
                            { term = Mock.e
                            , predicate = makeCeilPredicate Mock.cf
                            , substitution = mempty
                            }
                        )
                    ,   ( AxiomIdentifier.Application Mock.functionalConstr10Id
                        , axiomEvaluator
                            (Mock.functionalConstr10 (mkElemVar Mock.x))
                            (Mock.functional11 (mkElemVar Mock.x))
                        )
                    ]
                )
                (Mock.functionalConstr10 (Mock.functional20 Mock.c Mock.d))
        assertEqual "" expect actual

    , testCase "Reevaluates user-defined function results." $ do
        let expect =
                Conditional
                    { term = Mock.f Mock.e
                    , predicate = makeEqualsPredicate (Mock.f Mock.e) Mock.e
                    , substitution = mempty
                    }
        actual <-
            evaluate
                (Map.fromList
                    [   ( AxiomIdentifier.Application Mock.cId
                        , axiomEvaluator Mock.c Mock.d
                        )
                    ,   ( AxiomIdentifier.Application Mock.dId
                        , appliedMockEvaluator Conditional
                            { term = Mock.e
                            , predicate =
                                makeEqualsPredicate (Mock.f Mock.e) Mock.e
                            , substitution = mempty
                            }
                        )
                    ]
                )
                (Mock.f Mock.c)
        assertEqual "" expect actual

    , testCase "Merges substitutions with reevaluation ones." $ do
        let expect =
                Conditional
                    { term = Mock.f Mock.e
                    , predicate = makeTruePredicate
                    , substitution = Substitution.unsafeWrap
                        [   ( ElemVar Mock.var_x_1
                            , Mock.a
                            )
                        ,   ( ElemVar Mock.var_z_1
                            , Mock.a
                            )
                        ]
                    }
        actual <-
            evaluate
                (Map.fromList
                    [   ( AxiomIdentifier.Application Mock.cId
                        , appliedMockEvaluator Conditional
                            { term = Mock.d
                            , predicate = makeTruePredicate
                            , substitution = Substitution.unsafeWrap
                                [   ( ElemVar Mock.x
                                    , mkElemVar Mock.z
                                    )
                                ]
                            }
                        )
                    ,   ( AxiomIdentifier.Application Mock.dId
                        , appliedMockEvaluator Conditional
                            { term = Mock.e
                            , predicate = makeTruePredicate
                            , substitution = Substitution.unsafeWrap
                                [   ( ElemVar Mock.x
                                    , Mock.a
                                    )
                                ]
                            }
                        )
                    ]
                )
                (Mock.f Mock.c)
        assertEqual "" expect actual

    , testCase "Simplifies substitution-predicate." $ do
        -- Mock.plain10 below prevents:
        -- 1. unification without substitution.
        -- 2. Transforming the 'and' in an equals predicate,
        --    as it would happen for functions.
        let expect =
                Conditional
                    { term = Mock.a
                    , predicate = makeCeilPredicate (Mock.plain10 Mock.cf)
                    , substitution = Substitution.unsafeWrap
                        [ (ElemVar Mock.var_x_1, Mock.cf)
                        , (ElemVar Mock.var_y_1, Mock.b)
                        ]
                    }
        actual <-
            evaluate
                (Map.fromList
                    [   ( AxiomIdentifier.Application Mock.fId
                        , appliedMockEvaluator Conditional
                            { term = Mock.a
                            , predicate =
                                makeCeilPredicate
                                    (mkAnd
                                        (Mock.constr20
                                            (Mock.plain10 Mock.cf)
                                            Mock.b
                                        )
                                        (Mock.constr20
                                            (Mock.plain10 (mkElemVar Mock.x))
                                            (mkElemVar Mock.y)
                                        )
                                    )
                            , substitution =
                                Substitution.wrap [(ElemVar Mock.x, Mock.cf)]
                            }
                        )
                    ]
                )
                (Mock.f (mkElemVar Mock.x))
        let message =
                (show . Pretty.vsep)
                    [ "Expected:"
                    , Pretty.indent 4 (unparse expect)
                    , "but found:"
                    , Pretty.indent 4 (unparse actual)
                    ]
        assertEqual message expect actual

    , testCase "Evaluates only simplifications." $ do
        let expect =
                Conditional
                    { term = Mock.b
                    , predicate = makeTruePredicate
                    , substitution = mempty
                    }
        actual <-
            evaluate
                (Map.fromList
                    [   ( AxiomIdentifier.Application Mock.fId
                        , simplifierWithFallback
                            (appliedMockEvaluator Conditional
                                { term = Mock.b
                                , predicate = makeTruePredicate
                                , substitution = mempty
                                }
                            )
                            (definitionEvaluation
                                [ axiom
                                    (Mock.f (mkElemVar Mock.y))
                                    Mock.a
                                    makeTruePredicate
                                ]
                            )
                        )
                    ]
                )
                (Mock.f (mkElemVar Mock.x))
        assertEqual "" expect actual

    , testCase "Picks first matching simplification." $ do
        let expect =
                Conditional
                    { term = Mock.b
                    , predicate = makeTruePredicate
                    , substitution = mempty
                    }
        actual <-
            evaluate
                (Map.fromList
                    [   ( AxiomIdentifier.Application Mock.fId
                        , simplifierWithFallback
                            (firstFullEvaluation
                                [ axiomEvaluator
                                    (Mock.f (Mock.g (mkElemVar Mock.x)))
                                    Mock.c
                                ,  appliedMockEvaluator Conditional
                                    { term = Mock.b
                                    , predicate = makeTruePredicate
                                    , substitution = mempty
                                    }
                                ,  appliedMockEvaluator Conditional
                                    { term = Mock.c
                                    , predicate = makeTruePredicate
                                    , substitution = mempty
                                    }
                                ]
                            )
                            (definitionEvaluation
                                [ axiom
                                    (Mock.f (mkElemVar Mock.y))
                                    Mock.a
                                    makeTruePredicate
                                ]
                            )
                        )
                    ]
                )
                (Mock.f (mkElemVar Mock.x))
        assertEqual "" expect actual

    , testCase "Falls back to evaluating the definition." $ do
        let expect =
                Conditional
                    { term = Mock.a
                    , predicate = makeTruePredicate
                    , substitution = mempty
                    }
        actual <-
            evaluate
                (Map.fromList
                    [   ( AxiomIdentifier.Application Mock.fId
                        , simplifierWithFallback
                            (axiomEvaluator
                                (Mock.f (Mock.g (mkElemVar Mock.x)))
                                Mock.b
                            )
                            (definitionEvaluation
                                [ axiom
                                    (Mock.f (mkElemVar Mock.y))
                                    Mock.a
                                    makeTruePredicate
                                ]
                            )
                        )
                    ]
                )
                (Mock.f (mkElemVar Mock.x))
        assertEqual "" expect actual

    , testCase "Multiple definition branches." $ do
        let expect =
                Pattern.fromTermLike $ mkOr
                    (mkAnd Mock.a (mkCeil Mock.testSort Mock.cf))
                    (mkAnd Mock.b (mkNot (mkCeil Mock.testSort Mock.cf)))
        actual <-
            evaluate
                (Map.fromList
                    [   ( AxiomIdentifier.Application Mock.fId
                        , simplifierWithFallback
                            (axiomEvaluator
                                (Mock.f (Mock.g (mkElemVar Mock.x)))
                                Mock.c
                            )
                            (definitionEvaluation
                                [ axiom
                                    (Mock.f (mkElemVar Mock.y))
                                    Mock.a
                                    (makeCeilPredicate Mock.cf)
                                , axiom_ (Mock.f (mkElemVar Mock.y)) Mock.b
                                ]
                            )
                        )
                    ]
                )
                (Mock.f (mkElemVar Mock.x))
        assertEqual "" expect actual
    ]
  where
    evaluate
        :: BuiltinAndAxiomSimplifierMap
        -> TermLike Variable
        -> IO (Pattern Variable)
    evaluate functionIdToEvaluator patt =
        runSimplifier Mock.env { simplifierAxioms = functionIdToEvaluator }
        $ TermLike.simplify patt Condition.top

test_Nat :: [TestTree]
test_Nat =
    [ matches "plus(0, N) matches plus(0, 1)"
        (plus zero varN)
        (plus zero one)
        [(ElemVar natN, one)]
    , doesn'tMatch "plus(succ(M), N) doesn't match plus(0, 1)"
        (plus (succ varM) varN)
        (plus zero one)
    , matches "plus(succ(M), N) matches plus(1, 1)"
        (plus (succ varM) varN)
        (plus one one)
        [(ElemVar natM, zero), (ElemVar natN, one)]
    , applies            "plus(0, N) => ... ~ plus (0, 1)"
        [plusZeroRule]
        (plus zero one)
    , notApplies         "plus(0, N) => ... ~ plus (1, 1)"
        [plusZeroRule]
        (plus one one)
    , notApplies         "plus(Succ(M), N) => ... ~ plus (0, 1)"
        [plusSuccRule]
        (plus zero one)
    , applies            "plus(Succ(M), N) => ... ~ plus (1, 1)"
        [plusSuccRule]
        (plus one one)
    , applies            "plus(0, 1) => ..."
        plusRules
        (plus zero one)
    , applies            "plus(1, 1) => ..."
        plusRules
        (plus one one)
    , equals "0 + 1 = 1 : Nat" (plus zero one) [one]
    , equals "0 + 1 = 1 : Nat" (plus one one) [two]
    , equals "0 * 1 = 0 : Nat" (times zero one) [zero]
    , equals "1 * 1 = 1 : Nat" (times one one) [one]
    , equals "1 * 2 = 2 : Nat" (times one two) [two]
    , equals "2 * 1 = 2 : Nat" (times two one) [two]
    , equals "0! = 1 : Nat" (factorial zero) [one]
    , equals "1! = 1 : Nat" (factorial one) [one]
    , equals "2! = 2 : Nat" (factorial two) [two]
    , equals "fibonacci(0) = 1 : Nat" (fibonacci zero) [one]
    , equals "fibonacci(1) = 1 : Nat" (fibonacci one) [one]
    , equals "fibonacci(2) = 2 : Nat" (fibonacci two) [two]
    ]

-- Evaluation tests: check the result of evaluating the term
equals
    :: HasCallStack
    => TestName
    -> TermLike Variable
    -> [TermLike Variable]
    -> TestTree
equals comment term results =
    testCase comment $ do
        actual <- simplify term
        let expect = OrPattern.fromPatterns $ Pattern.fromTermLike <$> results
        assertEqual "" expect actual

simplify :: TermLike Variable -> IO (OrPattern Variable)
simplify =
    runSimplifier testEnv
    . (TermLike.simplifyToOr Condition.top)

evaluateWith
    :: BuiltinAndAxiomSimplifier
    -> TermLike Variable
    -> IO CommonAttemptedAxiom
evaluateWith simplifier patt =
    runSimplifier testEnv
<<<<<<< HEAD
    $ runBuiltinAndAxiomSimplifier simplifier Condition.top patt
=======
    $ runBuiltinAndAxiomSimplifier simplifier patt Predicate.top
>>>>>>> 0e9fcee0

-- Applied tests: check that one or more rules applies or not
withApplied
    :: (CommonAttemptedAxiom -> Assertion)
    -> TestName
    -> [EqualityRule Variable]
    -> TermLike Variable
    -> TestTree
withApplied check comment rules term =
    testCase comment $ do
        actual <- evaluateWith (definitionEvaluation rules) term
        check actual

applies, notApplies
    :: TestName
    -> [EqualityRule Variable]
    -> TermLike Variable
    -> TestTree
applies =
    withApplied $ \attempted -> do
        results <- expectApplied attempted
        expectNoRemainders results
  where
    expectApplied NotApplicable     = assertFailure "Expected Applied"
    expectApplied (Applied results) = return results
    expectNoRemainders =
        assertBool "Expected no remainders"
        . isBottom
        . Lens.view (field @"remainders")
notApplies = withApplied (assertBool "Expected NotApplicable" . isNotApplicable)

natSort :: Sort
natSort =
    SortActualSort SortActual
        { sortActualName = testId "Nat"
        , sortActualSorts = []
        }

natM, natN :: ElementVariable Variable
natM = elemVarS "M" natSort
natN = elemVarS "N" natSort

varM, varN :: TermLike Variable
varM = mkElemVar natM
varN = mkElemVar natN

zeroSymbol, succSymbol :: Symbol
zeroSymbol = Mock.symbol "Zero" [] natSort & constructor & functional
succSymbol = Mock.symbol "Succ" [natSort] natSort & constructor & functional

plusSymbol, timesSymbol :: Symbol
plusSymbol = Mock.symbol "plus" [natSort, natSort] natSort & function
timesSymbol = Mock.symbol "times" [natSort, natSort] natSort & function

fibonacciSymbol, factorialSymbol :: Symbol
fibonacciSymbol = Mock.symbol "fibonacci" [natSort] natSort & function
factorialSymbol = Mock.symbol "factorial" [natSort] natSort & function

zero :: TermLike Variable
zero = mkApplySymbol zeroSymbol []

one, two :: TermLike Variable
one = succ zero
two = succ one

succ, fibonacci, factorial :: TermLike Variable -> TermLike Variable
succ n = mkApplySymbol succSymbol [n]
fibonacci n = mkApplySymbol fibonacciSymbol [n]
factorial n = mkApplySymbol factorialSymbol [n]

plus, times
    :: TermLike Variable
    -> TermLike Variable
    -> TermLike Variable
plus n1 n2 = mkApplySymbol plusSymbol [n1, n2]
times n1 n2 = mkApplySymbol timesSymbol [n1, n2]

functionEvaluator
    :: Symbol
    -> [EqualityRule Variable]  -- ^ Function definition rules
    -> (AxiomIdentifier, BuiltinAndAxiomSimplifier)
functionEvaluator symb rules =
    (AxiomIdentifier.Application ident, definitionEvaluation rules)
  where
    ident = symbolConstructor symb

functionSimplifier
    :: Symbol
    -> [EqualityRule Variable]  -- ^ Function simplification rule
    -> (AxiomIdentifier, BuiltinAndAxiomSimplifier)
functionSimplifier symb rules =
    ( AxiomIdentifier.Application ident
    , firstFullEvaluation (simplificationEvaluation <$> rules)
    )
  where
    ident = symbolConstructor symb

plusZeroRule, plusSuccRule :: EqualityRule Variable
plusZeroRule = axiom_ (plus zero varN) varN
plusSuccRule = axiom_ (plus (succ varM) varN) (succ (plus varM varN))


plusRules :: [EqualityRule Variable]
plusRules = [plusZeroRule, plusSuccRule]

plusEvaluator :: (AxiomIdentifier, BuiltinAndAxiomSimplifier)
plusEvaluator = functionEvaluator plusSymbol plusRules

timesEvaluator :: (AxiomIdentifier, BuiltinAndAxiomSimplifier)
timesEvaluator =
    functionEvaluator timesSymbol
        [ axiom_ (times zero varN) zero
        , axiom_ (times (succ varM) varN) (plus varN (times varM varN))
        ]

fibonacciEvaluator :: (AxiomIdentifier, BuiltinAndAxiomSimplifier)
fibonacciEvaluator =
    functionEvaluator fibonacciSymbol
        [ axiom_ (fibonacci zero) one
        , axiom_ (fibonacci one)  one
        , axiom_
            (fibonacci (succ (succ varN)))
            (plus (fibonacci (succ varN)) (fibonacci varN))
        ]

factorialEvaluator :: (AxiomIdentifier, BuiltinAndAxiomSimplifier)
factorialEvaluator =
    functionEvaluator factorialSymbol
        [ axiom_ (factorial zero)        (succ zero)
        , axiom_ (factorial (succ varN)) (times (succ varN) (factorial varN))
        ]

natSimplifiers :: BuiltinAndAxiomSimplifierMap
natSimplifiers =
    Map.fromList
        [ plusEvaluator
        , timesEvaluator
        , fibonacciEvaluator
        , factorialEvaluator
        ]

test_List :: [TestTree]
test_List =
    [ applies                  "lengthList([]) => ... ~ lengthList([])"
        [lengthListUnitRule]
        (lengthList unitList)
    , notApplies               "lengthList([]) => ... ~ lengthList(L)"
        [lengthListUnitRule]
        (lengthList varL)
    , notApplies               "lengthList([]) => ... !~ lengthList([1])"
        [lengthListUnitRule]
        (lengthList (mkList [mkInt 1]))
    , notApplies               "lengthList([]) => ... !~ lengthList([1, 2])"
        [lengthListUnitRule]
        (lengthList (mkList [mkInt 1, mkInt 2]))
    , notApplies               "lengthList(x : xs) => ... !~ lengthList([])"
        [lengthListConsRule]
        (lengthList unitList)
    , notApplies               "lengthList(x : xs) => ... !~ lengthList(L)"
        [lengthListConsRule]
        (lengthList varL)
    , applies                  "lengthList(x : xs) => ... ~ lengthList([1])"
        [lengthListConsRule]
        (lengthList (mkList [mkInt 1]))
    , applies                  "lengthList(x : xs) => ... ~ lengthList([1, 2])"
        [lengthListConsRule]
        (lengthList (mkList [mkInt 1, mkInt 2]))
    , applies                  "lengthList([]) => ..."
        lengthListRules
        (lengthList unitList)
    , applies                  "lengthList([1]) => ..."
        lengthListRules
        (lengthList (mkList [mkInt 1]))
    , applies                  "lengthList([12]) => ..."
        lengthListRules
        (lengthList (mkList [mkInt 1, mkInt 2]))
    , equals                   "lengthList([]) = 0 : Int"
        (lengthList (mkList []))
        [mkInt 0]
    , equals                   "lengthList([1]) = 1 : Int"
        (lengthList (mkList [mkInt 1]))
        [mkInt 1]
    , equals                   "lengthList([1, 2]) = 2 : Int"
        (lengthList (mkList [mkInt 1, mkInt 2]))
        [mkInt 2]

    , applies                  "removeList([], M) => ... ~ removeList([], [(0, 1)])"
        [removeListUnitRule]
        (removeList unitList (mkMap [(mkInt 0, mkInt 1)] []))
    , equals "removeList([1], [(0, 1)]) = [(0, 1)]"
        (removeList (mkList [mkInt 1]) (mkMap [(mkInt 0, mkInt 1)] []))
        [mkMap [(mkInt 0, mkInt 1)] []]
    ]

listSort, intSort, mapSort :: Sort
listSort = Builtin.listSort
intSort = Builtin.intSort
mapSort = Builtin.mapSort

mkList :: [TermLike Variable] -> TermLike Variable
mkList = List.asInternal

mkInt :: Integer -> TermLike Variable
mkInt = Int.asInternal

mkMap
    :: [(TermLike Variable, TermLike Variable)]
    -> [TermLike Variable]
    -> TermLike Variable
mkMap elements opaques =
    Ac.asInternal Builtin.testMetadataTools Builtin.mapSort
    $ Map.normalizedMap elements opaques

removeMap :: TermLike Variable -> TermLike Variable -> TermLike Variable
removeMap = Builtin.removeMap

addInt :: TermLike Variable -> TermLike Variable -> TermLike Variable
addInt = Builtin.addInt

unitList :: TermLike Variable
unitList = mkList []

varX, varY, varL, mMapTerm :: TermLike Variable
varX = mkElemVar xInt
varY = mkElemVar yInt
varL = mkElemVar (elemVarS (testId "lList") listSort)
mMapTerm = mkElemVar mMap

mMap :: ElementVariable Variable
mMap = elemVarS (testId "mMap") mapSort

lengthListSymbol :: Symbol
lengthListSymbol = Mock.symbol "lengthList" [listSort] intSort & function

lengthList :: TermLike Variable -> TermLike Variable
lengthList l = mkApplySymbol lengthListSymbol [l]

concatList :: TermLike Variable -> TermLike Variable -> TermLike Variable
concatList = Builtin.concatList

consList :: TermLike Variable -> TermLike Variable -> TermLike Variable
consList x xs = concatList (mkList [x]) xs

lengthListUnitRule, lengthListConsRule :: EqualityRule Variable
lengthListUnitRule = axiom_ (lengthList unitList) (mkInt 0)
lengthListConsRule =
    axiom_
        (lengthList (consList varX varL))
        (addInt (mkInt 1) (lengthList varL))

lengthListRules :: [EqualityRule Variable]
lengthListRules = [ lengthListUnitRule , lengthListConsRule ]

lengthListEvaluator :: (AxiomIdentifier, BuiltinAndAxiomSimplifier)
lengthListEvaluator = functionEvaluator lengthListSymbol lengthListRules

removeListSymbol :: Symbol
removeListSymbol =
    Mock.symbol "removeList" [listSort, mapSort] mapSort & function

removeList :: TermLike Variable -> TermLike Variable -> TermLike Variable
removeList l m = mkApplySymbol removeListSymbol [l, m]

removeListUnitRule, removeListConsRule :: EqualityRule Variable
removeListUnitRule = axiom_ (removeList unitList mMapTerm) mMapTerm
removeListConsRule =
    axiom_
        (removeList (consList varX varL) mMapTerm)
        (removeMap mMapTerm varX)

removeListRules :: [EqualityRule Variable]
removeListRules = [removeListUnitRule, removeListConsRule]

removeListEvaluator :: (AxiomIdentifier, BuiltinAndAxiomSimplifier)
removeListEvaluator = functionEvaluator removeListSymbol removeListRules

listSimplifiers :: BuiltinAndAxiomSimplifierMap
listSimplifiers =
    Map.fromList
        [ lengthListEvaluator
        , removeListEvaluator
        , (addIntId, builtinEvaluation addIntEvaluator)
        , (removeMapId, builtinEvaluation removeMapEvaluator)
        ]
  where
    Just addIntEvaluator = Map.lookup "INT.add" Int.builtinFunctions
    addIntId =
        AxiomIdentifier.Application
        $ symbolConstructor Builtin.addIntSymbol
    Just removeMapEvaluator = Map.lookup "MAP.remove" Map.builtinFunctions
    removeMapId =
        AxiomIdentifier.Application
        $ symbolConstructor Builtin.removeMapSymbol

test_lookupMap :: [TestTree]
test_lookupMap =
    [ equals "lookupMap(.Map, 1) = \\bottom"
        (lookupMap (mkMap [] []) (mkInt 1))
        []
    , equals "lookupMap(1 |-> 2, 1) = 2"
        (lookupMap (mkMap [(mkInt 1, mkInt 2)] []) (mkInt 1))
        [mkInt 2]
    , equals "lookupMap(0 |-> 1  1 |-> 2, 1) = 2"
        (lookupMap (mkMap [(mkInt 0, mkInt 1), (mkInt 1, mkInt 2)] []) (mkInt 1))
        [mkInt 2]
    ]

lookupMapSymbol :: Symbol
lookupMapSymbol = Builtin.lookupMapSymbol

lookupMap :: TermLike Variable -> TermLike Variable -> TermLike Variable
lookupMap = Builtin.lookupMap

lookupMapRule :: EqualityRule Variable
lookupMapRule = axiom_ (lookupMap (mkMap [(varX, varY)] [mMapTerm]) varX) varY

lookupMapRules :: [EqualityRule Variable]
lookupMapRules = [lookupMapRule]

lookupMapEvaluator :: (AxiomIdentifier, BuiltinAndAxiomSimplifier)
lookupMapEvaluator = functionEvaluator lookupMapSymbol lookupMapRules

test_updateMap :: [TestTree]
test_updateMap =
    [ notApplies "different concrete keys"
        [updateMapSimplifier]
        (updateMap
            (updateMap mMapTerm (mkInt 0) (mkInt 1))
            (mkInt 1)
            (mkInt 2)
        )
    , applies "same concrete key"
        [updateMapSimplifier]
        (updateMap
            (updateMap mMapTerm (mkInt 0) (mkInt 1))
            (mkInt 0)
            (mkInt 2)
        )
    , notApplies "different abstract keys; evaluates requires with SMT"
        [updateMapSimplifier]
        (updateMap
            (updateMap mMapTerm (mkElemVar xInt) (mkInt 1))
            (addInt (mkElemVar xInt) (mkInt 1))
            (mkInt 2)
        )
    , notApplies "different keys; evaluates requires with function rule"
        [updateMapSimplifier]
        (updateMap
            (updateMap Builtin.unitMap (mkInt 0) (mkInt 1))
            (addInt (mkInt 0) (Builtin.dummyInt (mkInt 1)))
            (mkInt 2)
        )
    , equals "different keys; evaluates updateMap"
        (updateMap
            (updateMap Builtin.unitMap (mkInt 0) (mkInt 1))
            (addInt (mkInt 0) (Builtin.dummyInt (mkInt 1)))
            (mkInt 2)
        )
        [mkMap [(mkInt 0, mkInt 1), (mkInt 1, mkInt 2)] []]
    , applies "same abstract key"
        [updateMapSimplifier]
        (updateMap
            (updateMap mMapTerm (mkElemVar xInt) (mkInt 1))
            (mkElemVar xInt)
            (mkInt 2)
        )
    ]

updateMap
    :: TermLike Variable  -- ^ Map
    -> TermLike Variable  -- ^ Key
    -> TermLike Variable  -- ^ Value
    -> TermLike Variable
updateMap = Builtin.updateMap

updateMapSimplifier :: EqualityRule Variable
updateMapSimplifier =
    axiom
        (updateMap (updateMap mMapTerm u v) x y)
        (updateMap mMapTerm u y)
        (makeEqualsPredicate (Builtin.keqBool (injK u) (injK x)) (mkBool True))
  where
    [u, v, x, y] = mkElemVar <$> [uInt, vInt, xInt, yInt]
    injK = Builtin.inj Builtin.kSort

dummyIntSimplifier :: EqualityRule Variable
dummyIntSimplifier =
    axiom_ (Builtin.dummyInt (mkElemVar xInt)) (mkElemVar xInt)

mkBool :: Bool -> TermLike Variable
mkBool = Bool.asInternal

mapSimplifiers :: BuiltinAndAxiomSimplifierMap
mapSimplifiers =
    Map.fromList
        [ lookupMapEvaluator
        , functionSimplifier Builtin.updateMapSymbol [updateMapSimplifier]
        , functionEvaluator Builtin.dummyIntSymbol [dummyIntSimplifier]
        ]

uInt, vInt, xInt, yInt :: ElementVariable Variable
uInt = elemVarS (testId "uInt") intSort
vInt = elemVarS (testId "vInt") intSort
xInt = elemVarS (testId "xInt") intSort
yInt = elemVarS (testId "yInt") intSort

xsInt :: SetVariable Variable
xsInt = setVarS (testId "xsInt") intSort

test_Ceil :: [TestTree]
test_Ceil =
    [ simplifies "\\ceil(dummy(X)) => ... ~ \\ceil(dummy(Y))"
        ceilDummyRule
        (mkCeil_ $ Builtin.dummyInt $ mkElemVar yInt)
    , notSimplifies "\\ceil(dummy(X)) => \\not(\\equals(X, 0)) !~ dummy(Y)"
        ceilDummyRule
        (Builtin.dummyInt $ mkElemVar yInt)
    , simplifies "\\ceil(dummy(@X)) => ... ~ \\ceil(dummy(Y))"
        ceilDummySetRule
        (mkCeil_ $ Builtin.dummyInt $ mkElemVar yInt)
    ]

ceilDummyRule :: EqualityRule Variable
ceilDummyRule =
    axiom_
        (mkCeil_ $ Builtin.dummyInt $ mkElemVar xInt)
        (mkEquals_ (Builtin.eqInt (mkElemVar xInt) (mkInt 0)) (mkBool False))

ceilDummySetRule :: EqualityRule Variable
ceilDummySetRule =
    axiom_
        (mkCeil_ $ Builtin.dummyInt $ mkSetVar xsInt)
        (mkEquals_ (Builtin.eqInt (mkSetVar xsInt) (mkInt 0)) (mkBool False))

-- Simplification tests: check that one or more rules applies or not
withSimplified
    :: (CommonAttemptedAxiom -> Assertion)
    -> TestName
    -> EqualityRule Variable
    -> TermLike Variable
    -> TestTree
withSimplified check comment rule term =
    testCase comment $ do
        actual <- evaluateWith (simplificationEvaluation rule) term
        check actual

simplifies, notSimplifies
    :: TestName
    -> EqualityRule Variable
    -> TermLike Variable
    -> TestTree
simplifies =
    withSimplified $ \attempted -> do
        results <- expectApplied attempted
        expectNoRemainders results
  where
    expectApplied NotApplicable     = assertFailure "Expected Applied"
    expectApplied (Applied results) = return results
    expectNoRemainders =
        assertBool "Expected no remainders"
        . isBottom
        . Lens.view (field @"remainders")
notSimplifies =
    withSimplified (assertBool "Expected NotApplicable" . isNotApplicable)

axiomEvaluator
    :: TermLike Variable
    -> TermLike Variable
    -> BuiltinAndAxiomSimplifier
axiomEvaluator left right =
    simplificationEvaluation (axiom left right makeTruePredicate)

axiom
    :: TermLike Variable
    -> TermLike Variable
    -> Predicate Variable
    -> EqualityRule Variable
axiom left right predicate =
    EqualityRule (RulePattern.rulePattern left right) { requires = predicate }

axiom_
    :: TermLike Variable
    -> TermLike Variable
    -> EqualityRule Variable
axiom_ left right = axiom left right makeTruePredicate

appliedMockEvaluator
    :: Pattern Variable -> BuiltinAndAxiomSimplifier
appliedMockEvaluator result =
    BuiltinAndAxiomSimplifier
    $ mockEvaluator
    $ AttemptedAxiom.Applied AttemptedAxiomResults
        { results = OrPattern.fromPatterns
            [Test.Kore.Step.Function.Integration.mapVariables result]
        , remainders = OrPattern.fromPatterns []
        }

mapVariables
    ::  ( FreshVariable variable
        , SortedVariable variable
        )
    => Pattern Variable
    -> Pattern variable
mapVariables =
    Pattern.mapVariables $ \v ->
        fromVariable v { variableCounter = Just (Element 1) }

mockEvaluator
    :: Monad simplifier
    => AttemptedAxiom variable
    -> TermLike variable
    -> Condition variable
    -> simplifier (AttemptedAxiom variable)
mockEvaluator evaluation _ _ = return evaluation

-- ---------------------------------------------------------------------
-- * Definition

natModuleName :: ModuleName
natModuleName = ModuleName "NAT"

natSortDecl :: Sentence pattern'
natSortDecl =
    asSentence SentenceSort
        { sentenceSortName =
            let SortActualSort SortActual { sortActualName } = natSort
            in sortActualName
        , sentenceSortParameters = []
        , sentenceSortAttributes = Attributes []
        }

-- | Declare the @BOOL@ builtins.
natModule :: ParsedModule
natModule =
    Module
        { moduleName = natModuleName
        , moduleAttributes = Attributes []
        , moduleSentences =
            [ natSortDecl
            , Builtin.symbolDecl zeroSymbol
            , Builtin.symbolDecl succSymbol
            , Builtin.symbolDecl plusSymbol
            , Builtin.symbolDecl timesSymbol
            , Builtin.symbolDecl fibonacciSymbol
            , Builtin.symbolDecl factorialSymbol
            ]
        }

testModuleName :: ModuleName
testModuleName = ModuleName "INTEGRATION-TEST"

testModule :: ParsedModule
testModule =
    Module
        { moduleName = testModuleName
        , moduleAttributes = Attributes []
        , moduleSentences =
            [ Builtin.importParsedModule Builtin.testModuleName
            , Builtin.importParsedModule natModuleName
            ]
        }

testDefinition :: ParsedDefinition
testDefinition =
    Builtin.testDefinition
    & field @"definitionModules" Lens.<>~ [natModule, testModule]

verify
    :: ParsedDefinition
    -> Either
        (Kore.Error.Error VerifyError)
        (Map
            ModuleName (VerifiedModule Attribute.Symbol Attribute.Axiom)
        )
verify = verifyAndIndexDefinition Builtin.koreVerifiers

verifiedModules
    :: Map ModuleName (VerifiedModule Attribute.Symbol Attribute.Axiom)
verifiedModules = Kore.Error.assertRight (verify testDefinition)

verifiedModule :: VerifiedModule Attribute.Symbol Attribute.Axiom
Just verifiedModule = Map.lookup testModuleName verifiedModules

testMetadataTools :: SmtMetadataTools Attribute.Symbol
testMetadataTools = MetadataTools.build verifiedModule

testConditionSimplifier
    :: MonadSimplify simplifier => ConditionSimplifier simplifier
testConditionSimplifier = Simplifier.Condition.create

testEvaluators :: BuiltinAndAxiomSimplifierMap
testEvaluators = Builtin.koreEvaluators verifiedModule

testTermLikeSimplifier :: TermLikeSimplifier
testTermLikeSimplifier = Simplifier.create

testEnv :: Env Simplifier
testEnv =
    Env
        { metadataTools = testMetadataTools
        , simplifierTermLike = testTermLikeSimplifier
        , simplifierCondition = testConditionSimplifier
        , simplifierAxioms =
            mconcat
                [ testEvaluators
                , natSimplifiers
                , listSimplifiers
                , mapSimplifiers
                ]
        , memo = Memo.forgetful
        }<|MERGE_RESOLUTION|>--- conflicted
+++ resolved
@@ -660,11 +660,7 @@
     -> IO CommonAttemptedAxiom
 evaluateWith simplifier patt =
     runSimplifier testEnv
-<<<<<<< HEAD
-    $ runBuiltinAndAxiomSimplifier simplifier Condition.top patt
-=======
-    $ runBuiltinAndAxiomSimplifier simplifier patt Predicate.top
->>>>>>> 0e9fcee0
+    $ runBuiltinAndAxiomSimplifier simplifier patt Condition.top
 
 -- Applied tests: check that one or more rules applies or not
 withApplied
