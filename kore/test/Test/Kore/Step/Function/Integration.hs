--- conflicted
+++ resolved
@@ -518,48 +518,6 @@
                 )
                 (Mock.f (mkVar Mock.x))
         assertEqualWithExplanation "" expect actual
-<<<<<<< HEAD
-
-    , testCase "Variable expansion." $ do
-        let equalsXA = mkEquals Mock.testSort (mkVar Mock.x) Mock.a
-            equalsXB = mkEquals Mock.testSort (mkVar Mock.x) Mock.b
-            expect =
-                Conditional
-                    { term =
-                        Foldable.foldr1 mkOr
-                            [ mkAnd Mock.a equalsXA
-                            , mkAnd Mock.b equalsXB
-                            , mkAnd
-                                (mkEvaluated $ Mock.f (mkVar Mock.x))
-                                (mkAnd
-                                    (mkNot equalsXA)
-                                    (mkNot equalsXB)
-                                )
-                            ]
-                    , predicate = makeTruePredicate
-                    , substitution = mempty
-                    }
-        actual <-
-            evaluate
-                (Map.fromList
-                    [   ( AxiomIdentifier.Application Mock.fId
-                        , definitionEvaluation
-                            [ axiom
-                                (Mock.f Mock.a)
-                                Mock.a
-                                makeTruePredicate
-                            , axiom
-                                (Mock.f Mock.b)
-                                Mock.b
-                                makeTruePredicate
-                            ]
-                        )
-                    ]
-                )
-                (Mock.f (mkVar Mock.x))
-        assertEqualWithExplanation "" expect actual
-=======
->>>>>>> 8acfafec
     ]
 
 axiomEvaluator
