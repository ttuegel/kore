{-# OPTIONS_GHC -fno-warn-orphans #-}
{-|
Module      : Test.Kore.Comparators
Description : Declares various data types involved in testing as instances of
              the 'EqualWithExplanation' class.
Copyright   : (c) Runtime Verification, 2018
License     : NCSA
Maintainer  : virgil.serbanuta@runtimeverification.com
Stability   : experimental
Portability : portable
-}
module Test.Kore.Comparators where

import           Control.Applicative
                 ( Alternative (..) )
import           Control.Comonad.Trans.Cofree
                 ( Cofree, CofreeF (..), CofreeT (..) )
import qualified Data.Function as Function
import           Data.Functor.Classes
import           Data.Functor.Identity
                 ( Identity (..) )
import           Numeric.Natural
                 ( Natural )

import qualified Kore.Annotation.Null as Annotation
import           Kore.Annotation.Valid
import           Kore.AST.Kore
import           Kore.AST.Pure
import           Kore.AST.Sentence
import qualified Kore.Attribute.Axiom as Attribute
import           Kore.Domain.Builtin
import           Kore.Error
import           Kore.OnePath.Step
                 ( StrategyPattern )
import           Kore.OnePath.Step as StrategyPattern
                 ( StrategyPattern (..) )
import           Kore.Predicate.Predicate
import           Kore.Proof.Functional
import           Kore.Step.Axiom.Data as AttemptedAxiom
                 ( AttemptedAxiom (..) )
import           Kore.Step.Axiom.Data as AttemptedAxiomResults
                 ( AttemptedAxiomResults (..) )
import           Kore.Step.Axiom.Identifier
                 ( AxiomIdentifier )
import qualified Kore.Step.Axiom.Identifier as AxiomIdentifier
import           Kore.Step.Pattern
import qualified Kore.Step.PatternAttributesError as PatternAttributesError
import           Kore.Step.Proof
import           Kore.Step.Representation.ExpandedPattern
                 ( Predicated (..) )
import           Kore.Step.Representation.MultiOr
import           Kore.Step.Rule
                 ( RulePattern (..) )
import           Kore.Step.Simplification.Data
                 ( SimplificationProof )
import           Kore.Unification.Error
import           Kore.Unification.Substitution
                 ( Substitution )
import qualified Kore.Unification.Substitution as Substitution
import           Kore.Unification.Unifier
import           Kore.Variables.Target

import Test.Tasty.HUnit.Extensions

instance EqualWithExplanation () where
    compareWithExplanation () () = Nothing
    printWithExplanation = show

instance EqualWithExplanation Natural where
    compareWithExplanation = rawCompareWithExplanation
    printWithExplanation = show

{-# ANN module ("HLint: ignore Use record patterns" :: String) #-}

instance
    ( EqualWithExplanation child
    , Eq child
    , Eq level
    , Show child
    , Eq1 domain
    , Show1 domain
    , EqualWithExplanation (variable level)
    , EqualWithExplanation (domain child)
    , Eq (variable level)
    , Show (variable level)
    )
    => SumEqualWithExplanation (Pattern level domain variable child)
  where
    sumConstructorPair (AndPattern a1) (AndPattern a2) =
        SumConstructorSameWithArguments (EqWrap "AndPattern" a1 a2)
    sumConstructorPair pattern1@(AndPattern _) pattern2 =
        SumConstructorDifferent
            (printWithExplanation pattern1) (printWithExplanation pattern2)

    sumConstructorPair (ApplicationPattern a1) (ApplicationPattern a2) =
        SumConstructorSameWithArguments (EqWrap "ApplicationPattern" a1 a2)
    sumConstructorPair pattern1@(ApplicationPattern _) pattern2 =
        SumConstructorDifferent
            (printWithExplanation pattern1) (printWithExplanation pattern2)

    sumConstructorPair (BottomPattern a1) (BottomPattern a2) =
        SumConstructorSameWithArguments (EqWrap "BottomPattern" a1 a2)
    sumConstructorPair pattern1@(BottomPattern _) pattern2 =
        SumConstructorDifferent
            (printWithExplanation pattern1) (printWithExplanation pattern2)

    sumConstructorPair (CeilPattern a1) (CeilPattern a2) =
        SumConstructorSameWithArguments (EqWrap "CeilPattern" a1 a2)
    sumConstructorPair pattern1@(CeilPattern _) pattern2 =
        SumConstructorDifferent
            (printWithExplanation pattern1) (printWithExplanation pattern2)

    sumConstructorPair (DomainValuePattern a1) (DomainValuePattern a2) =
        SumConstructorSameWithArguments (EqWrap "DomainValuePattern" a1 a2)
    sumConstructorPair pattern1@(DomainValuePattern _) pattern2 =
        SumConstructorDifferent
            (printWithExplanation pattern1) (printWithExplanation pattern2)

    sumConstructorPair (EqualsPattern a1) (EqualsPattern a2) =
        SumConstructorSameWithArguments (EqWrap "EqualsPattern" a1 a2)
    sumConstructorPair pattern1@(EqualsPattern _) pattern2 =
        SumConstructorDifferent
            (printWithExplanation pattern1) (printWithExplanation pattern2)

    sumConstructorPair (ExistsPattern a1) (ExistsPattern a2) =
        SumConstructorSameWithArguments (EqWrap "ExistsPattern" a1 a2)
    sumConstructorPair pattern1@(ExistsPattern _) pattern2 =
        SumConstructorDifferent
            (printWithExplanation pattern1) (printWithExplanation pattern2)

    sumConstructorPair (FloorPattern a1) (FloorPattern a2) =
        SumConstructorSameWithArguments (EqWrap "FloorPattern" a1 a2)
    sumConstructorPair pattern1@(FloorPattern _) pattern2 =
        SumConstructorDifferent
            (printWithExplanation pattern1) (printWithExplanation pattern2)

    sumConstructorPair (ForallPattern a1) (ForallPattern a2) =
        SumConstructorSameWithArguments (EqWrap "ForallPattern" a1 a2)
    sumConstructorPair pattern1@(ForallPattern _) pattern2 =
        SumConstructorDifferent
            (printWithExplanation pattern1) (printWithExplanation pattern2)

    sumConstructorPair (IffPattern a1) (IffPattern a2) =
        SumConstructorSameWithArguments (EqWrap "IffPattern" a1 a2)
    sumConstructorPair pattern1@(IffPattern _) pattern2 =
        SumConstructorDifferent
            (printWithExplanation pattern1) (printWithExplanation pattern2)

    sumConstructorPair (ImpliesPattern a1) (ImpliesPattern a2) =
        SumConstructorSameWithArguments (EqWrap "ImpliesPattern" a1 a2)
    sumConstructorPair pattern1@(ImpliesPattern _) pattern2 =
        SumConstructorDifferent
            (printWithExplanation pattern1) (printWithExplanation pattern2)

    sumConstructorPair (InPattern a1) (InPattern a2) =
        SumConstructorSameWithArguments (EqWrap "InPattern" a1 a2)
    sumConstructorPair pattern1@(InPattern _) pattern2 =
        SumConstructorDifferent
            (printWithExplanation pattern1) (printWithExplanation pattern2)

    sumConstructorPair (NextPattern a1) (NextPattern a2) =
        SumConstructorSameWithArguments (EqWrap "NextPattern" a1 a2)
    sumConstructorPair pattern1@(NextPattern _) pattern2 =
        SumConstructorDifferent
            (printWithExplanation pattern1) (printWithExplanation pattern2)

    sumConstructorPair (NotPattern a1) (NotPattern a2) =
        SumConstructorSameWithArguments (EqWrap "NotPattern" a1 a2)
    sumConstructorPair pattern1@(NotPattern _) pattern2 =
        SumConstructorDifferent
            (printWithExplanation pattern1) (printWithExplanation pattern2)

    sumConstructorPair (OrPattern a1) (OrPattern a2) =
        SumConstructorSameWithArguments (EqWrap "OrPattern" a1 a2)
    sumConstructorPair pattern1@(OrPattern _) pattern2 =
        SumConstructorDifferent
            (printWithExplanation pattern1) (printWithExplanation pattern2)

    sumConstructorPair (RewritesPattern a1) (RewritesPattern a2) =
        SumConstructorSameWithArguments (EqWrap "RewritesPattern" a1 a2)
    sumConstructorPair pattern1@(RewritesPattern _) pattern2 =
        SumConstructorDifferent
            (printWithExplanation pattern1) (printWithExplanation pattern2)

    sumConstructorPair (StringLiteralPattern a1) (StringLiteralPattern a2) =
        SumConstructorSameWithArguments (EqWrap "StringLiteralPattern" a1 a2)
    sumConstructorPair pattern1@(StringLiteralPattern _) pattern2 =
        SumConstructorDifferent
            (printWithExplanation pattern1) (printWithExplanation pattern2)

    sumConstructorPair (CharLiteralPattern a1) (CharLiteralPattern a2) =
        SumConstructorSameWithArguments (EqWrap "CharLiteralPattern" a1 a2)
    sumConstructorPair pattern1@(CharLiteralPattern _) pattern2 =
        SumConstructorDifferent
            (printWithExplanation pattern1) (printWithExplanation pattern2)

    sumConstructorPair (TopPattern a1) (TopPattern a2) =
        SumConstructorSameWithArguments (EqWrap "TopPattern" a1 a2)
    sumConstructorPair pattern1@(TopPattern _) pattern2 =
        SumConstructorDifferent
            (printWithExplanation pattern1) (printWithExplanation pattern2)

    sumConstructorPair (VariablePattern a1) (VariablePattern a2) =
        SumConstructorSameWithArguments (EqWrap "VariablePattern" a1 a2)
    sumConstructorPair pattern1@(VariablePattern _) pattern2 =
        SumConstructorDifferent
            (printWithExplanation pattern1) (printWithExplanation pattern2)

instance
    ( EqualWithExplanation child
    , Eq child, Eq level, Eq (variable level)
    , Show child
    , EqualWithExplanation (variable level)
    , EqualWithExplanation (domain child)
    , Show (variable level)
    , Show1 domain
    , Eq1 domain
    ) => EqualWithExplanation (Pattern level domain variable child)
  where
    compareWithExplanation = sumCompareWithExplanation
    printWithExplanation = show

instance
    ( Show (PurePattern level domain variable annotation)
    , Show1 domain
    , Eq1 domain
    , Show (variable level)
    , Eq (variable level)
    , EqualWithExplanation (variable level)
    , Show annotation
    , Eq annotation
    , Eq level
    , EqualWithExplanation annotation
    , EqualWithExplanation (domain (Cofree (Pattern level domain variable) annotation))
    ) =>
    EqualWithExplanation (PurePattern level domain variable annotation)
  where
    compareWithExplanation = wrapperCompareWithExplanation
    printWithExplanation = show

instance
    ( Show (PurePattern level domain variable annotation)
    , Show1 domain
    , Eq1 domain
    , Show (variable level)
    , Eq (variable level)
    , EqualWithExplanation (variable level)
    , Show annotation
    , Eq annotation
    , Eq level
    , EqualWithExplanation annotation
    , EqualWithExplanation (domain (Cofree (Pattern level domain variable) annotation))
    ) =>
    WrapperEqualWithExplanation (PurePattern level domain variable annotation)
  where
    wrapperField expected actual =
        EqWrap
            "getPurePattern = "
            (getPurePattern expected)
            (getPurePattern actual)
    wrapperConstructorName _ = "PurePattern"

instance
    ( Show (KorePattern domain variable annotation)
    , Show1 domain
    , Eq1 domain
    , Show annotation
    , Eq annotation
    , EqualWithExplanation annotation
    , EqualWithExplanation (variable Meta)
    , EqualWithExplanation (variable Object)
    , EqualWithExplanation (domain (Cofree (UnifiedPattern domain variable) annotation))
    , OrdMetaOrObject variable
    , ShowMetaOrObject variable
    ) =>
    EqualWithExplanation (KorePattern domain variable annotation)
  where
    compareWithExplanation = wrapperCompareWithExplanation
    printWithExplanation = show

instance
    ( Show (KorePattern domain variable annotation)
    , Eq1 domain, Show1 domain
    , Eq annotation, Show annotation
    , EqualWithExplanation annotation
    , EqualWithExplanation (variable Meta)
    , EqualWithExplanation (variable Object)
    , EqualWithExplanation (domain (Cofree (UnifiedPattern domain variable) annotation))
    , OrdMetaOrObject variable, ShowMetaOrObject variable
    ) =>
    WrapperEqualWithExplanation (KorePattern domain variable annotation)
  where
    wrapperField expected actual =
        EqWrap
            "getKorePattern = "
            (getKorePattern expected)
            (getKorePattern actual)
    wrapperConstructorName _ = "KorePattern"

instance
    ( Show (CofreeT f w a)
    , EqualWithExplanation (w (CofreeF f a (CofreeT f w a)))
    ) =>
    EqualWithExplanation (CofreeT f w a)
  where
    compareWithExplanation = wrapperCompareWithExplanation
    printWithExplanation = show

instance
    ( Show (CofreeT f w a)
    , EqualWithExplanation (w (CofreeF f a (CofreeT f w a)))
    ) =>
    WrapperEqualWithExplanation (CofreeT f w a)
  where
    wrapperField expected actual =
        EqWrap "runCofreeT = " (runCofreeT expected) (runCofreeT actual)
    wrapperConstructorName _ = "CofreeT"

instance
    ( EqualWithExplanation a, Show a ) =>
    EqualWithExplanation (Identity a)
  where
    compareWithExplanation = wrapperCompareWithExplanation
    printWithExplanation = show

instance
    ( EqualWithExplanation a, Show a ) =>
    WrapperEqualWithExplanation (Identity a)
  where
    wrapperField expected actual =
        EqWrap "runIdentity = " (runIdentity expected) (runIdentity actual)
    wrapperConstructorName _ = "Identity"

instance
    ( Show a, EqualWithExplanation a
    , Show (f b), EqualWithExplanation (f b)
    ) =>
    EqualWithExplanation (CofreeF f a b)
  where
    compareWithExplanation (a1 :< fb1) (a2 :< fb2) =
        compareWithExplanation fb1 fb2 <|> compareWithExplanation a1 a2
    printWithExplanation = show

instance
    ( Eq level, Show level
    , Eq (variable level), Show (variable level)
    , EqualWithExplanation (variable level)
    , EqualWithExplanation (StepPattern level variable)
    )
    => SumEqualWithExplanation (StepProof level variable)
  where
    sumConstructorPair (StepProof a1) (StepProof a2) =
        SumConstructorSameWithArguments (EqWrap "StepProofCombined" a1 a2)

instance
    ( Eq level, Show level
    , Eq (variable level), Show (variable level)
    , EqualWithExplanation (variable level)
    , EqualWithExplanation (StepPattern level variable)
    )
    => SumEqualWithExplanation (StepProofAtom level variable)
  where
    sumConstructorPair (StepProofUnification a1) (StepProofUnification a2) =
        SumConstructorSameWithArguments (EqWrap "StepProofUnification" a1 a2)
    sumConstructorPair a1@(StepProofUnification _) a2 =
        SumConstructorDifferent
            (printWithExplanation a1) (printWithExplanation a2)

    sumConstructorPair
        (StepProofVariableRenamings a1) (StepProofVariableRenamings a2)
      =
        SumConstructorSameWithArguments
            (EqWrap "StepProofVariableRenamings" a1 a2)
    sumConstructorPair a1@(StepProofVariableRenamings _) a2 =
        SumConstructorDifferent
            (printWithExplanation a1) (printWithExplanation a2)

    sumConstructorPair
        (StepProofSimplification a1)
        (StepProofSimplification a2)
      =
        SumConstructorSameWithArguments (EqWrap "StepProofSimplification" a1 a2)
    sumConstructorPair a1@(StepProofSimplification _) a2 =
        SumConstructorDifferent
            (printWithExplanation a1) (printWithExplanation a2)

instance
    ( Eq level, Show level
    , Eq (variable level), Show (variable level)
    , EqualWithExplanation (variable level)
    , EqualWithExplanation (StepPattern level variable)
    )
    => EqualWithExplanation (StepProofAtom level variable)
  where
    compareWithExplanation = sumCompareWithExplanation
    printWithExplanation = show

instance
    ( Eq level, Show level
    , Eq (variable level), Show (variable level)
    , EqualWithExplanation (variable level)
    , EqualWithExplanation (StepPattern level variable)
    )
    => EqualWithExplanation (StepProof level variable)
  where
    compareWithExplanation = sumCompareWithExplanation
    printWithExplanation = show

instance (Show child, EqualWithExplanation child)
    => StructEqualWithExplanation (And level child)
  where
    structFieldsWithNames
        expected@(And _ _ _)
        actual@(And _ _ _)
      = [ EqWrap
            "andSort = "
            (andSort expected)
            (andSort actual)
        , EqWrap
            "andFirst = "
            (andFirst expected)
            (andFirst actual)
        , EqWrap
            "andSecond = "
            (andSecond expected)
            (andSecond actual)
        ]
    structConstructorName _ = "And"

instance (Show child, EqualWithExplanation child)
    => EqualWithExplanation (And level child)
  where
    compareWithExplanation = structCompareWithExplanation
    printWithExplanation = show

instance (Show child, EqualWithExplanation child)
    => StructEqualWithExplanation (Application level child)
  where
    structFieldsWithNames
        expected@(Application _ _)
        actual@(Application _ _)
      = [ EqWrap
            "applicationSymbolOrAlias = "
            (applicationSymbolOrAlias expected)
            (applicationSymbolOrAlias actual)
        , EqWrap
            "applicationChildren = "
            (applicationChildren expected)
            (applicationChildren actual)
        ]
    structConstructorName _ = "Application"

instance (Show child, EqualWithExplanation child)
    => EqualWithExplanation (Application level child)
  where
    compareWithExplanation = structCompareWithExplanation
    printWithExplanation = show

instance (EqualWithExplanation child, Eq child, Show child)
    => EqualWithExplanation (Bottom level child)
  where
    compareWithExplanation = rawCompareWithExplanation
    printWithExplanation = show

instance (Show child, EqualWithExplanation child)
    => StructEqualWithExplanation (Ceil level child)
  where
    structFieldsWithNames
        expected@(Ceil _ _ _)
        actual@(Ceil _ _ _)
      = [ EqWrap
            "ceilOperandSort = "
            (ceilOperandSort expected)
            (ceilOperandSort actual)
        , EqWrap
            "ceilResultSort = "
            (ceilResultSort expected)
            (ceilResultSort actual)
        , EqWrap
            "ceilChild = "
            (ceilChild expected)
            (ceilChild actual)
        ]
    structConstructorName _ = "Ceil"
instance (EqualWithExplanation child, Show child)
    => EqualWithExplanation (Ceil level child)
  where
    compareWithExplanation = structCompareWithExplanation
    printWithExplanation = show

instance
    (Eq child, Show child, Eq1 domain, Show1 domain) =>
    EqualWithExplanation (DomainValue level domain child)
  where
    compareWithExplanation = rawCompareWithExplanation
    printWithExplanation = show

instance (Show child, EqualWithExplanation child)
    => StructEqualWithExplanation (Equals level child)
  where
    structFieldsWithNames
        expected@(Equals _ _ _ _)
        actual@(Equals _ _ _ _)
      = [ EqWrap
            "equalsResultSort = "
            (equalsResultSort expected)
            (equalsResultSort actual)
        , EqWrap
            "equalsOperandSort = "
            (equalsOperandSort expected)
            (equalsOperandSort actual)
        , EqWrap
            "equalsFirst = "
            (equalsFirst expected)
            (equalsFirst actual)
        , EqWrap
            "equalsSecond = "
            (equalsSecond expected)
            (equalsSecond actual)
        ]
    structConstructorName _ = "Equals"

instance (Show child, EqualWithExplanation child)
    => EqualWithExplanation (Equals level child)
  where
    compareWithExplanation = structCompareWithExplanation
    printWithExplanation = show

instance
    ( Eq child
    , Eq (variable level)
    , Show child
    , Show (variable level)
    , EqualWithExplanation child
    , EqualWithExplanation (variable level)
    )
    => StructEqualWithExplanation (Exists level variable child)
  where
    structFieldsWithNames
        expected@(Exists _ _ _)
        actual@(Exists _ _ _)
      = [ EqWrap
            "existsSort = "
            (existsSort expected)
            (existsSort actual)
        , EqWrap
            "existsVariable = "
            (existsVariable expected)
            (existsVariable actual)
        , EqWrap
            "existsChild = "
            (existsChild expected)
            (existsChild actual)
        ]
    structConstructorName _ = "Exists"
instance
    ( EqualWithExplanation child
    , Eq child
    , Show child
    , EqualWithExplanation (variable level)
    , Eq (variable level)
    , Show (variable level)
    ) => EqualWithExplanation (Exists level variable child)
  where
    compareWithExplanation = structCompareWithExplanation
    printWithExplanation = show

instance (Show child, EqualWithExplanation child)
    => StructEqualWithExplanation (Floor level child)
  where
    structFieldsWithNames
        expected@(Floor _ _ _)
        actual@(Floor _ _ _)
      = [ EqWrap
            "floorOperandSort = "
            (floorOperandSort expected)
            (floorOperandSort actual)
        , EqWrap
            "floorResultSort = "
            (floorResultSort expected)
            (floorResultSort actual)
        , EqWrap
            "floorChild = "
            (floorChild expected)
            (floorChild actual)
        ]
    structConstructorName _ = "Floor"
instance (Show child, EqualWithExplanation child)
    => EqualWithExplanation (Floor level child)
  where
    compareWithExplanation = structCompareWithExplanation
    printWithExplanation = show

instance
    ( Eq child
    , Eq (variable level)
    , Show child
    , Show (variable level)
    , EqualWithExplanation child
    , EqualWithExplanation (variable level)
    )
    => StructEqualWithExplanation (Forall level variable child)
  where
    structFieldsWithNames
        expected@(Forall _ _ _)
        actual@(Forall _ _ _)
      = [ EqWrap
            "forallSort = "
            (forallSort expected)
            (forallSort actual)
        , EqWrap
            "forallVariable = "
            (forallVariable expected)
            (forallVariable actual)
        , EqWrap
            "forallChild = "
            (forallChild expected)
            (forallChild actual)
        ]
    structConstructorName _ = "Forall"
instance
    ( EqualWithExplanation child
    , Eq child
    , Show child
    , EqualWithExplanation (variable level)
    , Eq (variable level)
    , Show (variable level)
    ) => EqualWithExplanation (Forall level variable child)
  where
    compareWithExplanation = structCompareWithExplanation
    printWithExplanation = show

instance
    ( Eq child
    , Show child
    , EqualWithExplanation child
    )
    => StructEqualWithExplanation (Iff level child)
  where
    structFieldsWithNames
        expected@(Iff _ _ _)
        actual@(Iff _ _ _)
      = [ EqWrap
            "iffSort = "
            (iffSort expected)
            (iffSort actual)
        , EqWrap
            "iffFirst = "
            (iffFirst expected)
            (iffFirst actual)
        , EqWrap
            "iffSecond = "
            (iffSecond expected)
            (iffSecond actual)
        ]
    structConstructorName _ = "Iff"
instance
    ( EqualWithExplanation child
    , Eq child
    , Show child
    ) => EqualWithExplanation (Iff level child)
  where
    compareWithExplanation = structCompareWithExplanation
    printWithExplanation = show

instance (EqualWithExplanation child, Eq child, Show child)
    => EqualWithExplanation (Implies level child)
  where
    compareWithExplanation = rawCompareWithExplanation
    printWithExplanation = show
instance
    (EqualWithExplanation child, Eq child, Show child)
    => EqualWithExplanation (In level child)
  where
    compareWithExplanation = rawCompareWithExplanation
    printWithExplanation = show
instance
    (EqualWithExplanation child, Eq child, Show child)
    => EqualWithExplanation (Next level child)
  where
    compareWithExplanation = rawCompareWithExplanation
    printWithExplanation = show

instance (Show child, Eq child, EqualWithExplanation child)
  =>
    StructEqualWithExplanation (Not level child)
  where
    structFieldsWithNames
        expected@(Not _ _)
        actual@(Not _ _)
      = [ EqWrap
            "notSort = "
            (notSort expected)
            (notSort actual)
        , EqWrap
            "notChild = "
            (notChild expected)
            (notChild actual)
        ]
    structConstructorName _ = "Not"
instance
    (EqualWithExplanation child, Eq child, Show child)
    => EqualWithExplanation (Not level child)
  where
    compareWithExplanation = structCompareWithExplanation
    printWithExplanation = show

instance (Show child, Eq child, EqualWithExplanation child)
  =>
    StructEqualWithExplanation (Or level child)
  where
    structFieldsWithNames
        expected@(Or _ _ _)
        actual@(Or _ _ _)
      = [ EqWrap
            "orSort = "
            (orSort expected)
            (orSort actual)
        , EqWrap
            "orFirst = "
            (orFirst expected)
            (orFirst actual)
        , EqWrap
            "orSecond = "
            (orSecond expected)
            (orSecond actual)
        ]
    structConstructorName _ = "Or"
instance
    (EqualWithExplanation child, Eq child, Show child)
    => EqualWithExplanation (Or level child)
  where
    compareWithExplanation = structCompareWithExplanation
    printWithExplanation = show

instance
    (EqualWithExplanation child, Eq child, Show child)
    => EqualWithExplanation (Rewrites level child)
  where
    compareWithExplanation = rawCompareWithExplanation
    printWithExplanation = show
instance EqualWithExplanation StringLiteral
  where
    compareWithExplanation = rawCompareWithExplanation
    printWithExplanation = show
instance EqualWithExplanation CharLiteral
  where
    compareWithExplanation = rawCompareWithExplanation
    printWithExplanation = show
instance
    (EqualWithExplanation child, Eq child, Show child)
    => EqualWithExplanation (Top level child)
  where
    compareWithExplanation = rawCompareWithExplanation
    printWithExplanation = show

instance StructEqualWithExplanation (Variable level)
  where
    structFieldsWithNames
        expected@(Variable _ _ _)
        actual@(Variable _ _ _)
      = [ EqWrap
            "variableName = "
            (variableName expected)
            (variableName actual)
        , EqWrap
            "variableCounter = "
            (variableCounter expected)
            (variableCounter actual)
        , EqWrap
            "variableSort = "
            (variableSort expected)
            (variableSort actual)
        ]
    structConstructorName _ = "Variable"

instance EqualWithExplanation (Variable level) where
    compareWithExplanation = structCompareWithExplanation
    printWithExplanation = show

instance EqualWithExplanation (Concrete level) where
    compareWithExplanation = \case {}
    printWithExplanation = \case {}

instance StructEqualWithExplanation (Id level) where
    structFieldsWithNames expected@(Id _ _) actual@(Id _ _) =
        map (\f -> f expected actual)
            [ Function.on (EqWrap "getId = ") getIdForError
            , Function.on (EqWrap "idLocation = ") (const ())
            ]
    structConstructorName _ = "Id"

instance EqualWithExplanation (Id level)
  where
    compareWithExplanation = structCompareWithExplanation
    printWithExplanation = show

instance EqualWithExplanation (Sort level)
  where
    compareWithExplanation = rawCompareWithExplanation
    printWithExplanation = show

instance StructEqualWithExplanation (SymbolOrAlias level)
    where
      structFieldsWithNames
          expected@(SymbolOrAlias _ _)
          actual@(SymbolOrAlias _ _)
        = [ EqWrap
              "symbolOrAliasConstructor = "
              (symbolOrAliasConstructor expected)
              (symbolOrAliasConstructor actual)
          , EqWrap
              "symbolOrAliasParams = "
              (symbolOrAliasParams expected)
              (symbolOrAliasParams actual)
          ]
      structConstructorName _ = "SymbolOrAlias"
instance EqualWithExplanation (SymbolOrAlias level)
  where
    compareWithExplanation = structCompareWithExplanation
    printWithExplanation = show

instance SumEqualWithExplanation UnificationError
  where
    sumConstructorPair UnsupportedPatterns UnsupportedPatterns =
        SumConstructorSameNoArguments
    sumConstructorPair UnsupportedSymbolic UnsupportedSymbolic =
        SumConstructorSameNoArguments
    sumConstructorPair a b =
        SumConstructorDifferent (printWithExplanation a) (printWithExplanation b)

instance EqualWithExplanation UnificationError
  where
    compareWithExplanation = sumCompareWithExplanation
    printWithExplanation = show

instance EqualWithExplanation (ClashReason level)
  where
    compareWithExplanation = rawCompareWithExplanation
    printWithExplanation = show

instance (Show (variable level), EqualWithExplanation (variable level))
    => SumEqualWithExplanation (SubstitutionError level variable)
  where
    sumConstructorPair
        (NonCtorCircularVariableDependency a1)
        (NonCtorCircularVariableDependency a2)
      =
        SumConstructorSameWithArguments
            (EqWrap "NonCtorCircularVariableDependency" a1 a2)


instance (Show (variable level), EqualWithExplanation (variable level))
    => EqualWithExplanation (SubstitutionError level variable)
  where
    compareWithExplanation = sumCompareWithExplanation
    printWithExplanation = show

<<<<<<< HEAD
instance (Show (variable level), EqualWithExplanation (variable level))
    => SumEqualWithExplanation (StepError level variable)
  where
    sumConstructorPair (StepErrorUnification a1) (StepErrorUnification a2) =
        SumConstructorSameWithArguments (EqWrap "StepErrorUnification" a1 a2)
    sumConstructorPair a1@(StepErrorUnification _) a2 =
        SumConstructorDifferent
            (printWithExplanation a1) (printWithExplanation a2)

    sumConstructorPair (StepErrorSubstitution a1) (StepErrorSubstitution a2) =
        SumConstructorSameWithArguments (EqWrap "StepErrorSubstitution" a1 a2)
    sumConstructorPair a1@(StepErrorSubstitution _) a2 =
        SumConstructorDifferent
            (printWithExplanation a1) (printWithExplanation a2)

    sumConstructorPair (StepErrorUnsupportedSymbolic a1) (StepErrorUnsupportedSymbolic a2) =
        SumConstructorSameWithArguments (EqWrap "StepErrorUnsupportedSymbolic" (show a1) (show a2))
    sumConstructorPair a1@(StepErrorUnsupportedSymbolic _) a2 =
        SumConstructorDifferent
            (printWithExplanation a1) (printWithExplanation a2)

instance (Show (variable level), EqualWithExplanation (variable level))
    => EqualWithExplanation (StepError level variable)
  where
    compareWithExplanation = sumCompareWithExplanation
    printWithExplanation = show

=======
>>>>>>> 50a358e3
instance
    ( Eq (variable level)
    , Show (variable level)
    )
    => EqualWithExplanation (FunctionalProof level variable)
  where
    compareWithExplanation = rawCompareWithExplanation
    printWithExplanation = show

instance
    ( Eq (variable level)
    , Show (variable level)
    )
    => EqualWithExplanation (FunctionProof level variable)
  where
    compareWithExplanation = rawCompareWithExplanation
    printWithExplanation = show

instance
    ( Eq level, Eq (variable level)
    , Show level, Show (variable level)
    , EqualWithExplanation (variable level)
    , EqualWithExplanation (StepPattern level variable)
    )
    => SumEqualWithExplanation (UnificationProof level variable)
  where
    sumConstructorPair EmptyUnificationProof EmptyUnificationProof =
        SumConstructorSameNoArguments
    sumConstructorPair a1@EmptyUnificationProof a2 =
        SumConstructorDifferent
            (printWithExplanation a1) (printWithExplanation a2)

    sumConstructorPair
        (CombinedUnificationProof a1) (CombinedUnificationProof a2)
      =
        SumConstructorSameWithArguments
            (EqWrap "CombinedUnificationProof" a1 a2)
    sumConstructorPair a1@(CombinedUnificationProof _) a2 =
        SumConstructorDifferent
            (printWithExplanation a1) (printWithExplanation a2)

    sumConstructorPair (ConjunctionIdempotency a1) (ConjunctionIdempotency a2) =
        SumConstructorSameWithArguments (EqWrap "ConjunctionIdempotency" a1 a2)
    sumConstructorPair a1@(ConjunctionIdempotency _) a2 =
        SumConstructorDifferent
            (printWithExplanation a1) (printWithExplanation a2)

    sumConstructorPair
        (Proposition_5_24_3 a1 a2 a3) (Proposition_5_24_3 b1 b2 b3)
      =
        SumConstructorSameWithArguments
            (EqWrap "Proposition_5_24_3" (a1, a2, a3) (b1, b2, b3))
    sumConstructorPair a1@(Proposition_5_24_3 _ _ _) a2 =
        SumConstructorDifferent
            (printWithExplanation a1) (printWithExplanation a2)

    sumConstructorPair
        (AndDistributionAndConstraintLifting a1 a2)
        (AndDistributionAndConstraintLifting b1 b2) =
            SumConstructorSameWithArguments
                (EqWrap "AndDistributionAndConstraintLifting" (a1, a2) (b1, b2))
    sumConstructorPair a1@(AndDistributionAndConstraintLifting _ _) a2 =
        SumConstructorDifferent
            (printWithExplanation a1) (printWithExplanation a2)

    sumConstructorPair
        (SubstitutionMerge a1 a2 a3) (SubstitutionMerge b1 b2 b3)
      =
        SumConstructorSameWithArguments
            (EqWrap "SubstitutionMerge" (a1, a2, a3) (b1, b2, b3))
    sumConstructorPair a1@(SubstitutionMerge _ _ _) a2 =
        SumConstructorDifferent
            (printWithExplanation a1) (printWithExplanation a2)

instance
    ( Eq level, Eq (variable level)
    , Show level, Show (variable level)
    , EqualWithExplanation (variable level)
    , EqualWithExplanation (StepPattern level variable)
    )
    => EqualWithExplanation (UnificationProof level variable)
  where
    compareWithExplanation = sumCompareWithExplanation
    printWithExplanation = show

instance
    (EqualWithExplanation (variable level), Show (variable level))
    => StructEqualWithExplanation (VariableRenaming level variable)
  where
    structFieldsWithNames
        expected@(VariableRenaming _ _)
        actual@(VariableRenaming _ _)
      = [ EqWrap
            "variableRenamingOriginal = "
            (variableRenamingOriginal expected)
            (variableRenamingOriginal actual)
        , EqWrap
            "variableRenamingRenamed = "
            (variableRenamingRenamed expected)
            (variableRenamingRenamed actual)
        ]
    structConstructorName _ = "VariableRenaming"

instance
    (EqualWithExplanation (variable level), Show (variable level))
    => EqualWithExplanation (VariableRenaming level variable)
  where
    compareWithExplanation = structCompareWithExplanation
    printWithExplanation = show

instance
    (EqualWithExplanation (variable level), Show (variable level))
    => SumEqualWithExplanation (Target variable level)
  where
    sumConstructorPair (Target a1) (Target a2) =
        SumConstructorSameWithArguments (EqWrap "Target" a1 a2)
    sumConstructorPair a1@(Target _) a2 =
        SumConstructorDifferent
            (printWithExplanation a1) (printWithExplanation a2)

    sumConstructorPair (NonTarget a1) (NonTarget a2) =
        SumConstructorSameWithArguments (EqWrap "NonTarget" a1 a2)
    sumConstructorPair a1@(NonTarget _) a2 =
        SumConstructorDifferent
            (printWithExplanation a1) (printWithExplanation a2)

instance
    (EqualWithExplanation (variable level), Show (variable level))
    => EqualWithExplanation (Target variable level)
  where
    compareWithExplanation = sumCompareWithExplanation
    printWithExplanation = show

instance
    ( Show level, Show (variable level)
    , Eq level, Eq (variable level)
    , EqualWithExplanation (variable level)
    )
    => EqualWithExplanation (Substitution level variable)
  where
    compareWithExplanation = sumCompareWithExplanation
    printWithExplanation = show

instance
    (EqualWithExplanation child, Show child) =>
    EqualWithExplanation (Builtin child)
  where
    compareWithExplanation = sumCompareWithExplanation
    printWithExplanation = show

instance EqualWithExplanation (External child) where
    compareWithExplanation = structCompareWithExplanation
    printWithExplanation = show

instance StructEqualWithExplanation (External child) where
    structFieldsWithNames expect actual =
        [ Function.on (EqWrap "domainValueSort = ")
            Kore.Domain.Builtin.domainValueSort
            expect
            actual
        , Function.on (EqWrap "domainValueChild = ")
            Kore.Domain.Builtin.domainValueChild
            expect
            actual
        ]
    structConstructorName _ = "External"

instance EqualWithExplanation InternalInt where
    compareWithExplanation = structCompareWithExplanation
    printWithExplanation = show

instance StructEqualWithExplanation InternalInt where
    structFieldsWithNames expect actual =
        [ Function.on (EqWrap "builtinIntSort = ") builtinIntSort expect actual
        , Function.on (EqWrap "builtinIntValue = ") builtinIntValue expect actual
        ]
    structConstructorName _ = "InternalInt"

instance EqualWithExplanation InternalBool where
    compareWithExplanation = structCompareWithExplanation
    printWithExplanation = show

instance StructEqualWithExplanation InternalBool where
    structFieldsWithNames expect actual =
        [ Function.on (EqWrap "builtinBoolSort = ") builtinBoolSort expect actual
        , Function.on (EqWrap "builtinBoolValue = ") builtinBoolValue expect actual
        ]
    structConstructorName _ = "InternalBool"

instance
    (EqualWithExplanation child, Show child) =>
    EqualWithExplanation (InternalMap child)
  where
    compareWithExplanation = structCompareWithExplanation
    printWithExplanation = show

instance
    (EqualWithExplanation child, Show child) =>
    StructEqualWithExplanation (InternalMap child)
  where
    structFieldsWithNames expect actual =
        [ Function.on (EqWrap "builtinMapSort = ") builtinMapSort expect actual
        , Function.on (EqWrap "builtinMapUnit = ") builtinMapUnit expect actual
        , Function.on (EqWrap "builtinMapElement = ") builtinMapElement expect actual
        , Function.on (EqWrap "builtinMapConcat = ") builtinMapConcat expect actual
        , Function.on (EqWrap "builtinMapChild = ") builtinMapChild expect actual
        ]
    structConstructorName _ = "InternalMap"

instance
    (EqualWithExplanation child, Show child) =>
    EqualWithExplanation (InternalList child)
  where
    compareWithExplanation = structCompareWithExplanation
    printWithExplanation = show

instance
    (EqualWithExplanation child, Show child) =>
    StructEqualWithExplanation (InternalList child)
  where
    structFieldsWithNames expect actual =
        [ Function.on (EqWrap "builtinListSort = ") builtinListSort expect actual
        , Function.on (EqWrap "builtinListUnit = ") builtinListUnit expect actual
        , Function.on (EqWrap "builtinListElement = ") builtinListElement expect actual
        , Function.on (EqWrap "builtinListConcat = ") builtinListConcat expect actual
        , Function.on (EqWrap "builtinListChild = ") builtinListChild expect actual
        ]
    structConstructorName _ = "InternalList"

instance EqualWithExplanation InternalSet where
    compareWithExplanation = structCompareWithExplanation
    printWithExplanation = show

instance StructEqualWithExplanation InternalSet where
    structFieldsWithNames expect actual =
        [ Function.on (EqWrap "builtinSetSort = ") builtinSetSort expect actual
        , Function.on (EqWrap "builtinSetUnit = ") builtinSetUnit expect actual
        , Function.on (EqWrap "builtinSetElement = ") builtinSetElement expect actual
        , Function.on (EqWrap "builtinSetConcat = ") builtinSetConcat expect actual
        , Function.on (EqWrap "builtinSetChild = ") builtinSetChild expect actual
        ]
    structConstructorName _ = "InternalSet"

instance
    (EqualWithExplanation child, Show child) =>
    SumEqualWithExplanation (Builtin child)
  where
    sumConstructorPair (BuiltinExternal ext1) (BuiltinExternal ext2) =
        SumConstructorSameWithArguments
            (EqWrap "BuiltinExternal" ext1 ext2)
    sumConstructorPair (BuiltinInt int1) (BuiltinInt int2) =
        SumConstructorSameWithArguments
            (EqWrap "BuiltinInt" int1 int2)
    sumConstructorPair (BuiltinBool bool1) (BuiltinBool bool2) =
        SumConstructorSameWithArguments
            (EqWrap "BuiltinBool" bool1 bool2)
    sumConstructorPair (BuiltinMap map1) (BuiltinMap map2) =
        SumConstructorSameWithArguments
            (EqWrap "BuiltinMap" map1 map2)
    sumConstructorPair (BuiltinList list1) (BuiltinList list2) =
        SumConstructorSameWithArguments
            (EqWrap "BuiltinList" list1 list2)
    sumConstructorPair (BuiltinSet set1) (BuiltinSet set2) =
        SumConstructorSameWithArguments
            (EqWrap "BuiltinSet" set1 set2)
    sumConstructorPair a b =
        SumConstructorDifferent
            (printWithExplanation a)
            (printWithExplanation b)

instance
    ( EqualWithExplanation (variable level)
    , Show level, Show (variable level)
    , Eq level, Eq (variable level)
    )
    => SumEqualWithExplanation (Substitution level variable)
  where
    sumConstructorPair s1 s2
        | s1Norm && s2Norm
            = SumConstructorSameWithArguments
                (EqWrap "NormalizedSubstitution" s1Inner s2Inner)
        | not s1Norm && not s2Norm
            = SumConstructorSameWithArguments
                (EqWrap "Substitution" s1Inner s2Inner)
        | otherwise =
            SumConstructorDifferent
                (printWithExplanation s1)
                (printWithExplanation s2)
      where
        s1Norm = Substitution.isNormalized s1
        s2Norm = Substitution.isNormalized s2
        s1Inner = Substitution.unwrap s1
        s2Inner = Substitution.unwrap s2

instance
    ( Show level, Show (variable level), Show child
    , Eq level, Eq (variable level)
    , EqualWithExplanation (variable level)
    , EqualWithExplanation child
    , EqualWithExplanation (StepPattern level variable)
    )
    => StructEqualWithExplanation (Predicated level variable child)
  where
    structFieldsWithNames
        expected@(Predicated _ _ _) actual@(Predicated _ _ _)
      =
        [ EqWrap
            "term = "
            (term expected)
            (term actual)
        , EqWrap
            "predicate = "
            (predicate expected)
            (predicate actual)
        , EqWrap
            "substitution = "
            (substitution expected)
            (substitution actual)
        ]
    structConstructorName _ = "Predicated"

instance
    ( Show level, Show (variable level), Show child
    , Eq level, Eq (variable level)
    , EqualWithExplanation (variable level)
    , EqualWithExplanation child
    , EqualWithExplanation (StepPattern level variable)
    )
    => EqualWithExplanation (Predicated level variable child)
  where
    compareWithExplanation = structCompareWithExplanation
    printWithExplanation = show

instance
    ( EqualWithExplanation (variable level)
    , Eq level, Show level
    , Eq (variable level), Show (variable level)
    )
    => EqualWithExplanation (Predicate level variable)
  where
    compareWithExplanation p1 p2 = do
        compared <- traverse (\x -> traverse (compareWithExplanation x) p2) p1
        return $
            "Predicate ("
            ++ stringFromPredicate (compactPredicatePredicate compared)
            ++ ")"
    printWithExplanation = show

instance
    ( Show level, Show (variable level)
    , Eq level, Eq (variable level)
    , EqualWithExplanation (variable level)
    )
    => StructEqualWithExplanation (AttemptedAxiomResults level variable)
  where
    structFieldsWithNames
        expected@(AttemptedAxiomResults _ _)
        actual@(AttemptedAxiomResults _ _)
      =
        [ EqWrap
            "results = "
            (AttemptedAxiomResults.results expected)
            (AttemptedAxiomResults.results actual)
        , EqWrap
            "remainders = "
            (AttemptedAxiomResults.remainders expected)
            (AttemptedAxiomResults.remainders actual)
        ]
    structConstructorName _ = "AttemptedAxiomResults"

instance
    ( Show level, Show (variable level)
    , Eq level, Eq (variable level)
    , EqualWithExplanation (variable level)
    )
    => EqualWithExplanation (AttemptedAxiomResults level variable)
  where
    compareWithExplanation = structCompareWithExplanation
    printWithExplanation = show

instance
    ( Show level, Show (variable level)
    , Eq level, Eq (variable level)
    , EqualWithExplanation (variable level)
    , EqualWithExplanation (StepPattern level variable)
    )
    => SumEqualWithExplanation (AttemptedAxiom level variable)
  where
    sumConstructorPair
        AttemptedAxiom.NotApplicable
        AttemptedAxiom.NotApplicable
      =
        SumConstructorSameNoArguments
    sumConstructorPair a1@AttemptedAxiom.NotApplicable a2 =
        SumConstructorDifferent
            (printWithExplanation a1) (printWithExplanation a2)

    sumConstructorPair
        (AttemptedAxiom.Applied a1) (AttemptedAxiom.Applied a2)
      =
        SumConstructorSameWithArguments
            (EqWrap "Applied" a1 a2)
    sumConstructorPair a1@(AttemptedAxiom.Applied _) a2 =
        SumConstructorDifferent
            (printWithExplanation a1) (printWithExplanation a2)

instance
    ( Show level, Show (variable level)
    , Eq level, Eq (variable level)
    , EqualWithExplanation (variable level)
    , EqualWithExplanation (StepPattern level variable)
    )
    => EqualWithExplanation (AttemptedAxiom level variable)
  where
    compareWithExplanation = sumCompareWithExplanation
    printWithExplanation = show

instance EqualWithExplanation (SimplificationProof level)
  where
    compareWithExplanation = rawCompareWithExplanation
    printWithExplanation = show

instance
    (Show a, EqualWithExplanation a)
    => SumEqualWithExplanation (MultiOr a)
  where
    sumConstructorPair (MultiOr a1) (MultiOr a2)
      =
        SumConstructorSameWithArguments
            (EqWrap "MultiOr" a1 a2)

instance
    (Show a, EqualWithExplanation a)
    => EqualWithExplanation (MultiOr a)
  where
    compareWithExplanation = sumCompareWithExplanation
    printWithExplanation = show

instance EqualWithExplanation (PatternAttributesError.FunctionError level)
  where
    compareWithExplanation = rawCompareWithExplanation
    printWithExplanation = show

instance EqualWithExplanation (PatternAttributesError.FunctionalError level)
  where
    compareWithExplanation = rawCompareWithExplanation
    printWithExplanation = show

instance
    (EqualWithExplanation (variable level), Show (variable level))
    => SumEqualWithExplanation (UnificationOrSubstitutionError level variable)
  where
    sumConstructorPair (UnificationError a1) (UnificationError a2) =
        SumConstructorSameWithArguments (EqWrap "UnificationError" a1 a2)
    sumConstructorPair a1@(UnificationError _) a2 =
        SumConstructorDifferent
            (printWithExplanation a1) (printWithExplanation a2)

    sumConstructorPair (SubstitutionError a1) (SubstitutionError a2) =
        SumConstructorSameWithArguments (EqWrap "SubstitutionError" a1 a2)
    sumConstructorPair a1@(SubstitutionError _) a2 =
        SumConstructorDifferent
            (printWithExplanation a1) (printWithExplanation a2)

instance
    (EqualWithExplanation (variable level), Show (variable level))
    => EqualWithExplanation (UnificationOrSubstitutionError level variable)
  where
    compareWithExplanation = sumCompareWithExplanation
    printWithExplanation = show

instance
    ( Show (variable Object), Show (variable Meta), Show child
    , Eq (variable Meta), Eq (variable Object), Eq child
    , EqualWithExplanation (variable Meta)
    , EqualWithExplanation (variable Object)
    , EqualWithExplanation (domain child)
    , EqualWithExplanation child
    , Show1 domain
    , Eq1 domain
    )
    => EqualWithExplanation (UnifiedPattern domain variable child)
  where
    compareWithExplanation = sumCompareWithExplanation
    printWithExplanation = show

instance
    ( Show (variable Object), Show (variable Meta), Show child
    , Eq (variable Meta), Eq (variable Object), Eq child
    , EqualWithExplanation (variable Object)
    , EqualWithExplanation (variable Meta)
    , EqualWithExplanation (domain child)
    , EqualWithExplanation child
    , Show1 domain
    , Eq1 domain
    )
    => SumEqualWithExplanation (UnifiedPattern domain variable child)
  where
    sumConstructorPair (UnifiedObjectPattern p1) (UnifiedObjectPattern p2) =
        SumConstructorSameWithArguments (EqWrap "UnifiedObjectPattern" p1 p2)

instance
    ( EqualWithExplanation (a Meta)
    , EqualWithExplanation (a Object)
    , ShowMetaOrObject a
    ) =>
    SumEqualWithExplanation (Unified a)
  where
    sumConstructorPair (UnifiedObject a1) (UnifiedObject a2) =
        SumConstructorSameWithArguments (EqWrap "UnifiedObject" a1 a2)

instance
    ( EqualWithExplanation (a Meta)
    , EqualWithExplanation (a Object)
    , Show (a Meta)
    , Show (a Object)
    , SumEqualWithExplanation (Unified a)
    )
    => EqualWithExplanation (Unified a)
  where
    compareWithExplanation = sumCompareWithExplanation
    printWithExplanation = show

instance
    ( EqualWithExplanation patt
    , Show patt
    , Eq patt
    )
    => SumEqualWithExplanation (StrategyPattern patt)
  where
    sumConstructorPair
        (StrategyPattern.RewritePattern p1) (StrategyPattern.RewritePattern p2)
      =
        SumConstructorSameWithArguments (EqWrap "RewritePattern" p1 p2)
    sumConstructorPair (StrategyPattern.Stuck p1) (StrategyPattern.Stuck p2) =
        SumConstructorSameWithArguments (EqWrap "Stuck" p1 p2)
    sumConstructorPair StrategyPattern.Bottom StrategyPattern.Bottom =
        SumConstructorSameNoArguments
    sumConstructorPair p1 p2 =
        SumConstructorDifferent
            (printWithExplanation p1)
            (printWithExplanation p2)

instance
    ( Show patt
    , SumEqualWithExplanation (StrategyPattern patt)
    )
    => EqualWithExplanation (StrategyPattern patt)
  where
    compareWithExplanation = sumCompareWithExplanation
    printWithExplanation = show

instance EqualWithExplanation (Annotation.Null level) where
    compareWithExplanation _ _ = Nothing
    printWithExplanation = show

instance
    ( EqualWithExplanation variable, Show variable
    ) => StructEqualWithExplanation (Valid variable level)
  where
    structFieldsWithNames expected actual =
        [ EqWrap
            "patternSort = "
            (patternSort expected)
            (patternSort actual)
        , EqWrap
            "freeVariables = "
            (Kore.AST.Kore.freeVariables expected)
            (Kore.AST.Kore.freeVariables actual)
        ]
    structConstructorName _ = "Valid"

instance
    ( EqualWithExplanation variable, Show variable
    ) => EqualWithExplanation (Valid variable level)
  where
    compareWithExplanation = structCompareWithExplanation
    printWithExplanation = show

instance EqualWithExplanation PatternAttributesError.ConstructorLikeError
  where
    compareWithExplanation = rawCompareWithExplanation
    printWithExplanation = show

instance EqualWithExplanation ConstructorLikeProof
  where
    compareWithExplanation = rawCompareWithExplanation
    printWithExplanation = show


instance SumEqualWithExplanation (AxiomIdentifier level)
  where
    sumConstructorPair
        (AxiomIdentifier.Application p1) (AxiomIdentifier.Application p2)
      =
        SumConstructorSameWithArguments (EqWrap "Application" p1 p2)
    sumConstructorPair
        (AxiomIdentifier.Ceil p1) (AxiomIdentifier.Ceil p2)
      =
        SumConstructorSameWithArguments (EqWrap "Ceil" p1 p2)
    sumConstructorPair p1 p2 =
        SumConstructorDifferent
            (printWithExplanation p1)
            (printWithExplanation p2)

instance EqualWithExplanation (AxiomIdentifier level)
  where
    compareWithExplanation = sumCompareWithExplanation
    printWithExplanation = show

instance
    ( MetaOrObject level
    , Ord  (variable level)
    , Show (variable level)
    , EqualWithExplanation (variable level)
    ) =>
    EqualWithExplanation (RulePattern level variable)
  where
    compareWithExplanation = structCompareWithExplanation
    printWithExplanation = show

instance
    ( MetaOrObject level
    , Ord  (variable level)
    , Show (variable level)
    , EqualWithExplanation (variable level)
    ) =>
    StructEqualWithExplanation (RulePattern level variable)
  where
    structConstructorName _ = "RulePattern"
    structFieldsWithNames expect actual =
        map (\f -> f expect actual)
            [ Function.on (EqWrap "left = "      ) left
            , Function.on (EqWrap "right = "     ) right
            , Function.on (EqWrap "requires = "  ) requires
            , Function.on (EqWrap "attributes = ") attributes
            ]

instance EqualWithExplanation Attribute.Axiom where
    compareWithExplanation = structCompareWithExplanation
    printWithExplanation = show

instance StructEqualWithExplanation Attribute.Axiom where
    structConstructorName _ = "Axiom"
    structFieldsWithNames expect actual =
        map (\f -> f expect actual)
            [ Function.on (EqWrap "heatCool = "       ) Attribute.heatCool
            , Function.on (EqWrap "productionID = "   ) Attribute.productionID
            , Function.on (EqWrap "assoc = "          ) Attribute.assoc
            , Function.on (EqWrap "comm = "           ) Attribute.comm
            , Function.on (EqWrap "unit = "           ) Attribute.unit
            , Function.on (EqWrap "idem = "           ) Attribute.idem
            , Function.on (EqWrap "trusted = "        ) Attribute.trusted
            , Function.on (EqWrap "concrete = "       ) Attribute.concrete
            , Function.on (EqWrap "simplification = " ) Attribute.simplification
            , Function.on (EqWrap "overload = "       ) Attribute.overload
            , Function.on (EqWrap "smtLemma = "       ) Attribute.smtLemma
            , Function.on (EqWrap "label = "          ) Attribute.label
            ]

instance EqualWithExplanation Attribute.HeatCool where
    compareWithExplanation = sumCompareWithExplanation
    printWithExplanation = show

instance SumEqualWithExplanation Attribute.HeatCool where
    sumConstructorPair Attribute.Heat   Attribute.Heat   =
        SumConstructorSameNoArguments
    sumConstructorPair Attribute.Normal Attribute.Normal =
        SumConstructorSameNoArguments
    sumConstructorPair Attribute.Cool   Attribute.Cool   =
        SumConstructorSameNoArguments
    sumConstructorPair expect           actual           =
        SumConstructorDifferent (show expect) (show actual)

instance EqualWithExplanation Attribute.ProductionID where
    compareWithExplanation = wrapperCompareWithExplanation
    printWithExplanation = show

instance WrapperEqualWithExplanation Attribute.ProductionID where
    wrapperConstructorName _ = "ProductionID"
    wrapperField =
        Function.on (EqWrap "getProductionID = ") Attribute.getProductionID

instance EqualWithExplanation Attribute.Assoc where
    compareWithExplanation = wrapperCompareWithExplanation
    printWithExplanation = show

instance WrapperEqualWithExplanation Attribute.Assoc where
    wrapperConstructorName _ = "Assoc"
    wrapperField = Function.on (EqWrap "isAssoc = ") Attribute.isAssoc

instance EqualWithExplanation Attribute.Comm where
    compareWithExplanation = wrapperCompareWithExplanation
    printWithExplanation = show

instance WrapperEqualWithExplanation Attribute.Comm where
    wrapperConstructorName _ = "Comm"
    wrapperField = Function.on (EqWrap "isComm = ") Attribute.isComm

instance EqualWithExplanation Attribute.Unit where
    compareWithExplanation = wrapperCompareWithExplanation
    printWithExplanation = show

instance WrapperEqualWithExplanation Attribute.Unit where
    wrapperConstructorName _ = "Unit"
    wrapperField = Function.on (EqWrap "isUnit = ") Attribute.isUnit

instance EqualWithExplanation Attribute.Idem where
    compareWithExplanation = wrapperCompareWithExplanation
    printWithExplanation = show

instance WrapperEqualWithExplanation Attribute.Idem where
    wrapperConstructorName _ = "Idem"
    wrapperField = Function.on (EqWrap "isIdem = ") Attribute.isIdem

instance EqualWithExplanation Attribute.Trusted where
    compareWithExplanation = wrapperCompareWithExplanation
    printWithExplanation = show

instance WrapperEqualWithExplanation Attribute.Trusted where
    wrapperConstructorName _ = "Trusted"
    wrapperField = Function.on (EqWrap "isTrusted = ") Attribute.isTrusted

instance EqualWithExplanation Attribute.Concrete where
    compareWithExplanation = wrapperCompareWithExplanation
    printWithExplanation = show

instance WrapperEqualWithExplanation Attribute.Concrete where
    wrapperConstructorName _ = "Concrete"
    wrapperField = Function.on (EqWrap "isConcrete = ") Attribute.isConcrete

instance EqualWithExplanation Attribute.Simplification where
    compareWithExplanation = wrapperCompareWithExplanation
    printWithExplanation = show

instance WrapperEqualWithExplanation Attribute.Simplification where
    wrapperConstructorName _ = "Simplification"
    wrapperField =
        Function.on (EqWrap "isSimplification = ") Attribute.isSimplification

instance EqualWithExplanation Attribute.Overload where
    compareWithExplanation = wrapperCompareWithExplanation
    printWithExplanation = show

instance WrapperEqualWithExplanation Attribute.Overload where
    wrapperConstructorName _ = "Overload"
    wrapperField = Function.on (EqWrap "getOverload = ") Attribute.getOverload

instance EqualWithExplanation Attribute.SmtLemma where
    compareWithExplanation = wrapperCompareWithExplanation
    printWithExplanation = show

instance WrapperEqualWithExplanation Attribute.SmtLemma where
    wrapperConstructorName _ = "SmtLemma"
    wrapperField = Function.on (EqWrap "isSmtLemma = ") Attribute.isSmtLemma

instance EqualWithExplanation Attribute.Label where
    compareWithExplanation = wrapperCompareWithExplanation
    printWithExplanation = show

instance WrapperEqualWithExplanation Attribute.Label where
    wrapperConstructorName _ = "Label"
    wrapperField = Function.on (EqWrap "unLabel = ") Attribute.unLabel

-- For: Alias

instance
    MetaOrObject level
    => EqualWithExplanation (Alias level)
  where
    compareWithExplanation = structCompareWithExplanation
    printWithExplanation = show

instance
    MetaOrObject level
    => StructEqualWithExplanation (Alias level)
  where
    structConstructorName _ = "Alias"
    structFieldsWithNames expect actual =
        map (\f -> f expect actual)
            [ Function.on (EqWrap "aliasConstructor = ") aliasConstructor
            , Function.on (EqWrap "aliasParams = ") aliasParams
            ]

-- For: SortVariable

instance
    MetaOrObject level
    => EqualWithExplanation (SortVariable level)
  where
    compareWithExplanation = wrapperCompareWithExplanation
    printWithExplanation = show

instance
    MetaOrObject level
    => WrapperEqualWithExplanation (SortVariable level)
  where
    wrapperField = Function.on (EqWrap "getSortVariable = ") getSortVariable
    wrapperConstructorName _ = "SortVariable"

-- For: Error

instance
    EqualWithExplanation (Error a)
  where
    compareWithExplanation = structCompareWithExplanation
    printWithExplanation = show

instance
    StructEqualWithExplanation (Error a)
  where
    structFieldsWithNames (Error expectedContext expectedMessage)
                          (Error actualContext   actualMessage) =
        [ EqWrap "errorMessage = " expectedMessage actualMessage
        , EqWrap "errorContext = " expectedContext actualContext
        ]
    structConstructorName _ = "Error"

-- For∷ Attributes

instance
    EqualWithExplanation Attributes
  where
    compareWithExplanation = wrapperCompareWithExplanation
    printWithExplanation = show

instance
    WrapperEqualWithExplanation Attributes
  where
    wrapperField = Function.on (EqWrap "getAttributes = ") getAttributes
    wrapperConstructorName _ = "Attributes"<|MERGE_RESOLUTION|>--- conflicted
+++ resolved
@@ -824,8 +824,8 @@
   where
     sumConstructorPair UnsupportedPatterns UnsupportedPatterns =
         SumConstructorSameNoArguments
-    sumConstructorPair UnsupportedSymbolic UnsupportedSymbolic =
-        SumConstructorSameNoArguments
+    sumConstructorPair (UnsupportedSymbolic a) (UnsupportedSymbolic b) =
+        SumConstructorSameWithArguments (EqWrap "UnsupportedSymbolic" (show a) (show b))
     sumConstructorPair a b =
         SumConstructorDifferent (printWithExplanation a) (printWithExplanation b)
 
@@ -856,36 +856,6 @@
     compareWithExplanation = sumCompareWithExplanation
     printWithExplanation = show
 
-<<<<<<< HEAD
-instance (Show (variable level), EqualWithExplanation (variable level))
-    => SumEqualWithExplanation (StepError level variable)
-  where
-    sumConstructorPair (StepErrorUnification a1) (StepErrorUnification a2) =
-        SumConstructorSameWithArguments (EqWrap "StepErrorUnification" a1 a2)
-    sumConstructorPair a1@(StepErrorUnification _) a2 =
-        SumConstructorDifferent
-            (printWithExplanation a1) (printWithExplanation a2)
-
-    sumConstructorPair (StepErrorSubstitution a1) (StepErrorSubstitution a2) =
-        SumConstructorSameWithArguments (EqWrap "StepErrorSubstitution" a1 a2)
-    sumConstructorPair a1@(StepErrorSubstitution _) a2 =
-        SumConstructorDifferent
-            (printWithExplanation a1) (printWithExplanation a2)
-
-    sumConstructorPair (StepErrorUnsupportedSymbolic a1) (StepErrorUnsupportedSymbolic a2) =
-        SumConstructorSameWithArguments (EqWrap "StepErrorUnsupportedSymbolic" (show a1) (show a2))
-    sumConstructorPair a1@(StepErrorUnsupportedSymbolic _) a2 =
-        SumConstructorDifferent
-            (printWithExplanation a1) (printWithExplanation a2)
-
-instance (Show (variable level), EqualWithExplanation (variable level))
-    => EqualWithExplanation (StepError level variable)
-  where
-    compareWithExplanation = sumCompareWithExplanation
-    printWithExplanation = show
-
-=======
->>>>>>> 50a358e3
 instance
     ( Eq (variable level)
     , Show (variable level)
