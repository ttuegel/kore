{-|
Module      : Kore.Repl.Data
Description : REPL data structures.
Copyright   : (c) Runtime Verification, 2019
License     : NCSA
Maintainer  : vladimir.ciobanu@runtimeverification.com
-}

module Kore.Repl.Data
    ( ReplCommand (..)
    , helpText
    , ExecutionGraph
    , AxiomIndex (..), ClaimIndex (..)
    , RuleName (..), RuleReference(..)
    , ReplNode (..)
    , ReplState (..)
    , ReplOutput (..)
    , ReplOut (..)
    , PrintAuxOutput (..)
    , PrintKoreOutput (..)
    , Config (..)
    , NodeState (..)
    , GraphProofStatus (..)
    , AliasDefinition (..), ReplAlias (..), AliasArgument(..), AliasError (..)
    , InnerGraph
    , shouldStore
    , commandSet
    , UnifierWithExplanation (..)
    , runUnifierWithExplanation
    , StepResult(..)
    , LogType (..)
    , ReplScript (..)
    , ReplMode (..)
    , OutputFile (..)
    , makeAuxReplOutput, makeKoreReplOutput
    ) where

import           Control.Applicative
                 ( Alternative )
import           Control.Concurrent.MVar
import           Control.Monad.Trans.Accum
                 ( AccumT, runAccumT )
import qualified Control.Monad.Trans.Accum as Monad.Accum
import qualified Control.Monad.Trans.Class as Monad.Trans
import qualified Data.Graph.Inductive.Graph as Graph
import           Data.Graph.Inductive.PatriciaTree
                 ( Gr )
import           Data.List.NonEmpty
                 ( NonEmpty (..) )
import           Data.Map.Strict
                 ( Map )
import           Data.Maybe
                 ( fromMaybe )
import           Data.Monoid
                 ( First (..) )
import           Data.Sequence
                 ( Seq )
import           Data.Set
                 ( Set )
import qualified Data.Set as Set
import qualified Data.Text.Prettyprint.Doc as Pretty
import qualified GHC.Generics as GHC
import           Numeric.Natural

import qualified Kore.Internal.Predicate as IPredicate
import           Kore.Internal.TermLike
                 ( TermLike )
import qualified Kore.Logger.Output as Logger
import           Kore.OnePath.Verification
<<<<<<< HEAD
                 ( CommonProofState )
=======
                 ( Axiom (..) )
import           Kore.Profiler.Data
                 ( MonadProfiler )
import           Kore.Step.Rule
                 ( RewriteRule (..) )
>>>>>>> 4e2092aa
import           Kore.Step.Simplification.Data
                 ( MonadSimplify )
import qualified Kore.Step.Strategy as Strategy
import           Kore.Syntax.Variable
                 ( Variable )
import           Kore.Unification.Error
import           Kore.Unification.Unify
                 ( MonadUnify, UnifierT (..) )
import qualified Kore.Unification.Unify as Monad.Unify
import           Kore.Unparser
                 ( unparse )
import           SMT
                 ( MonadSMT )

-- | Represents an optional file name which contains a sequence of
-- repl commands.
newtype ReplScript = ReplScript
    { unReplScript :: Maybe FilePath
    } deriving (Eq, Show)

data ReplMode = Interactive | RunScript
    deriving (Eq, Show)

newtype OutputFile = OutputFile
    { unOutputFile :: Maybe FilePath
    } deriving (Eq, Show)

newtype AxiomIndex = AxiomIndex
    { unAxiomIndex :: Int
    } deriving (Eq, Show)

newtype ClaimIndex = ClaimIndex
    { unClaimIndex :: Int
    } deriving (Eq, Ord, Show)

newtype ReplNode = ReplNode
    { unReplNode :: Graph.Node
    } deriving (Eq, Show)

newtype RuleName = RuleName
    { unRuleName :: String
    } deriving (Eq, Show)

-- | The repl keeps Kore output separated from any other kinds of auxiliary output.
-- This makes it possible to treat the output differently by using different
-- printing functions. For example, the pipe command will only send KoreOut to the
-- process' input handle.
newtype ReplOutput =
    ReplOutput
    { unReplOutput :: [ReplOut]
    } deriving (Eq, Show, Semigroup, Monoid)

-- | Newtypes for printing functions called by Kore.Repl.Interpreter.replInterpreter0
newtype PrintAuxOutput = PrintAuxOutput
    { unPrintAuxOutput :: String -> IO () }

newtype PrintKoreOutput = PrintKoreOutput
    { unPrintKoreOutput :: String -> IO () }

data ReplOut = AuxOut String | KoreOut String
    deriving (Eq, Show)

data AliasDefinition = AliasDefinition
    { name      :: String
    , arguments :: [String]
    , command   :: String
    } deriving (Eq, Show)

data AliasArgument
  = SimpleArgument String
  | QuotedArgument String
  deriving (Eq, Show)

data ReplAlias = ReplAlias
    { name      :: String
    , arguments :: [AliasArgument]
    } deriving (Eq, Show)

data LogType
    = NoLogging
    | LogToStdOut
    | LogToFile !FilePath
    deriving (Eq, Show)

data RuleReference
    = ByIndex (Either AxiomIndex ClaimIndex)
    | ByName RuleName
    deriving (Eq, Show)

-- | List of available commands for the Repl. Note that we are always in a proof
-- state. We pick the first available Claim when we initialize the state.
data ReplCommand
    = ShowUsage
    -- ^ This is the default action in case parsing all others fail.
    | Help
    -- ^ Shows the help message.
    | ShowClaim !(Maybe (Either ClaimIndex RuleName))
    -- ^ Show the nth claim or the current claim.
    | ShowAxiom !(Either AxiomIndex RuleName)
    -- ^ Show the nth axiom.
    | Prove !(Either ClaimIndex RuleName)
    -- ^ Drop the current proof state and re-initialize for the nth claim.
    | ShowGraph !(Maybe FilePath)
    -- ^ Show the current execution graph.
    | ProveSteps !Natural
    -- ^ Do n proof steps from current node.
    | ProveStepsF !Natural
    -- ^ Do n proof steps (through branchings) from the current node.
    | SelectNode !ReplNode
    -- ^ Select a different node in the graph.
    | ShowConfig !(Maybe ReplNode)
    -- ^ Show the configuration from the current node.
    | OmitCell !(Maybe String)
    -- ^ Adds or removes cell to omit list, or shows current omit list.
    | ShowLeafs
    -- ^ Show leafs which can continue evaluation and leafs which are stuck
    | ShowRule !(Maybe ReplNode)
    -- ^ Show the rule(s) that got us to this configuration.
    | ShowPrecBranch !(Maybe ReplNode)
    -- ^ Show the first preceding branch.
    | ShowChildren !(Maybe ReplNode)
    -- ^ Show direct children of node.
    | Label !(Maybe String)
    -- ^ Show all node labels or jump to a label.
    | LabelAdd !String !(Maybe ReplNode)
    -- ^ Add a label to a node.
    | LabelDel !String
    -- ^ Remove a label.
    | Redirect ReplCommand FilePath
    -- ^ Prints the output of the inner command to the file.
    | Try !RuleReference
    -- ^ Attempt to apply axiom or claim to current node.
    | TryF !RuleReference
    -- ^ Force application of an axiom or claim to current node.
    | Clear !(Maybe ReplNode)
    -- ^ Remove child nodes from graph.
    | Pipe ReplCommand !String ![String]
    -- ^ Pipes a repl command into an external script.
    | SaveSession FilePath
    -- ^ Writes all commands executed in this session to a file on disk.
    | AppendTo ReplCommand FilePath
    -- ^ Appends the output of a command to a file.
    | Alias AliasDefinition
    -- ^ Alias a command.
    | TryAlias ReplAlias
    -- ^ Try running an alias.
    | LoadScript FilePath
    -- ^ Load script from file
    | ProofStatus
    -- ^ Show proof status of each claim
    | Log Logger.Severity LogType
    -- ^ Setup the Kore logger.
    | Exit
    -- ^ Exit the repl.
    deriving (Eq, Show)

commandSet :: Set String
commandSet = Set.fromList
    [ "help"
    , "claim"
    , "axiom"
    , "prove"
    , "graph"
    , "step"
    , "stepf"
    , "select"
    , "config"
    , "omit"
    , "leafs"
    , "rule"
    , "prec-branch"
    , "proof-status"
    , "children"
    , "label"
    , "try"
    , "tryf"
    , "clear"
    , "save-session"
    , "alias"
    , "load"
    , "log"
    , "exit"
    ]

-- | Please remember to update this text whenever you update the ADT above.
helpText :: String
helpText =
    "Available commands in the Kore REPL: \n\
    \help                                  shows this help message\n\
    \claim [n|<name>]                      shows the nth claim, the claim with\
                                           \ <name> or if used without args\
                                           \ shows the currently focused claim\n\
    \axiom <n|name>                        shows the nth axiom or the axiom\
                                           \ with <name>\n\
    \prove <n|name>                        initializes proof mode for the nth\
                                           \ claim or for the claim with <name>\n\
    \graph [file]                          shows the current proof graph (*)\n\
    \                                      (saves image in .jpeg format if file\
                                           \ argument is given; file extension\
                                           \ is added automatically)\n\
    \step [n]                              attempts to run 'n' proof steps at\
                                           \the current node (n=1 by default)\n\
    \stepf [n]                             attempts to run 'n' proof steps at\
                                           \ the current node, stepping through\
                                           \ branchings (n=1 by default)\n\
    \select <n>                            select node id 'n' from the graph\n\
    \config [n]                            shows the config for node 'n'\
                                           \ (defaults to current node)\n\
    \omit [cell]                           adds or removes cell to omit list\
                                           \ (defaults to showing the omit\
                                           \ list)\n\
    \leafs                                 shows unevaluated or stuck leafs\n\
    \rule [n]                              shows the rule for node 'n'\
                                           \ (defaults to current node)\n\
    \prec-branch [n]                       shows first preceding branch\
                                           \ (defaults to current node)\n\
    \children [n]                          shows direct children of node\
                                           \ (defaults to current node)\n\
    \label                                 shows all node labels\n\
    \label <l>                             jump to a label\n\
    \label <+l> [n]                        add a new label for a node\
                                           \ (defaults to current node)\n\
    \label <-l>                            remove a label\n\
    \try (<a|c><num>)|<name>               attempts <a>xiom or <c>laim at\
                                           \ index <num> or rule with <name>\n\
    \tryf (<a|c><num>)|<name>              attempts <a>xiom or <c>laim at\
                                           \ index <num> or rule with <name>,\
                                           \ and if successful, it will apply it.\n\
    \clear [n]                             removes all node children from the\
                                           \ proof graph\n\
    \                                      (defaults to current node)\n\
    \save-session file                     saves the current session to file\n\
    \alias <name> = <command>              adds as an alias for <command>\n\
    \<alias>                               runs an existing alias\n\
    \load file                             loads the file as a repl script\n\
    \proof-status                          shows status for each claim\n\
    \log <severity> <type>                 configures the logging outout\n\
                                           \<severity> can be debug, info,\
                                           \ warning, error, or critical\n\
    \                                      <type> can be NoLogging,\
                                           \ LogToStdOut,\
                                           \ or LogToFile filename\n\
    \exit                                  exits the repl\
    \\n\
    \Available modifiers:\n\
    \<command> > file                      prints the output of 'command'\
                                           \ to file\n\
    \<command> >> file                     appends the output of 'command'\
                                           \ to file\n\
    \<command> | external script           pipes command to external script\
                                           \ and prints the result in the\
                                           \ repl\n\
    \<command> | external script > file    pipes and then redirects the output\
                                           \ of the piped command to a file\n\
    \<command> | external script >> file   pipes and then appends the output\
                                           \ of the piped command to a file\n\
    \\n\
    \(*) If an edge is labeled as Simpl/RD it means that\
    \ either the target node was reached using the SMT solver\
    \ or it was reached through the Remove Destination step.\n\
    \\n\
    \Rule names can be added in two ways:\n\
    \    a) rule <k> ... </k> [label(myName)]\n\
    \    b) rule [myName] : <k> ... </k>\n\
    \Names added via a) can be used as-is. Note that names which match the\n\
    \ indexing syntax for the try and tryf commands shouldn't be added\
    \ (e.g. a5 as a rule name).\
    \ Names added via b) need to be prefixed with the module name followed by dot,\
    \ e.g. IMP.myName"

-- | Determines whether the command needs to be stored or not. Commands that
-- affect the outcome of the proof are stored.
shouldStore :: ReplCommand -> Bool
shouldStore =
    \case
        ShowUsage        -> False
        Help             -> False
        ShowClaim _      -> False
        ShowAxiom _      -> False
        ShowGraph _      -> False
        ShowConfig _     -> False
        ShowLeafs        -> False
        ShowRule _       -> False
        ShowPrecBranch _ -> False
        ShowChildren _   -> False
        SaveSession _    -> False
        ProofStatus      -> False
        Try _            -> False
        Exit             -> False
        _                -> True

-- Type synonym for the actual type of the execution graph.
type ExecutionGraph rule =
    Strategy.ExecutionGraph
        CommonProofState
        rule

type InnerGraph rule =
    Gr CommonProofState (Seq rule)

-- | State for the repl.
data ReplState claim axiom = ReplState
    { axioms     :: [axiom]
    -- ^ List of available axioms
    , claims     :: [claim]
    -- ^ List of claims to be proven
    , claim      :: claim
    -- ^ Currently focused claim in the repl
    , claimIndex :: ClaimIndex
    -- ^ Index of the currently focused claim in the repl
    , graphs     :: Map ClaimIndex (ExecutionGraph axiom)
    -- ^ Execution graph for the current proof; initialized with root = claim
    , node       :: ReplNode
    -- ^ Currently selected node in the graph; initialized with node = root
    , commands   :: Seq String
    -- ^ All commands evaluated by the current repl session
    , omit       :: Set String
    -- ^ The omit list, initially empty
    , labels  :: Map ClaimIndex (Map String ReplNode)
    -- ^ Map from labels to nodes
    , aliases :: Map String AliasDefinition
    -- ^ Map of command aliases
    , logging :: (Logger.Severity, LogType)
    -- ^ The log level and log type decide what gets logged and where.
    }
    deriving (GHC.Generic)

-- | Configuration environment for the repl.
data Config claim axiom m = Config
    { stepper
        :: claim
        -> [claim]
        -> [axiom]
        -> ExecutionGraph axiom
        -> ReplNode
        -> m (ExecutionGraph axiom)
    -- ^ Stepper function, it is a partially applied 'verifyClaimStep'
    , unifier
        :: TermLike Variable
        -> TermLike Variable
        -> UnifierWithExplanation m (IPredicate.Predicate Variable)
    -- ^ Unifier function, it is a partially applied 'unificationProcedure'
    --   where we discard the result since we are looking for unification
    --   failures
    , logger  :: MVar (Logger.LogAction IO Logger.LogMessage)
    -- ^ Logger function, see 'logging'.
    , outputFile :: OutputFile
    -- ^ Output resulting pattern to this file.
    }
    deriving (GHC.Generic)

-- | Unifier that stores the first 'explainBottom'.
-- See 'runUnifierWithExplanation'.
newtype UnifierWithExplanation m a =
    UnifierWithExplanation
        { getUnifierWithExplanation
            :: UnifierT (AccumT (First ReplOutput) m) a
        }
  deriving (Alternative, Applicative, Functor, Monad)

deriving instance MonadSMT m => MonadSMT (UnifierWithExplanation m)

deriving instance MonadProfiler m => MonadProfiler (UnifierWithExplanation m)

instance Logger.WithLog Logger.LogMessage m
    => Logger.WithLog Logger.LogMessage (UnifierWithExplanation m)
  where
    askLogAction =
        Logger.hoistLogAction UnifierWithExplanation
        <$> UnifierWithExplanation Logger.askLogAction
    {-# INLINE askLogAction #-}

    localLogAction locally =
        UnifierWithExplanation
        . Logger.localLogAction locally
        . getUnifierWithExplanation
    {-# INLINE localLogAction #-}

deriving instance MonadSimplify m => MonadSimplify (UnifierWithExplanation m)

instance MonadSimplify m => MonadUnify (UnifierWithExplanation m) where
    throwSubstitutionError =
        UnifierWithExplanation . Monad.Unify.throwSubstitutionError
    throwUnificationError =
        UnifierWithExplanation . Monad.Unify.throwUnificationError

    gather =
        UnifierWithExplanation . Monad.Unify.gather . getUnifierWithExplanation
    scatter = UnifierWithExplanation . Monad.Unify.scatter

    explainBottom info first second =
        UnifierWithExplanation
        . Monad.Trans.lift
        . Monad.Accum.add
        . First
        . Just $ ReplOutput
            [ AuxOut . show $ info <> "\n"
            , AuxOut "When unifying:\n"
            , KoreOut $ (show . Pretty.indent 4 . unparse $ first) <> "\n"
            , AuxOut "With:\n"
            , KoreOut $ (show . Pretty.indent 4 . unparse $ second) <> "\n"
            ]

-- | Result after running one or multiple proof steps.
data StepResult
    = NoResult
    -- ^ reached end of proof on current branch
    | SingleResult ReplNode
    -- ^ single follow-up configuration
    | BranchResult [ReplNode]
    -- ^ configuration branched
    deriving (Show)

data NodeState = StuckNode | UnevaluatedNode
    deriving (Eq, Ord, Show)

data AliasError
    = NameAlreadyDefined
    | UnknownCommand

data GraphProofStatus
    = NotStarted
    | Completed
    | InProgress [Graph.Node]
    | StuckProof [Graph.Node]
    | TrustedClaim
    deriving (Eq, Show)

makeAuxReplOutput :: String -> ReplOutput
makeAuxReplOutput str =
    ReplOutput . return . AuxOut $ str <> "\n"

makeKoreReplOutput :: String -> ReplOutput
makeKoreReplOutput str =
    ReplOutput . return . KoreOut $ str <> "\n"

runUnifierWithExplanation
    :: forall m a
    .  MonadSimplify m
    => UnifierWithExplanation m a
    -> m (Either ReplOutput (NonEmpty a))
runUnifierWithExplanation (UnifierWithExplanation unifier) =
    either explainError failWithExplanation <$> unificationResults
  where
    unificationResults
        ::  m (Either UnificationOrSubstitutionError ([a], First ReplOutput))
    unificationResults =
        fmap (\(r, ex) -> flip (,) ex <$> r)
        . flip runAccumT mempty
        . Monad.Unify.runUnifierT
        $ unifier
    explainError = Left . makeAuxReplOutput . show . Pretty.pretty
    failWithExplanation
        :: ([a], First ReplOutput)
        -> Either ReplOutput (NonEmpty a)
    failWithExplanation (results, explanation) =
        case results of
            [] ->
                Left $ fromMaybe
                    (makeAuxReplOutput "No explanation given")
                    (getFirst explanation)
            r : rs -> Right (r :| rs)<|MERGE_RESOLUTION|>--- conflicted
+++ resolved
@@ -67,15 +67,11 @@
                  ( TermLike )
 import qualified Kore.Logger.Output as Logger
 import           Kore.OnePath.Verification
-<<<<<<< HEAD
                  ( CommonProofState )
-=======
-                 ( Axiom (..) )
 import           Kore.Profiler.Data
                  ( MonadProfiler )
 import           Kore.Step.Rule
                  ( RewriteRule (..) )
->>>>>>> 4e2092aa
 import           Kore.Step.Simplification.Data
                  ( MonadSimplify )
 import qualified Kore.Step.Strategy as Strategy
