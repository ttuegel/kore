--- conflicted
+++ resolved
@@ -88,12 +88,9 @@
         SelectNode i -> selectNode i $> True
         ShowConfig mc -> showConfig mc $> True
         ShowLeafs -> showLeafs $> True
-<<<<<<< HEAD
         ShowRule   mc -> showRule mc $> True
-=======
         ShowPrecBranch mn -> showPrecBranch mn $> True
         ShowChildren mn -> showChildren mn $> True
->>>>>>> fc68752a
         Exit -> pure False
 
 showUsage :: MonadIO m => m ()
@@ -212,7 +209,6 @@
     showPair :: (NodeStates, [Graph.Node]) -> String
     showPair (ns, xs) = show ns <> ": " <> show xs
 
-<<<<<<< HEAD
 showRule
     :: MetaOrObject level
     => Maybe Int
@@ -230,7 +226,7 @@
                 . Graph.context graph
                 $ node'
         else putStrLn' "Invalid node!"
-=======
+
 showPrecBranch
     :: Maybe Int
     -> StateT (ReplState level) Simplifier ()
@@ -257,7 +253,6 @@
     if node' `elem` Graph.nodes graph
        then putStrLn' $ show (Graph.suc graph node')
        else putStrLn' "Invalid node!"
->>>>>>> fc68752a
 
 printRewriteRule :: MonadIO m => RewriteRule level Variable -> m ()
 printRewriteRule rule = do
