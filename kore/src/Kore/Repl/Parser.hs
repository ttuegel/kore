--- conflicted
+++ resolved
@@ -290,15 +290,9 @@
         }
   where
     parseSeverityWithDefault =
-<<<<<<< HEAD
-        fromMaybe Logger.Warning <$> optional severity
+        fromMaybe Log.Warning <$> optional severity
     parseTimestampSwitchWithDefault =
-        fromMaybe Logger.TimestampsEnable <$> optional parseTimestampSwitch
-=======
-        maybe Log.Warning id <$> optional severity
-    parseTimestampSwitchWithDefault =
-        maybe Log.TimestampsEnable id <$> optional parseTimestampSwitch
->>>>>>> 768d34bd
+        fromMaybe Log.TimestampsEnable <$> optional parseTimestampSwitch
 
 severity :: Parser Log.Severity
 severity = sDebug <|> sInfo <|> sWarning <|> sError <|> sCritical
