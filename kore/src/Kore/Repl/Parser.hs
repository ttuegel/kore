{-|
Module      : Kore.Repl.Parser
Description : REPL parser.
Copyright   : (c) Runtime Verification, 219
License     : NCSA
Maintainer  : vladimir.ciobanu@runtimeverification.com
-}

module Kore.Repl.Parser
    ( commandParser
    ) where

import Control.Applicative
       ( many )
import Text.Megaparsec
       ( Parsec, noneOf, option, optional, (<|>) )
import Text.Megaparsec.Char
import Text.Megaparsec.Char.Lexer
       ( decimal )

import Kore.Repl.Data
       ( ReplCommand (..) )

type Parser = Parsec String String

-- | This parser fails no match is found. It is expected to be used as
-- @
-- maybe ShowUsage id . Text.Megaparsec.parseMaybe commandParser
-- @
commandParser :: Parser ReplCommand
commandParser =
    help
    <|> showClaim
    <|> showAxiom
    <|> prove
    <|> showGraph
    <|> proveSteps
    <|> selectNode
    <|> showConfig
<<<<<<< HEAD
    <|> omitCell
=======
    <|> showLeafs
>>>>>>> 8ee1474a
    <|> exit

help :: Parser ReplCommand
help = Help <$ (string "help" *> space)

showClaim :: Parser ReplCommand
showClaim = fmap ShowClaim $ string "claim" *> space *> decimal <* space

showAxiom :: Parser ReplCommand
showAxiom = fmap ShowAxiom $ string "axiom" *> space *> decimal <* space

prove :: Parser ReplCommand
prove = fmap Prove $ string "prove" *> space *> decimal <* space

showGraph :: Parser ReplCommand
showGraph = ShowGraph <$ (string "graph" *> space)

proveSteps :: Parser ReplCommand
proveSteps =
    fmap ProveSteps $ string "step" *> space *> option 1 decimal <* space

selectNode :: Parser ReplCommand
selectNode =
    fmap SelectNode $ string "select" *> space *> decimal <* space

showConfig :: Parser ReplCommand
showConfig =
    fmap ShowConfig $ string "config" *> space *> optional decimal <* space

<<<<<<< HEAD
omitCell :: Parser ReplCommand
omitCell =
    fmap (OmitCell . toMaybe)
        $ string "omit" *> space *> many (noneOf [' ']) <* space
  where
    toMaybe :: String -> Maybe String
    toMaybe =
        \case
            ""  -> Nothing
            str -> Just str
=======
showLeafs :: Parser ReplCommand
showLeafs = ShowLeafs <$ (string "leafs" *> space)
>>>>>>> 8ee1474a

exit :: Parser ReplCommand
exit = Exit <$ (string "exit" *> space)<|MERGE_RESOLUTION|>--- conflicted
+++ resolved
@@ -37,11 +37,8 @@
     <|> proveSteps
     <|> selectNode
     <|> showConfig
-<<<<<<< HEAD
     <|> omitCell
-=======
     <|> showLeafs
->>>>>>> 8ee1474a
     <|> exit
 
 help :: Parser ReplCommand
@@ -71,7 +68,6 @@
 showConfig =
     fmap ShowConfig $ string "config" *> space *> optional decimal <* space
 
-<<<<<<< HEAD
 omitCell :: Parser ReplCommand
 omitCell =
     fmap (OmitCell . toMaybe)
@@ -82,10 +78,9 @@
         \case
             ""  -> Nothing
             str -> Just str
-=======
+
 showLeafs :: Parser ReplCommand
 showLeafs = ShowLeafs <$ (string "leafs" *> space)
->>>>>>> 8ee1474a
 
 exit :: Parser ReplCommand
 exit = Exit <$ (string "exit" *> space)