{- |
Copyright   : (c) Runtime Verification, 2019
License     : NCSA
-}

module Kore.Log.Registry
    ( parseEntryType
    , toSomeEntryType
    , lookupTextFromTypeWithError
    , registry
    , typeToText
    , textToType
    , getEntryTypesAsText
    , typeOfSomeEntry
    , entryTypeReps
    ) where

import Prelude.Kore

import Data.Functor.Classes
    ( eq2
    )
import Data.Map.Strict
    ( Map
    )
import qualified Data.Map.Strict as Map
import Data.Proxy
import Data.Text
    ( Text
    )
import qualified Data.Text as Text
import Data.Tuple
    ( swap
    )
import qualified Text.Megaparsec as Parser
import Type.Reflection
    ( SomeTypeRep (..)
    , someTypeRep
    , typeOf
    )

import Kore.Equation.Application
    ( DebugApplyEquation
    , DebugAttemptEquation
    )
import Kore.Log.DebugAppliedRewriteRules
    ( DebugAppliedRewriteRules
    )
import Kore.Log.DebugEvaluateCondition
    ( DebugEvaluateCondition
    )
import Kore.Log.DebugProofState
    ( DebugProofState
    )
import Kore.Log.DebugSolver
    ( DebugSolverRecv
    , DebugSolverSend
    )
import Kore.Log.DebugSubstitutionSimplifier
    ( DebugSubstitutionSimplifier
    )
import Kore.Log.DebugUnification
    ( DebugUnification
    )
import Kore.Log.ErrorBottomTotalFunction
    ( ErrorBottomTotalFunction
    )
import Kore.Log.ErrorDecidePredicateUnknown
    ( ErrorDecidePredicateUnknown
    )
import Kore.Log.ErrorException
    ( ErrorException
    )
import Kore.Log.ErrorRewriteLoop
    ( ErrorRewriteLoop
    )
import Kore.Log.ErrorRewritesInstantiation
    ( ErrorRewritesInstantiation
    )
import Kore.Log.InfoAttemptUnification
    ( InfoAttemptUnification
    )
<<<<<<< HEAD
import Kore.Log.InfoExecDepth
    ( InfoExecDepth
    )
import Kore.Log.InfoProofDepth
    ( InfoProofDepth
=======
import Kore.Log.InfoExecBreadth
    ( InfoExecBreadth
>>>>>>> c58b152d
    )
import Kore.Log.InfoReachability
    ( InfoReachability
    )
import Kore.Log.WarnFunctionWithoutEvaluators
    ( WarnFunctionWithoutEvaluators
    )
import Kore.Log.WarnStuckProofState
    ( WarnStuckProofState
    )
import Kore.Log.WarnSymbolSMTRepresentation
    ( WarnSymbolSMTRepresentation
    )
import Log
    ( Entry (..)
    , LogMessage
    , SomeEntry (..)
    )
import qualified Pretty

data Registry =
    Registry
    { textToType :: !(Map Text SomeTypeRep)
    , typeToText :: !(Map SomeTypeRep Text)
    }

-- | A registry of log entry types and their textual representations.
-- It is used for user input validation in kore-exec and kore-repl and
-- for pretty printing information about log entries.
-- When adding a new entry type you should register it here.
registry :: Registry
registry =
    let textToType = (Map.fromList . map register) entryTypeReps
        typeToText = makeInverse textToType
    in if textToType `eq2` makeInverse typeToText
          then Registry { textToType, typeToText }
          else
            error
                "Failure to create Kore.Log.Registry.registry.\
                \ The maps 'textToType' and 'typeToText'\
                \ should be inverses of eachother."
  where
    register :: SomeTypeRep -> (Text, SomeTypeRep)
    register type' =
        (asText type', type')

entryTypeReps :: [SomeTypeRep]
entryHelpDocs :: [Pretty.Doc ()]
(entryTypeReps, entryHelpDocs) =
    unzip
    [ mk $ Proxy @DebugSolverSend
    , mk $ Proxy @DebugSolverRecv
    , mk $ Proxy @DebugProofState
    , mk $ Proxy @DebugAppliedRewriteRules
    , mk $ Proxy @DebugSubstitutionSimplifier
    , mk $ Proxy @ErrorBottomTotalFunction
    , mk $ Proxy @ErrorDecidePredicateUnknown
    , mk $ Proxy @WarnFunctionWithoutEvaluators
    , mk $ Proxy @WarnSymbolSMTRepresentation
    , mk $ Proxy @WarnStuckProofState
    , mk $ Proxy @DebugEvaluateCondition
    , mk $ Proxy @ErrorException
    , mk $ Proxy @ErrorRewriteLoop
    , mk $ Proxy @LogMessage
    , mk $ Proxy @InfoAttemptUnification
    , mk $ Proxy @InfoReachability
    , mk $ Proxy @InfoExecBreadth
    , mk $ Proxy @ErrorRewritesInstantiation
    , mk $ Proxy @DebugAttemptEquation
    , mk $ Proxy @DebugApplyEquation
    , mk $ Proxy @DebugUnification
    , mk $ Proxy @InfoProofDepth
    , mk $ Proxy @InfoExecDepth
    ]
  where
    mk proxy =
        let tRep = someTypeRep proxy
        in  ( tRep
            , Pretty.hsep [Pretty.pretty (asText tRep <> ":"), helpDoc proxy]
            )

asText :: SomeTypeRep -> Text
asText = Text.pack . show

makeInverse
    :: Ord k2
    => Map k1 k2 -> Map k2 k1
makeInverse map' =
    Map.fromList
    $ swap
    <$> Map.toList map'

lookupTextFromTypeWithError :: SomeTypeRep -> Text
lookupTextFromTypeWithError type' =
    fromMaybe notFoundError
    $ Map.lookup type' (typeToText registry)
  where
    notFoundError =
        error
            $ "Tried to log nonexistent entry type: "
            <> show type'
            <> " It should be added to Kore.Log.Registry.registry."

parseEntryType :: Text -> Parser.Parsec String String SomeTypeRep
parseEntryType entryText =
    maybe empty return
    $ Map.lookup entryText (textToType registry)

toSomeEntryType :: Entry entry => entry -> SomeTypeRep
toSomeEntryType =
    SomeTypeRep . typeOf

{- | The entry type underlying the 'SomeEntry' wrapper.
 -}
typeOfSomeEntry :: SomeEntry -> SomeTypeRep
typeOfSomeEntry (SomeEntry entry) = SomeTypeRep (typeOf entry)

getEntryTypesAsText :: [String]
getEntryTypesAsText = show <$> entryHelpDocs<|MERGE_RESOLUTION|>--- conflicted
+++ resolved
@@ -80,16 +80,14 @@
 import Kore.Log.InfoAttemptUnification
     ( InfoAttemptUnification
     )
-<<<<<<< HEAD
+import Kore.Log.InfoExecBreadth
+    ( InfoExecBreadth
+    )
 import Kore.Log.InfoExecDepth
     ( InfoExecDepth
     )
 import Kore.Log.InfoProofDepth
     ( InfoProofDepth
-=======
-import Kore.Log.InfoExecBreadth
-    ( InfoExecBreadth
->>>>>>> c58b152d
     )
 import Kore.Log.InfoReachability
     ( InfoReachability
