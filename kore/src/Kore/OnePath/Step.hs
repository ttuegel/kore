--- conflicted
+++ resolved
@@ -336,25 +336,11 @@
         ->  ( CommonStrategyPattern level
             , StepProof level Variable
             )
-<<<<<<< HEAD
-        -> Simplifier
-            [   ( CommonStrategyPattern level
-                , StepProof level Variable
-                )
-            ]
-    transitionRemoveDestination _ (Bottom, _) = return []
-    transitionRemoveDestination _ (Stuck _, _) = return []
-    transitionRemoveDestination destination (RewritePattern patt, proof1) = do
-=======
         -> TransitionT (RewriteRule level Variable) Simplifier
             (CommonStrategyPattern level, StepProof level Variable)
     transitionRemoveDestination _ (Bottom, _) = empty
     transitionRemoveDestination _ (Stuck _, _) = empty
-    transitionRemoveDestination
-        destination
-        (RewritePattern patt@Predicated{term, predicate, substitution}, proof1)
-      = do
->>>>>>> 68867c76
+    transitionRemoveDestination destination (RewritePattern patt, proof1) = do
         let
             pattVars = ExpandedPattern.freeVariables patt
             destinationVars = ExpandedPattern.freeVariables destination
@@ -367,8 +353,7 @@
                 $ makeMultipleExists extraVars
                 $ Predicate.makeCeilPredicate
                 $ mkAnd destinationPatt pattPatt
-            result =
-                patt `Predicated.andCondition` removal
+            result = patt `Predicated.andCondition` removal
         (orResult, proof) <-
             Monad.Trans.lift
             $ ExpandedPattern.simplify
