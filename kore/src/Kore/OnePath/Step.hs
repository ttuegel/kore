{-|
Module      : Kore.OnePath.Step
Description : Single and multiple step execution
Copyright   : (c) Runtime Verification, 2018
License     : NCSA
Maintainer  : virgil.serbanuta@runtimeverification.com
Stability   : experimental
Portability : portable
-}
module Kore.OnePath.Step
    ( -- * Primitive strategies
      Prim (..)
    , simplify
    , transitionRule
    , onePathFirstStep
    , onePathFollowupStep
    , strategyPattern
    ) where

import           Control.Applicative
                 ( Alternative (..) )
import qualified Control.Monad.Trans as Monad.Trans
import qualified Data.Foldable as Foldable
import qualified Data.Set as Set
import qualified Data.Text.Prettyprint.Doc as Pretty

import           Kore.Attribute.Symbol
                 ( StepperAttributes )
import           Kore.Debug
import           Kore.IndexedModule.MetadataTools
                 ( SmtMetadataTools )
import qualified Kore.Internal.Conditional as Conditional
import qualified Kore.Internal.MultiOr as MultiOr
import           Kore.Internal.Pattern
                 ( Pattern )
import qualified Kore.Internal.Pattern as Pattern
import qualified Kore.Internal.TermLike as TermLike
import           Kore.OnePath.StrategyPattern
import           Kore.Predicate.Predicate
                 ( Predicate )
import qualified Kore.Predicate.Predicate as Predicate
import           Kore.Step.Axiom.Data
                 ( BuiltinAndAxiomSimplifierMap )
import qualified Kore.Step.Result as Result
import           Kore.Step.Rule
                 ( RewriteRule (RewriteRule) )
import           Kore.Step.Simplification.Data
                 ( PredicateSimplifier, Simplifier, TermLikeSimplifier )
import qualified Kore.Step.Simplification.Pattern as Pattern
                 ( simplify )
import qualified Kore.Step.Step as Step
import           Kore.Step.Strategy
                 ( Strategy, TransitionT )
import qualified Kore.Step.Strategy as Strategy
import           Kore.Syntax.Variable
import qualified Kore.Unification.Procedure as Unification
import qualified Kore.Unification.Unify as Monad.Unify
import           Kore.Unparser

{- | A strategy primitive: a rewrite rule or builtin simplification step.
 -}
-- TODO (thomas.tuegel): Use the same primitive rules as all-path verification.
data Prim patt rewrite =
      Simplify
    -- ^ Builtin and function symbol simplification step
    | RemoveDestination !patt
    -- ^ Removes the destination from the current pattern.
    -- see the algorithm in
    -- https://github.com/kframework/kore/blob/master/docs/2018-11-08-Configuration-Splitting-Simplification.md
    | ApplyWithRemainders ![rewrite] !patt
    -- ^ Daisy-chaining of rules such that each subsequent one uses the
    -- previous rule's remainders.
    --
    -- When rewriting @φ(X)@ with @∀ Z . α(Z) → •β(Z)@ one gets a result
    -- of the following form:
    --
    -- @
    -- (∀ X . Φ'(X) → ◆ ∃ Y . ψ(X, Y))
    -- ∧
    -- (∀ X . Φα(X) → •◆ ∃ Y . ψ(X, Y))
    -- @
    --
    -- Where @∀ X . Φ'(X)@ is called "the result" and @∀ X . Φα(X)@ is the
    -- remainder. For details, see
    -- https://github.com/kframework/kore/blob/master/docs/2018-11-08-One-Path-Reachability-Proofs.md
  deriving (Show)

debugString :: (Show patt, Show rewrite) => Prim patt rewrite -> String
debugString Simplify = "Simplify"
debugString s@(RemoveDestination _) = show s
debugString (ApplyWithRemainders _ _) = "ApplyWithRemainders"

-- | Apply the rewrites in order. The first one is applied on the start pattern,
-- then each subsequent one is applied on the remainder of the previous one.
applyWithRemainder :: [rewrite] -> patt -> Prim patt rewrite
applyWithRemainder = ApplyWithRemainders

-- | Apply builtin simplification rewrites and evaluate functions.
simplify :: Prim patt rewrite
simplify = Simplify

-- | Removes the destination pattern from the current one.
removeDestination :: patt -> Prim patt rewrite
removeDestination = RemoveDestination

type Transition = TransitionT (RewriteRule Variable) Simplifier

{- | Transition rule for primitive strategies in 'Prim'.

@transitionRule@ is intended to be partially applied and passed to
'Strategy.runStrategy'.

Note that this returns a disjunction of terms, while the one-path document
works with a conjunction. To understand why this works, let us note that
when using the document's algorithm we would get a conjunction of the type

@
∀ X . Φ1(X)→ •Ψ(B)
∧
∀ X . Φ2(X)→ •Ψ(B)
∧
...
∧
∀ X . Φn(X)→ •Ψ(B)
@

which is equivalent to

@
∀ X . (Φ1(X)→ •Ψ(B)) ∧ (Φ2(X)→ •Ψ(B)) ∧ ... ∧ (Φn(X)→ •Ψ(B))
@

But, since @(a → c) ∧ (b → c) = (a ∨ b) → c@, we can write the above as

@
∀ X . (Φ1(X) ∨ Φ2(X) ∨ ... ∨ Φn(X))→ •Ψ(B)
@

which is actually, exactly the form we want, since we are working with a
"current pattern" and a destination, not with n different current patterns
and n destinations.
 -}
transitionRule
    :: SmtMetadataTools StepperAttributes
    -> PredicateSimplifier
    -> TermLikeSimplifier
    -- ^ Evaluates functions in patterns
    -> BuiltinAndAxiomSimplifierMap
    -- ^ Map from symbol IDs to defined functions
    -> Prim (Pattern Variable) (RewriteRule Variable)
    -> CommonStrategyPattern
    -- ^ Configuration being rewritten and its accompanying proof
    -> TransitionT (RewriteRule Variable) Simplifier CommonStrategyPattern
transitionRule
    _tools
    substitutionSimplifier
    simplifier
    axiomIdToSimplifier
    strategy
    expandedPattern
  =
    traceNonErrorMonad D_OnePath_Step_transitionRule
        [ debugArg "strategy" (debugString strategy)
        , debugArg "expandedPattern" expandedPattern
        ]
    $ case strategy of
        Simplify -> transitionSimplify expandedPattern
        ApplyWithRemainders a d ->
            transitionApplyWithRemainders a d expandedPattern
        RemoveDestination d -> transitionRemoveDestination d expandedPattern
  where
    transitionSimplify (RewritePattern config) =
        applySimplify RewritePattern config
    transitionSimplify c = return c

    applySimplify wrapper config = do
        configs <-
            Monad.Trans.lift
            $ Pattern.simplify
                substitutionSimplifier
                simplifier
                axiomIdToSimplifier
                config
        let
            -- Filter out ⊥ patterns
            nonEmptyConfigs = MultiOr.filterOr configs
        if null nonEmptyConfigs
            then return Bottom
            else Foldable.asum (pure . wrapper <$> nonEmptyConfigs)

    transitionApplyWithRemainders
        :: [RewriteRule Variable]
        -> Pattern Variable -- ^ destination
        -> CommonStrategyPattern
        -> TransitionT (RewriteRule Variable) Simplifier CommonStrategyPattern
    transitionApplyWithRemainders rules destination (RewritePattern config) =
        transitionMultiApplyWithRemainders rules destination config
    transitionApplyWithRemainders _ _ c = return c

    transitionMultiApplyWithRemainders
        :: [RewriteRule Variable]
        -> Pattern Variable  -- ^ destination
        -> Pattern Variable  -- ^ configuration
        -> Transition CommonStrategyPattern
    transitionMultiApplyWithRemainders rules destination config
      | Pattern.isBottom config = empty
      | otherwise = do
        eitherResults <-
            Monad.Trans.lift
            $ Monad.Unify.runUnifier
<<<<<<< HEAD
            $ Step.sequenceRewriteRules
=======
            $ Step.applyRewriteRulesSequence
                tools
>>>>>>> 8acfafec
                substitutionSimplifier
                simplifier
                axiomIdToSimplifier
                (Step.UnificationProcedure Unification.unificationProcedure)
                config
                rules
        case eitherResults of
            Left err ->
                (error . show . Pretty.vsep)
                [ "Not implemented error:"
                , Pretty.indent 4 (Pretty.pretty err)
                , "while applying a \\rewrite axiom to the pattern:"
                , Pretty.indent 4 (unparse config)
                ,   "We decided to end the execution because we don't \
                    \understand this case well enough at the moment."
                ]
            Right results -> do
                let
                    mapRules =
                        Result.mapRules
                        $ RewriteRule
                        . Step.unwrapRule
                        . Step.withoutUnification
                    -- Try one last time to remove the destination from the
                    -- remainder.
                    checkRemainder remainder =
                        applyRemoveDestination
                            (const $ Stuck remainder)
                            destination
                            remainder
                    traverseConfigs =
                        Result.traverseConfigs
                            (pure . RewritePattern)
                            checkRemainder
                results' <-
                    traverseConfigs (mapRules (Result.mergeResults results))
                Result.transitionResults results'

    transitionRemoveDestination
        :: Pattern Variable
        -> CommonStrategyPattern
        -> TransitionT (RewriteRule Variable) Simplifier CommonStrategyPattern
    transitionRemoveDestination destination (RewritePattern patt) =
        applyRemoveDestination RewritePattern destination patt
    transitionRemoveDestination _ _ = empty

    applyRemoveDestination
        :: (Pattern Variable -> CommonStrategyPattern)
        -- ^ proof state constructor
        -> Pattern Variable  -- ^ destination
        -> Pattern Variable  -- ^ configuration
        -> TransitionT (RewriteRule Variable) Simplifier CommonStrategyPattern
    applyRemoveDestination proofState destination patt = do
        let
            removal = removalPredicate destination patt
            result = patt `Conditional.andPredicate` removal
        orResult <-
            Monad.Trans.lift
            $ Pattern.simplify
                substitutionSimplifier
                simplifier
                axiomIdToSimplifier
                result
        let nonEmpty = MultiOr.filterOr orResult
        if null nonEmpty
            then return Bottom
            else Foldable.asum (pure . proofState <$> nonEmpty)

{- | The predicate to remove the destination from the present configuration.
 -}
removalPredicate
    ::  ( Ord variable
        , Show variable
        , Unparse variable
        , SortedVariable variable
        )
    => Pattern variable
    -- ^ Destination
    -> Pattern variable
    -- ^ Current configuration
    -> Predicate variable
removalPredicate destination config =
    let
        -- The variables of the destination that are missing from the
        -- configuration. These are the variables which should be existentially
        -- quantified in the removal predicate.
        extraVariables =
            Set.difference
                (Pattern.freeVariables destination)
                (Pattern.freeVariables config)
        quantifyPredicate = Predicate.makeMultipleExists extraVariables
    in
        Predicate.makeNotPredicate
        $ quantifyPredicate
        $ Predicate.makeCeilPredicate
        $ TermLike.mkAnd
            (Pattern.toTermLike destination)
            (Pattern.toTermLike config)


{-| A strategy for doing the first step of a one-path verification.
For subsequent steps, use 'onePathFollowupStep'.

It first removes the destination from the input, then it tries to apply
the normal rewrites.

Whenever it applies a rewrite, the subsequent rewrites see only the part of the
pattern to which the initial rewrite wasn't applied.
-}
onePathFirstStep
    :: patt
    -- ^ The destination we're trying to reach.
    -> [rewrite]
    -- ^ normal rewrites
    -> Strategy (Prim patt rewrite)
onePathFirstStep destination rewrites =
    Strategy.sequence
        [ Strategy.apply simplify
        , Strategy.apply (removeDestination destination)
        , Strategy.apply (applyWithRemainder rewrites destination)
        , Strategy.apply simplify
        ]

{-| A strategy for doing a one-path verification subsequent step.
For the first step, use 'onePathFirstStep'.

It first removes the destination from the input, then it tries to apply
the coinductive rewrites to whatever is left, then it tries to apply the normal
rewrites.

Whenever it applies an rewrite, the subsequent rewrites see only the part of the
pattern to which the rewrite wasn't applied.
-}
onePathFollowupStep
    :: patt
    -- ^ The destination we're trying to reach.
    -> [rewrite]
    -- ^ coinductive rewrites
    -> [rewrite]
    -- ^ normal rewrites
    -> Strategy (Prim patt rewrite)
onePathFollowupStep destinationRemovalRewrite coinductiveRewrites rewrites =
    onePathFirstStep destinationRemovalRewrite (coinductiveRewrites ++ rewrites)<|MERGE_RESOLUTION|>--- conflicted
+++ resolved
@@ -208,12 +208,7 @@
         eitherResults <-
             Monad.Trans.lift
             $ Monad.Unify.runUnifier
-<<<<<<< HEAD
-            $ Step.sequenceRewriteRules
-=======
             $ Step.applyRewriteRulesSequence
-                tools
->>>>>>> 8acfafec
                 substitutionSimplifier
                 simplifier
                 axiomIdToSimplifier
