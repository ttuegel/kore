--- conflicted
+++ resolved
@@ -35,12 +35,8 @@
 import Data.ByteString
     ( ByteString
     )
-<<<<<<< HEAD
 import qualified Data.ByteString as ByteString
-=======
-import qualified Data.ByteString as BS
 import Data.Functor.Const
->>>>>>> 9e4d20d9
 import qualified Data.HashMap.Strict as HashMap
 import Data.Map.Strict
     ( Map
@@ -55,12 +51,8 @@
     )
 
 import qualified Kore.Builtin.Builtin as Builtin
-<<<<<<< HEAD
-import qualified Kore.Builtin.Encoding as E
+import qualified Kore.Builtin.Encoding as Encoding
 import Kore.Builtin.Endianness.Endianness
-=======
-import qualified Kore.Builtin.Encoding as Encoding
->>>>>>> 9e4d20d9
 import qualified Kore.Builtin.Int as Int
 import Kore.Builtin.InternalBytes.InternalBytes
 import qualified Kore.Builtin.String as String
@@ -79,11 +71,7 @@
     Builtin.Verifiers
         { sortDeclVerifiers
         , symbolVerifiers
-<<<<<<< HEAD
-        , domainValueVerifiers = mempty
-=======
         , domainValueVerifiers = HashMap.singleton sort patternVerifier
->>>>>>> 9e4d20d9
         , applicationVerifiers = mempty
         }
 
@@ -211,18 +199,10 @@
             if _index < 0 || _index > (ByteString.length _bytes - 1)
                 then Builtin.appliedFunction Pattern.bottom
                 else
-<<<<<<< HEAD
-                    Builtin.appliedFunction
-                        . asPattern resultSort symbol
+                    Builtin.appliedFunction . asPattern resultSort
                         $ ByteString.take _index _bytes
                             <> ByteString.singleton _value
                             <> ByteString.drop (_index + 1) _bytes
-=======
-                    Builtin.appliedFunction . asPattern resultSort
-                        $ BS.take _index _bytes
-                            <> BS.singleton _value
-                            <> BS.drop (_index + 1) _bytes
->>>>>>> 9e4d20d9
 
 evalGet :: Builtin.Function
 evalGet =
@@ -266,17 +246,10 @@
             if outOfBounds
                 then Builtin.appliedFunction Pattern.bottom
                 else
-<<<<<<< HEAD
-                    Builtin.appliedFunction
-                        . asPattern resultSort symbol
-                        . ByteString.take (_end - _start)
+                    Builtin.appliedFunction . asPattern resultSort
+                        $ ByteString.take (_end - _start)
                         . ByteString.drop _start
                         $ _bytes
-=======
-                    Builtin.appliedFunction . asPattern resultSort
-                    $ BS.take (_end - _start) . BS.drop _start
-                    $ _bytes
->>>>>>> 9e4d20d9
 
 evalReplaceAt :: Builtin.Function
 evalReplaceAt =
@@ -321,19 +294,11 @@
             _value  <- fromInteger <$> Int.expectBuiltinInt padRightKey _value
             Builtin.appliedFunction $ go resultSort _bytes _length _value
 
-<<<<<<< HEAD
-    go symbol resultSort bytes len val
-      | len <= ByteString.length bytes = asPattern resultSort symbol bytes
-      | otherwise =
-        asPattern resultSort symbol
-            $ bytes <> ByteString.replicate (len - ByteString.length bytes) val
-=======
     go resultSort bytes len val
-      | len <= BS.length bytes = asPattern resultSort bytes
+      | len <= ByteString.length bytes = asPattern resultSort bytes
       | otherwise =
         asPattern resultSort
-        $ bytes <> BS.replicate (len - BS.length bytes) val
->>>>>>> 9e4d20d9
+            $ bytes <> ByteString.replicate (len - ByteString.length bytes) val
 
 evalPadLeft :: Builtin.Function
 evalPadLeft =
@@ -351,18 +316,11 @@
             _value  <- fromInteger <$> Int.expectBuiltinInt padLeftKey _value
             Builtin.appliedFunction $ go resultSort _bytes _length _value
 
-<<<<<<< HEAD
-    go symbol resultSort bytes len val
-      | len <= ByteString.length bytes = asPattern resultSort symbol bytes
+    go resultSort bytes len val
+      | len <= ByteString.length bytes = asPattern resultSort bytes
       | otherwise =
-        asPattern resultSort symbol
+        asPattern resultSort
             $ ByteString.replicate (len - ByteString.length bytes) val <> bytes
-=======
-    go resultSort bytes len val
-      | len <= BS.length bytes = asPattern resultSort bytes
-      | otherwise =
-        asPattern resultSort $ BS.replicate (len - BS.length bytes) val <> bytes
->>>>>>> 9e4d20d9
 
 evalReverse :: Builtin.Function
 evalReverse =
@@ -375,15 +333,9 @@
                     case arguments of
                         [_bytes] -> _bytes
                         _ -> Builtin.wrongArity reverseKey
-<<<<<<< HEAD
-            (symbol, _bytes)  <- expectBuiltinBytes reverseKey _bytes
-            Builtin.appliedFunction
-                . asPattern resultSort symbol
+            _bytes  <- expectBuiltinBytes reverseKey _bytes
+            Builtin.appliedFunction . asPattern resultSort
                 $ ByteString.reverse _bytes
-=======
-            _bytes  <- expectBuiltinBytes reverseKey _bytes
-            Builtin.appliedFunction . asPattern resultSort $ BS.reverse _bytes
->>>>>>> 9e4d20d9
 
 evalLength :: Builtin.Function
 evalLength =
@@ -431,7 +383,7 @@
             len' <- Int.expectBuiltinInt int2bytesKey len
             int' <- Int.expectBuiltinInt int2bytesKey int
             let result = int2bytes (fromInteger len') int' end'
-            Builtin.appliedFunction $ asPattern resultSort _ result
+            Builtin.appliedFunction $ asPattern resultSort result
     evalInt2bytes0 _ _ = Builtin.wrongArity int2bytesKey
 
 int2bytes :: Int -> Integer -> Endianness -> ByteString
