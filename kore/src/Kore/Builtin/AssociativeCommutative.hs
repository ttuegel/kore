--- conflicted
+++ resolved
@@ -101,13 +101,8 @@
 @InternalAc@ struct inside a @Domain.Builtin.Builtin@ value.
 -}
 class
-<<<<<<< HEAD
-    Domain.AcWrapper (normalized :: * -> * -> *) =>
-    TermWrapper normalized
-=======
     Domain.AcWrapper (normalized :: * -> * -> *)
     => TermWrapper normalized
->>>>>>> 5b766b1a
   where
     {- | Render a normalized value (e.g. 'NormalizedSet') as a Domain.Builtin.
 
@@ -131,7 +126,6 @@
     -}
     toNormalized
         :: Ord variable
-<<<<<<< HEAD
         => TermLike variable
         -> NormalizedOrBottom normalized variable
 
@@ -146,11 +140,6 @@
         => normalized (TermLike Concrete) (TermLike variable)
         -> Maybe (normalized (TermLike Concrete) (TermLike variable))
     normalize = concatNormalized (Domain.wrapAc Domain.emptyNormalizedAc)
-=======
-        => SmtMetadataTools Attribute.Symbol
-        -> TermLike variable
-        -> NormalizedOrBottom normalized variable
->>>>>>> 5b766b1a
 
 instance TermWrapper Domain.NormalizedMap where
     {- | Render a 'NormalizedMap' as a Domain.Builtin.
@@ -227,11 +216,7 @@
                     , opaque = []
                     }
               | otherwise ->
-<<<<<<< HEAD
                 (Normalized . Domain.wrapAc) Domain.NormalizedAc
-=======
-                Normalized Domain.NormalizedAc
->>>>>>> 5b766b1a
                     { elementsWithVariables = [Domain.MapElement (key, value)]
                     , concreteElements = Map.empty
                     , opaque = []
@@ -322,11 +307,7 @@
                     , opaque = []
                     }
               | otherwise ->
-<<<<<<< HEAD
                 (Normalized . Domain.wrapAc) Domain.NormalizedAc
-=======
-                Normalized Domain.NormalizedAc
->>>>>>> 5b766b1a
                     { elementsWithVariables = [Domain.SetElement elem1]
                     , concreteElements = Map.empty
                     , opaque = []
@@ -358,13 +339,8 @@
 
 {- | Particularizes @Domain.NormalizedAc@ to the most common types.
 -}
-<<<<<<< HEAD
 type TermNormalizedAc normalized variable =
     normalized (TermLike Concrete) (TermLike variable)
-=======
-type TermNormalizedAc collection variable =
-    Domain.NormalizedAc collection (TermLike Concrete) (TermLike variable)
->>>>>>> 5b766b1a
 
 {-| A normalized representation of an associative-commutative structure that
 also allows bottom values.
@@ -374,7 +350,6 @@
     | Bottom
 
 deriving instance
-<<<<<<< HEAD
     Eq (TermNormalizedAc collection variable)
     => Eq (NormalizedOrBottom collection variable)
 
@@ -385,23 +360,10 @@
 deriving instance
     Show (TermNormalizedAc collection variable)
     => Show (NormalizedOrBottom collection variable)
-=======
-    ( Eq variable
-    , Eq (Domain.Element collection (TermLike variable))
-    , Eq (Domain.Value collection (TermLike variable))
-    ) => Eq (NormalizedOrBottom collection variable)
-
-deriving instance
-    ( Show variable
-    , Show (Domain.Element collection (TermLike variable))
-    , Show (Domain.Value collection (TermLike variable))
-    ) => Show (NormalizedOrBottom collection variable)
->>>>>>> 5b766b1a
 
 {- | The semigroup defined by the `concat` operation.
 -}
 instance
-<<<<<<< HEAD
     (Ord variable, TermWrapper normalized)
     => Semigroup (NormalizedOrBottom normalized variable)
   where
@@ -526,57 +488,12 @@
     maybe (Right element) (Left . flip (,) value) (Builtin.toKey key)
   where
     (key, value) = Domain.unwrapElement element
-=======
-    (Ord variable, Domain.AcWrapper collection)
-    => Semigroup (NormalizedOrBottom collection variable)
-  where
-    Bottom <> _ = Bottom
-    _ <> Bottom = Bottom
-    Normalized Domain.NormalizedAc
-        { elementsWithVariables = preElementsWithVariables1
-        , concreteElements = concreteElements1
-        , opaque = opaque1
-        }
-      <> Normalized Domain.NormalizedAc
-        { elementsWithVariables = preElementsWithVariables2
-        , concreteElements = concreteElements2
-        , opaque = opaque2
-        }
-      = case mergeDisjoint of
-        Nothing -> Bottom
-        Just result -> Normalized result
-      where
-        elementsWithVariables1 =
-            Domain.unwrapElement <$> preElementsWithVariables1
-        elementsWithVariables2 =
-            Domain.unwrapElement <$> preElementsWithVariables2
-        mergeDisjoint = do
-            withVariables <-
-                addAllListDisjoint elementsWithVariables1 elementsWithVariables2
-            concrete <- addAllMapDisjoint concreteElements1 concreteElements2
-            -- We may have common opaque terms if they are empty, so we can't
-            -- do an `addAll*Disjoint` as above.
-            let allOpaque = Data.List.sort (opaque1 ++ opaque2)
-            return Domain.NormalizedAc
-                { elementsWithVariables = Domain.wrapElement <$> withVariables
-                , concreteElements = concrete
-                , opaque = allOpaque
-                }
-        addAllMapDisjoint map1 map2 = addToMapDisjoint map1 (Map.toList map2)
-        addAllListDisjoint :: Ord a => [(a, b)] -> [(a, b)] -> Maybe [(a, b)]
-        addAllListDisjoint map1 = addToListDisjoint (Map.fromList map1) map1
->>>>>>> 5b766b1a
 
 {- | The monoid defined by the `concat` and `unit` operations.
 -}
 instance
-<<<<<<< HEAD
     (Ord variable, TermWrapper normalized)
     => Monoid (NormalizedOrBottom normalized variable)
-=======
-    (Ord variable, Domain.AcWrapper collection)
-    => Monoid (NormalizedOrBottom collection variable)
->>>>>>> 5b766b1a
   where
     mempty = Normalized $ Domain.wrapAc Domain.emptyNormalizedAc
 
@@ -691,24 +608,12 @@
     _checkDisjoinVariables <- disjointMap withVariables
     concreteAc <- disjointMap concrete
     return
-<<<<<<< HEAD
         $ asInternal tools sort1
         $ Domain.wrapAc Domain.NormalizedAc
             { elementsWithVariables = Domain.wrapElement <$> withVariables
             , concreteElements = concreteAc
             , opaque = []
             }
-=======
-        (asInternal
-            tools
-            sort1
-            Domain.NormalizedAc
-                { elementsWithVariables = Domain.wrapElement <$> withVariables
-                , concreteElements = concreteAc
-                , opaque = []
-                }
-        )
->>>>>>> 5b766b1a
 
 {- | Render a 'NormalizedAc' as an extended domain value pattern.
 -}
@@ -747,54 +652,8 @@
     (Normalized normalized1)
     (Normalized normalized2)
   =
-<<<<<<< HEAD
     maybe (return emptyAttemptedAxiom) (returnAc resultSort)
     $ concatNormalized normalized1 normalized2
-=======
-    case concatNormalized normalized1 normalized2 of
-        Nothing -> return emptyAttemptedAxiom
-        Just concatenation -> returnAc resultSort concatenation
-  where
-    concatNormalized
-        :: forall child key
-        .  (Ord key, Ord child)
-        => Domain.NormalizedAc normalized key child
-        -> Domain.NormalizedAc normalized key child
-        -> Maybe (Domain.NormalizedAc normalized key child)
-    -- The NormalizedAc matching is useful only for getting
-    -- notified when new fields are being added.
-    concatNormalized ac1@(Domain.NormalizedAc _ _ _) ac2 = do
-        let
-            Domain.NormalizedAc
-                { elementsWithVariables = preWithVariable1
-                , concreteElements = concrete1
-                , opaque = opaque1
-                } = ac1
-            Domain.NormalizedAc
-                { elementsWithVariables = preWithVariable2
-                , concreteElements = concrete2
-                , opaque = opaque2
-                } = ac2
-
-            withVariable1 = Domain.unwrapElement <$> preWithVariable1
-            withVariable2 = Domain.unwrapElement <$> preWithVariable2
-
-        withVariablesPartial <- addToMapDisjoint Map.empty withVariable1
-        withVariables <- addToMapDisjoint withVariablesPartial withVariable2
-
-        concrete <- addToMapDisjoint concrete1 (Map.toList concrete2)
-
-        -- If these opaque terms would be non-empty, we could test
-        -- for equality as above, but we don't know that.
-        let allOpaque = Data.List.sort (opaque1 ++ opaque2)
-
-        return Domain.NormalizedAc
-            { elementsWithVariables =
-                Domain.wrapElement <$> Map.toList withVariables
-            , concreteElements = concrete
-            , opaque = allOpaque
-            }
->>>>>>> 5b766b1a
 
 
 disjointMap :: Ord a => [(a, b)] -> Maybe (Map a b)
@@ -928,21 +787,8 @@
     first
     second
     unifyEqualsChildren
-<<<<<<< HEAD
     normalized1
     normalized2
-=======
-    Domain.NormalizedAc
-        { elementsWithVariables = preElementsWithVariables1
-        , concreteElements = concreteElements1
-        , opaque = opaque1
-        }
-    Domain.NormalizedAc
-        { elementsWithVariables = preElementsWithVariables2
-        , concreteElements = concreteElements2
-        , opaque = opaque2
-        }
->>>>>>> 5b766b1a
   = do
     (simpleUnifier, opaques) <- case (opaqueDifference1, opaqueDifference2) of
         ([], []) -> Monad.Trans.lift $
@@ -1008,7 +854,6 @@
             first
             second
             unifyEqualsChildren
-<<<<<<< HEAD
 
     Domain.NormalizedAc
         { elementsWithVariables = preElementsWithVariables1
@@ -1022,8 +867,6 @@
         , opaque = opaque2
         }
         = Domain.unwrapAc normalized2
-=======
->>>>>>> 5b766b1a
 
     opaque1Map = listToMap opaque1
     opaque2Map = listToMap opaque2
@@ -1152,12 +995,7 @@
         , TermWrapper normalized
         , Unparse variable
         )
-<<<<<<< HEAD
     => (forall result . Doc () -> unifier result)
-=======
-    => SmtMetadataTools Attribute.Symbol
-    -> (forall result . Doc () -> unifier result)
->>>>>>> 5b766b1a
     -> [(TermLike Concrete, Domain.Value normalized (TermLike variable))]
     -> [(TermLike variable, Domain.Value normalized (TermLike variable))]
     -> [TermLike variable]
@@ -1189,12 +1027,7 @@
         (opaquesTerms, opaquesPredicates) =
             unzip (map Conditional.splitTerm opaquesSimplified)
         opaquesNormalized :: NormalizedOrBottom normalized variable
-<<<<<<< HEAD
         opaquesNormalized = Foldable.foldMap toNormalized opaquesTerms
-=======
-        opaquesNormalized =
-            Foldable.fold (map (toNormalized tools) opaquesTerms)
->>>>>>> 5b766b1a
 
     Domain.NormalizedAc
         { elementsWithVariables = preOpaquesElementsWithVariables
@@ -1203,11 +1036,7 @@
         } <- case opaquesNormalized of
             Bottom ->
                 bottomWithExplanation "Duplicated elements after unification."
-<<<<<<< HEAD
             Normalized result -> return (Domain.unwrapAc result)
-=======
-            Normalized result -> return result
->>>>>>> 5b766b1a
     let opaquesElementsWithVariables =
             Domain.unwrapElement <$> preOpaquesElementsWithVariables
 
@@ -1236,7 +1065,6 @@
             Predicate.top
             (almostResultPredicates ++ opaquesPredicates ++ predicates)
         result
-<<<<<<< HEAD
             :: Conditional variable
                 (normalized (TermLike Concrete) (TermLike variable))
         result =
@@ -1246,21 +1074,6 @@
                 , concreteElements = concreteMap
                 , opaque = allOpaque
                 }
-=======
-            :: Conditional
-                variable
-                (Domain.NormalizedAc
-                    normalized
-                    (TermLike Concrete)
-                    (TermLike variable)
-                )
-        result = Domain.NormalizedAc
-            { elementsWithVariables =
-                Domain.wrapElement <$> Map.toList withVariableMap
-            , concreteElements = concreteMap
-            , opaque = allOpaque
-            }
->>>>>>> 5b766b1a
             `Conditional.withCondition` predicate
 
     return result
