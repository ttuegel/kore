--- conflicted
+++ resolved
@@ -98,12 +98,4 @@
 toSymbol (Unsigned symbol) = symbol
 
 toApplication :: forall child. Signedness -> Application Symbol child
-<<<<<<< HEAD
-toApplication signedness =
-    Application
-        { applicationSymbolOrAlias = toSymbol signedness
-        , applicationChildren = Arguments []
-        }
-=======
-toApplication signedness = Application (toSymbol signedness) []
->>>>>>> b9666598
+toApplication signedness = Application (toSymbol signedness) (Arguments [])