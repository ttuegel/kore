--- conflicted
+++ resolved
@@ -21,13 +21,9 @@
     , Kore.Internal.Predicate.mapVariables
     -- * Re-exports
     , Conditional (..)
-<<<<<<< HEAD
     , Conditional.hasSubstitution
-=======
     , Conditional.andCondition
->>>>>>> 8e5f5506
     ) where
-
 
 import Kore.Attribute.Pattern.FreeVariables
     ( FreeVariables
