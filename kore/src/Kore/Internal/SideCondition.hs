{-|
Copyright   : (c) Runtime Verification, 2020
License     : NCSA
-}

module Kore.Internal.SideCondition
    ( SideCondition  -- Constructor not exported on purpose
    , andCondition
    , assumeTrueCondition
    , assumeTruePredicate
    , mapVariables
    , top
    , topTODO
    , toPredicate
    , toRepresentation
    ) where

import Kore.Attribute.Pattern.FreeVariables
    ( HasFreeVariables (..)
    )
import Kore.Internal.Condition
    ( Condition
    )
import qualified Kore.Internal.Condition as Condition
    ( andCondition
    , fromPredicate
    , mapVariables
    , toPredicate
    , top
    )
import Kore.Internal.Predicate
    ( Predicate
    )
import qualified Kore.Internal.SideCondition.SideCondition as SideCondition.Representation
    ( fromText
    )
import qualified Kore.Internal.SideCondition.SideCondition as SideCondition
    ( Representation
    )
import Kore.Internal.Variable
    ( InternalVariable
    )
import Kore.TopBottom
    ( TopBottom (..)
    )
import Kore.Unparser
    ( Unparse (..)
    , unparseToText
    )
import qualified Pretty
import qualified SQL

{-| Side condition used in the evaluation context.

It is not added to the result.

It is usually used to remove infeasible branches, but it may also be used for
other purposes, say, to remove redundant parts of the result predicate.
-}
<<<<<<< HEAD
newtype SideCondition variable =
    SideCondition { assumedTrue :: Condition variable }
=======
data SideCondition variable =
    SideCondition
        { representation :: !SideCondition.Representation
        , assumedTrue :: !(Condition variable)
        }
>>>>>>> d45bba1f
    deriving (Eq, Show)

instance InternalVariable variable => SQL.Column (SideCondition variable) where
    defineColumn = SQL.defineTextColumn
    toColumn = SQL.toColumn . Pretty.renderText . Pretty.layoutOneLine . unparse

instance TopBottom (SideCondition variable) where
    isTop sideCondition@(SideCondition _ _) =
        isTop assumedTrue
      where
        SideCondition {assumedTrue} = sideCondition
    isBottom sideCondition@(SideCondition _ _) =
        isBottom assumedTrue
      where
        SideCondition {assumedTrue} = sideCondition

instance InternalVariable variable
    => HasFreeVariables (SideCondition variable) variable
  where
    freeVariables sideCondition@(SideCondition _ _) =
        freeVariables assumedTrue
      where
        SideCondition {assumedTrue} = sideCondition

instance InternalVariable variable => Unparse (SideCondition variable) where
    unparse sideCondition@(SideCondition _ _) =
        unparse assumedTrue
      where
        SideCondition {assumedTrue} = sideCondition

    unparse2 sideCondition@(SideCondition _ _) =
        unparse2 assumedTrue
      where
        SideCondition {assumedTrue} = sideCondition

top :: InternalVariable variable => SideCondition variable
top = fromCondition Condition.top

-- | A 'top' 'Condition' for refactoring which should eventually be removed.
topTODO :: InternalVariable variable => SideCondition variable
topTODO = top

andCondition
    :: InternalVariable variable
    => SideCondition variable
    -> Condition variable
    -> SideCondition variable
andCondition sideCondition@SideCondition {assumedTrue} newCondition =
    sideCondition
        { assumedTrue = assumedTrue `Condition.andCondition` newCondition }

assumeTrueCondition
    :: InternalVariable variable => Condition variable -> SideCondition variable
assumeTrueCondition = fromCondition

assumeTruePredicate
    :: InternalVariable variable => Predicate variable -> SideCondition variable
assumeTruePredicate predicate =
    assumeTrueCondition (Condition.fromPredicate predicate)

toPredicate
    :: InternalVariable variable
    => SideCondition variable
    -> Predicate variable
toPredicate condition@(SideCondition _ _) =
    Condition.toPredicate assumedTrue
  where
    SideCondition { assumedTrue } = condition

toRepresentation :: SideCondition variable -> SideCondition.Representation
toRepresentation SideCondition { representation } = representation

mapVariables
    :: (Ord variable1, InternalVariable variable2)
    => (variable1 -> variable2)
    -> SideCondition variable1
    -> SideCondition variable2
mapVariables mapper condition@(SideCondition _ _) =
    fromCondition (Condition.mapVariables mapper assumedTrue)
  where
    SideCondition { assumedTrue } = condition

fromCondition
    :: InternalVariable variable => Condition variable -> SideCondition variable
fromCondition assumedTrue =
    SideCondition
        { representation = toRepresentationCondition assumedTrue
        , assumedTrue
        }

toRepresentationCondition
    :: InternalVariable variable
    => Condition variable
    -> SideCondition.Representation
toRepresentationCondition condition =
    SideCondition.Representation.fromText $ unparseToText condition<|MERGE_RESOLUTION|>--- conflicted
+++ resolved
@@ -57,16 +57,11 @@
 It is usually used to remove infeasible branches, but it may also be used for
 other purposes, say, to remove redundant parts of the result predicate.
 -}
-<<<<<<< HEAD
-newtype SideCondition variable =
-    SideCondition { assumedTrue :: Condition variable }
-=======
 data SideCondition variable =
     SideCondition
         { representation :: !SideCondition.Representation
         , assumedTrue :: !(Condition variable)
         }
->>>>>>> d45bba1f
     deriving (Eq, Show)
 
 instance InternalVariable variable => SQL.Column (SideCondition variable) where
