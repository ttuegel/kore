--- conflicted
+++ resolved
@@ -35,21 +35,16 @@
     ( Conditional (..)
     )
 import qualified Kore.Internal.Conditional as Conditional
-<<<<<<< HEAD
 import Kore.Internal.Predicate
-=======
+    ( Predicate
+    )
+import qualified Kore.Internal.Predicate as Predicate
 import Kore.Internal.TermLike
     ( TermLike
     )
 import qualified Kore.Internal.TermLike as TermLike
     ( isSimplified
     )
-import Kore.Internal.Variable
-import Kore.Predicate.Predicate
->>>>>>> 24979674
-    ( Predicate
-    )
-import qualified Kore.Internal.Predicate as Predicate
 import Kore.Internal.Variable
 import Kore.Substitute
     ( SubstitutionVariable
@@ -193,4 +188,4 @@
         dropVariable
             :: (UnifiedVariable variable, TermLike variable)
             -> TermLike variable
-        dropVariable = snd
+        dropVariable = snd