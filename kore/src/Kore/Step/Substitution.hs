--- conflicted
+++ resolved
@@ -22,21 +22,10 @@
     , Conditional (..)
     )
 import qualified Kore.Internal.Pattern as Pattern
-<<<<<<< HEAD
-import Kore.Predicate.Predicate
-    ( Predicate
-    )
-import qualified Kore.Predicate.Predicate as Predicate
-=======
 import Kore.Internal.Predicate
     ( Predicate
     )
 import qualified Kore.Internal.Predicate as Predicate
-import Kore.Logger
-    ( LogMessage
-    , WithLog
-    )
->>>>>>> 5bb83cb8
 import Kore.Step.Simplification.Simplify as Simplifier
 import Kore.Step.Simplification.SubstitutionSimplifier
     ( SubstitutionSimplifier (..)
