--- conflicted
+++ resolved
@@ -203,20 +203,11 @@
 
 {- | Construct a 'Predicated' holding the given 'Substitution'.
 
-<<<<<<< HEAD
 The result has a true 'Predicate'.
-
- -}
-fromSubstitution
-    :: Ord (variable Object)
-    => Substitution Object variable
-=======
-The result has an true 'Predicate'.
 
  -}
 fromSubstitution
     :: Substitution Object variable
->>>>>>> cf7bacb9
     -> Predicated Object variable ()
 fromSubstitution substitution =
     Predicated
