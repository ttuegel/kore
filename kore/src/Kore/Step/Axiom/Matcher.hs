--- conflicted
+++ resolved
@@ -33,14 +33,7 @@
 import Control.Monad.Trans.Maybe
     ( MaybeT (..)
     )
-<<<<<<< HEAD
-import Data.Align
-    ( zipWith
-=======
 import qualified Data.Align as Align
-    ( align
->>>>>>> b9666598
-    )
 import qualified Data.Foldable as Foldable
 import Data.Function
 import Data.Generics.Product
@@ -295,7 +288,7 @@
     -> MaybeT (MatcherT variable unifier) ()
 matchApplication (Pair (App_ symbol1 children1) (App_ symbol2 children2)) = do
     Monad.guard (symbol1 == symbol2)
-    Foldable.traverse_ push (zipWith Pair children1 children2)
+    Foldable.traverse_ push (Align.zipWith Pair children1 children2)
 matchApplication _ = empty
 
 matchBuiltinList
