{-|
Module      : Kore.Step.Axiom.UserDefined
Description : Evaluates user-defined functions in a pattern.
Copyright   : (c) Runtime Verification, 2018
License     : NCSA
Maintainer  : virgil.serbanuta@runtimeverification.com
Stability   : experimental
Portability : portable
-}
module Kore.Step.Axiom.UserDefined
    ( TermLikeSimplifier
    , equalityRuleEvaluator
    ) where

import qualified Kore.Attribute.Axiom as Attribute
import qualified Kore.Attribute.Axiom.Concrete as Axiom.Concrete
import qualified Kore.Internal.MultiOr as MultiOr
import           Kore.Internal.OrPattern
                 ( OrPattern )
import qualified Kore.Internal.OrPattern as OrPattern
import qualified Kore.Internal.Pattern as Pattern
import           Kore.Internal.TermLike as TermLike
import           Kore.Step.Axiom.Data as AttemptedAxiom
                 ( AttemptedAxiom (..) )
import           Kore.Step.Axiom.Data as AttemptedAxiomResults
                 ( AttemptedAxiomResults (..) )
import           Kore.Step.Axiom.Data
                 ( AttemptedAxiomResults (AttemptedAxiomResults),
                 BuiltinAndAxiomSimplifierMap )
import           Kore.Step.Axiom.Matcher
                 ( matchAsUnification )
import           Kore.Step.Rule
                 ( EqualityRule (EqualityRule), RulePattern (..) )
import qualified Kore.Step.Rule as RulePattern
import           Kore.Step.Simplification.Data
                 ( PredicateSimplifier, Simplifier, TermLikeSimplifier )
import qualified Kore.Step.Simplification.Data as BranchT
                 ( gather )
import qualified Kore.Step.Simplification.Pattern as Pattern
import           Kore.Step.Step
                 ( UnificationProcedure (..) )
import qualified Kore.Step.Step as Step
import           Kore.Unification.Error
                 ( UnificationOrSubstitutionError )
import qualified Kore.Unification.Unify as Monad.Unify
import           Kore.Unparser
                 ( Unparse )
import           Kore.Variables.Fresh

{-| Evaluates a pattern using user-defined axioms. After
evaluating the pattern, it tries to re-apply all axioms on the result.
-}
equalityRuleEvaluator
    ::  forall variable.
        ( FreshVariable variable
        , SortedVariable variable
        , Ord variable
        , Show variable
        , Unparse variable
        )
    => EqualityRule Variable
    -- ^ Axiom defining the current function.
    -> PredicateSimplifier
    -> TermLikeSimplifier
    -- ^ Evaluates functions in patterns
    -> BuiltinAndAxiomSimplifierMap
    -- ^ Map from axiom IDs to axiom evaluators
    -> TermLike variable
    -- ^ The function on which to evaluate the current function.
    -> Simplifier (AttemptedAxiom variable)
equalityRuleEvaluator
    (EqualityRule rule)
    substitutionSimplifier
    simplifier
    axiomIdToSimplifier
    patt
  -- TODO(traiansf): never apply smt-lemma axioms,
  -- neither as simplification rules nor as function definition rules
  | Axiom.Concrete.isConcrete (Attribute.concrete $ attributes rule)
  , not (TermLike.isConcrete patt)
  = notApplicable
  | otherwise = do
    result <- applyRule patt rule
    case result of
        Left _        -> notApplicable
        Right results -> AttemptedAxiom.Applied <$> simplifyResults results
  where
    notApplicable :: Simplifier (AttemptedAxiom variable)
    notApplicable = return AttemptedAxiom.NotApplicable

    unificationProcedure :: UnificationProcedure
    unificationProcedure = UnificationProcedure matchAsUnification

    applyRule
        :: TermLike variable
        -> RulePattern Variable
        -> Simplifier
            (Either UnificationOrSubstitutionError [Step.Results variable])
<<<<<<< HEAD
    applyRule patt' rule' = do
        Monad.Unify.runUnifier
            $ Step.applyRulesInParallel
                substitutionSimplifier
                simplifier
                axiomIdToSimplifier
                unificationProcedure
                [RulePattern.mapVariables fromVariable rule']
                (Pattern.fromTermLike patt')
=======
    applyRule patt' rule' =
        Monad.Unify.runUnifier $
        Step.applyRulesParallel
            tools
            substitutionSimplifier
            simplifier
            axiomIdToSimplifier
            unificationProcedure
            [RulePattern.mapVariables fromVariable rule']
            (Pattern.fromTermLike patt')
>>>>>>> 8acfafec

    simplifyOrPatterns
        :: [OrPattern variable] -> Simplifier (OrPattern variable)
    simplifyOrPatterns unsimplified =
        MultiOr.mergeAll
        <$> traverse
            simplifyPattern
            (MultiOr.extractPatterns (MultiOr.mergeAll unsimplified))

    simplifyPattern
        :: Pattern.Pattern variable
        -- ^ The condition to be evaluated.
        -> Simplifier (OrPattern variable)
    simplifyPattern config = do
        patterns <- BranchT.gather
            $ Pattern.simplifyPredicate
                substitutionSimplifier
                simplifier
                axiomIdToSimplifier
                config
        return (OrPattern.fromPatterns patterns)

    simplifyResults
        :: [Step.Results variable]
        -> Simplifier (AttemptedAxiomResults variable)
    simplifyResults stepResults = do
        results <- simplifyOrPatterns $ map Step.gatherResults stepResults
        remainders <- simplifyOrPatterns $ map Step.remainders stepResults
        return AttemptedAxiomResults { results, remainders }<|MERGE_RESOLUTION|>--- conflicted
+++ resolved
@@ -96,28 +96,15 @@
         -> RulePattern Variable
         -> Simplifier
             (Either UnificationOrSubstitutionError [Step.Results variable])
-<<<<<<< HEAD
-    applyRule patt' rule' = do
+    applyRule patt' rule' =
         Monad.Unify.runUnifier
-            $ Step.applyRulesInParallel
-                substitutionSimplifier
-                simplifier
-                axiomIdToSimplifier
-                unificationProcedure
-                [RulePattern.mapVariables fromVariable rule']
-                (Pattern.fromTermLike patt')
-=======
-    applyRule patt' rule' =
-        Monad.Unify.runUnifier $
-        Step.applyRulesParallel
-            tools
+        $ Step.applyRulesParallel
             substitutionSimplifier
             simplifier
             axiomIdToSimplifier
             unificationProcedure
             [RulePattern.mapVariables fromVariable rule']
             (Pattern.fromTermLike patt')
->>>>>>> 8acfafec
 
     simplifyOrPatterns
         :: [OrPattern variable] -> Simplifier (OrPattern variable)
