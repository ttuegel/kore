--- conflicted
+++ resolved
@@ -134,16 +134,8 @@
     unwrapEqualityRule (EqualityRule rule) =
         RulePattern.mapVariables fromVariable rule
 
-<<<<<<< HEAD
-    rejectNarrowing (Result.results -> results) =
-        (Monad.guard . not) (Foldable.any Step.isNarrowingResult results)
-
-    applyRules initial rules =
-        Unifier.maybeUnifierT
-=======
     applyRules (Step.toConfigurationVariables -> initial) rules
-      = Monad.Unify.runUnifierT
->>>>>>> 175b970b
+      = Unifier.runUnifierT
         $ Step.applyRulesSequence unificationProcedure initial rules
 
     ignoreUnificationErrors unification pattern1 pattern2 =
