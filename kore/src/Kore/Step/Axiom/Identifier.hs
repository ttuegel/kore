--- conflicted
+++ resolved
@@ -38,11 +38,8 @@
 import qualified Generics.SOP as SOP
 import qualified GHC.Generics as GHC
 
-<<<<<<< HEAD
 import qualified Kore.Builtin.External as Builtin
-=======
 import Kore.Debug
->>>>>>> 5d1bec09
 import Kore.Internal.TermLike
     ( CofreeF (..)
     , InternalVariable
