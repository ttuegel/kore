--- conflicted
+++ resolved
@@ -36,12 +36,8 @@
                  ( CofreeF (..), TermLike )
 import qualified Kore.Internal.TermLike as TermLike
 import           Kore.Syntax.Id
-<<<<<<< HEAD
-=======
-                 ( Id (..) )
 import           Kore.Unparser
                  ( unparse )
->>>>>>> 5f86aca6
 
 {-| Identifer for the left-hand-side of axioms and for the terms with which
 these can be identified.
@@ -62,10 +58,6 @@
     -- ^ Any variable pattern.
     deriving (Eq, Ord, Show)
 
-<<<<<<< HEAD
-{- | Match 'TermLike' pattern to determine its 'AxiomIdentifier'.
-
-=======
 instance Pretty AxiomIdentifier where
     pretty (Application name) = unparse name
     pretty (Ceil axiomIdentifier) =
@@ -80,7 +72,6 @@
 
 {- | Match 'TermLike' pattern to determine its 'AxiomIdentifier'.
 
->>>>>>> 5f86aca6
 Returns 'Nothing' if the 'TermLike' does not conform to one of the structures we
 recognize.
 
