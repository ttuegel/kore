{-|
Module      : Kore.Step.Axiom.EvaluationStrategy
Description : Various strategies for axiom/builtin-based simplification.
Copyright   : (c) Runtime Verification, 2019
License     : NCSA
Maintainer  : virgil.serbanuta@runtimeverification.com
Stability   : experimental
Portability : portable
-}
module Kore.Step.Axiom.EvaluationStrategy
    ( builtinEvaluation
    , definitionEvaluation
    , totalDefinitionEvaluation
    , firstFullEvaluation
    , simplifierWithFallback
    ) where

import qualified Control.Monad as Monad
import qualified Data.Foldable as Foldable
import           Data.Function
import           Data.Maybe
                 ( isJust )
import qualified Data.Text as Text
import qualified Data.Text.Prettyprint.Doc as Pretty

import           Kore.Attribute.Symbol
                 ( Hook (..) )
import qualified Kore.Attribute.Symbol as Attribute
import           Kore.IndexedModule.MetadataTools
                 ( MetadataTools (..) )
import qualified Kore.Internal.MultiOr as MultiOr
                 ( extractPatterns )
import qualified Kore.Internal.OrPattern as OrPattern
import           Kore.Internal.Pattern
                 ( Pattern )
import qualified Kore.Internal.Pattern as Pattern
import           Kore.Internal.TermLike
import           Kore.Step.Axiom.Data
                 ( AttemptedAxiom,
                 AttemptedAxiomResults (AttemptedAxiomResults),
                 BuiltinAndAxiomSimplifier (..), BuiltinAndAxiomSimplifierMap )
import qualified Kore.Step.Axiom.Data as AttemptedAxiomResults
                 ( AttemptedAxiomResults (..) )
import qualified Kore.Step.Axiom.Data as AttemptedAxiom
                 ( AttemptedAxiom (..), hasRemainders, maybeNotApplicable )
import           Kore.Step.Axiom.Matcher
                 ( unificationWithAppMatchOnTop )
import qualified Kore.Step.Result as Result
import           Kore.Step.Rule
                 ( EqualityRule (EqualityRule) )
import qualified Kore.Step.Rule as RulePattern
import           Kore.Step.Simplification.Data
                 ( PredicateSimplifier, Simplifier, TermLikeSimplifier )
import qualified Kore.Step.Simplification.Data as Simplifier
import           Kore.Step.Step
                 ( UnificationProcedure (UnificationProcedure) )
import qualified Kore.Step.Step as Step
import qualified Kore.Unification.Unify as Monad.Unify
import           Kore.Unparser
                 ( Unparse, unparse )
import           Kore.Variables.Fresh
                 ( FreshVariable )

import qualified Kore.Proof.Value as Value

{-|Describes whether simplifiers are allowed to return multiple results or not.
-}
data AcceptsMultipleResults = WithMultipleResults | OnlyOneResult
    deriving (Eq, Ord, Show)

{-|Converts 'AcceptsMultipleResults' to Bool.
-}
acceptsMultipleResults :: AcceptsMultipleResults -> Bool
acceptsMultipleResults WithMultipleResults = True
acceptsMultipleResults OnlyOneResult = False

{-| Creates an evaluator for a function from the full set of rules
that define it.
-}
definitionEvaluation
    :: [EqualityRule Variable]
    -> BuiltinAndAxiomSimplifier
definitionEvaluation rules =
    BuiltinAndAxiomSimplifier
        (evaluateWithDefinitionAxioms rules)

{- | Creates an evaluator for a function from all the rules that define it.

The function is not applied (@totalDefinitionEvaluation@ returns
'AttemptedAxiom.NotApplicable') if the supplied rules do not match the entire
input.

See also: 'definitionEvaluation'

-}
totalDefinitionEvaluation
    :: [EqualityRule Variable]
    -> BuiltinAndAxiomSimplifier
totalDefinitionEvaluation rules =
    BuiltinAndAxiomSimplifier totalDefinitionEvaluationWorker
  where
    totalDefinitionEvaluationWorker
        ::  forall variable
        .   ( FreshVariable variable
            , Ord variable
            , SortedVariable variable
            , Show variable
            , Unparse variable
            )
        => PredicateSimplifier
        -> TermLikeSimplifier
        -> BuiltinAndAxiomSimplifierMap
        -> TermLike variable
        -> Simplifier (AttemptedAxiom variable)
    totalDefinitionEvaluationWorker
        predicateSimplifier
        termSimplifier
        axiomSimplifiers
        term
      = do
        result <- evaluate term
        if AttemptedAxiom.hasRemainders result
            then return AttemptedAxiom.NotApplicable
            else return result
      where
        evaluate =
            evaluateWithDefinitionAxioms
                rules
                predicateSimplifier
                termSimplifier
                axiomSimplifiers

{-| Creates an evaluator that choses the result of the first evaluator that
returns Applicable.

If that result contains more than one pattern, or it contains a reminder,
the evaluation fails with 'error' (may change in the future).
-}
firstFullEvaluation
    :: [BuiltinAndAxiomSimplifier]
    -> BuiltinAndAxiomSimplifier
firstFullEvaluation simplifiers =
    BuiltinAndAxiomSimplifier
        (applyFirstSimplifierThatWorks simplifiers OnlyOneResult)

{-| Creates an evaluator that choses the result of the first evaluator if it
returns Applicable, otherwise returns the result of the second.
-}
simplifierWithFallback
    :: BuiltinAndAxiomSimplifier
    -> BuiltinAndAxiomSimplifier
    -> BuiltinAndAxiomSimplifier
simplifierWithFallback first second =
    BuiltinAndAxiomSimplifier
        (applyFirstSimplifierThatWorks [first, second] WithMultipleResults)

{-| Wraps an evaluator for builtins. Will fail with error if there is no result
on concrete patterns.
-}
builtinEvaluation
    :: BuiltinAndAxiomSimplifier
    -> BuiltinAndAxiomSimplifier
builtinEvaluation evaluator =
    BuiltinAndAxiomSimplifier (evaluateBuiltin evaluator)


evaluateBuiltin
    :: forall variable
    .   ( FreshVariable variable
        , Ord variable
        , SortedVariable variable
        , Show variable
        , Unparse variable
        )
    => BuiltinAndAxiomSimplifier
    -> PredicateSimplifier
    -> TermLikeSimplifier
    -> BuiltinAndAxiomSimplifierMap
    -- ^ Map from axiom IDs to axiom evaluators
    -> TermLike variable
    -> Simplifier (AttemptedAxiom variable)
evaluateBuiltin
    (BuiltinAndAxiomSimplifier builtinEvaluator)
    substitutionSimplifier
    simplifier
    axiomIdToSimplifier
    patt
  = do
    tools <- Simplifier.askMetadataTools
    let
        isValue pat = isJust $
            Value.fromConcreteStepPattern tools =<< asConcrete pat
        -- TODO(virgil): Send this from outside.
        getSymbolHook = getHook . Attribute.hook . symAttributes tools
        getAppHookString appHead = Text.unpack <$> getSymbolHook appHead
    result <-
        builtinEvaluator
            substitutionSimplifier
            simplifier
            axiomIdToSimplifier
            patt
    case result of
        AttemptedAxiom.NotApplicable
          | isPattConcrete
          , App_ appHead children <- patt
          , Just hook <- getAppHookString appHead
          , all isValue children ->
            error
                (   "Expecting hook " ++ hook
               ++  " to reduce concrete pattern\n\t"
                ++ show patt
                )
          | otherwise ->
            return AttemptedAxiom.NotApplicable
        AttemptedAxiom.Applied _ -> return result
  where
    isPattConcrete = isConcrete patt

applyFirstSimplifierThatWorks
    :: forall variable
    .   ( FreshVariable variable
        , Ord variable
        , SortedVariable variable
        , Show variable
        , Unparse variable
        )
    => [BuiltinAndAxiomSimplifier]
    -> AcceptsMultipleResults
    -> PredicateSimplifier
    -> TermLikeSimplifier
    -> BuiltinAndAxiomSimplifierMap
    -- ^ Map from axiom IDs to axiom evaluators
    -> TermLike variable
    -> Simplifier
        (AttemptedAxiom variable)
applyFirstSimplifierThatWorks [] _ _ _ _ _ =
    return AttemptedAxiom.NotApplicable
applyFirstSimplifierThatWorks
    (BuiltinAndAxiomSimplifier evaluator : evaluators)
    multipleResults
    substitutionSimplifier
    simplifier
    axiomIdToSimplifier
    patt
  = do
    applicationResult <-
        evaluator substitutionSimplifier simplifier axiomIdToSimplifier patt

    case applicationResult of
        AttemptedAxiom.Applied AttemptedAxiomResults
            { results = orResults
            , remainders = orRemainders
            } -> do
                Monad.when
                    (length (MultiOr.extractPatterns orResults) > 1
                    && not (acceptsMultipleResults multipleResults)
                    )
                    -- We should only allow multiple simplification results
                    -- when they are created by unification splitting the
                    -- configuration.
                    -- However, right now, we shouldn't be able to get more
                    -- than one result, so we throw an error.
                    (error
                        (  "Unexpected simplification result with more "
                        ++ "than one configuration: "
                        ++ show applicationResult
                        )
                    )
                Monad.when
                    (not (OrPattern.isFalse orRemainders)
                    && not (acceptsMultipleResults multipleResults)
                    )
                    -- It's not obvious that we should accept simplifications
                    -- that change only a part of the configuration, since
                    -- that will probably make things more complicated.
                    --
                    -- Until we have a clear example that this can actually
                    -- happen, we throw an error.
                    ((error . show . Pretty.vsep)
                        [ "Unexpected simplification result with remainder:"
                        , Pretty.indent 2 "input:"
                        , Pretty.indent 4 (unparse patt)
                        , Pretty.indent 2 "results:"
                        , (Pretty.indent 4 . Pretty.vsep)
                            (unparse <$> Foldable.toList orResults)
                        , Pretty.indent 2 "remainders:"
                        , (Pretty.indent 4 . Pretty.vsep)
                            (unparse <$> Foldable.toList orRemainders)
                        ]
                    )
                return applicationResult
        AttemptedAxiom.NotApplicable ->
            applyFirstSimplifierThatWorks
                evaluators
                multipleResults
                substitutionSimplifier
                simplifier
                axiomIdToSimplifier
                patt

evaluateWithDefinitionAxioms
    :: forall variable
    .   ( FreshVariable variable
        , Ord variable
        , SortedVariable variable
        , Show variable
        , Unparse variable
        )
    => [EqualityRule Variable]
    -> PredicateSimplifier
    -> TermLikeSimplifier
    -> BuiltinAndAxiomSimplifierMap
    -- ^ Map from axiom IDs to axiom evaluators
    -> TermLike variable
    -> Simplifier (AttemptedAxiom variable)
evaluateWithDefinitionAxioms
    definitionRules
<<<<<<< HEAD
    substitutionSimplifier
    simplifier
    axiomIdToSimplifier
=======
    metadataTools
    predicateSimplifier
    termSimplifier
    axiomSimplifiers
>>>>>>> 8acfafec
    patt
  =
    AttemptedAxiom.maybeNotApplicable $ do
    let
        -- TODO (thomas.tuegel): Figure out how to get the initial conditions
        -- and apply them here, to remove remainder branches sooner.
        expanded :: Pattern variable
        expanded = Pattern.fromTermLike patt

<<<<<<< HEAD
    let unwrapEqualityRule =
            \(EqualityRule rule) ->
                RulePattern.mapVariables fromVariable rule
    results <- ExceptT $ Monad.Unify.runUnifier
        $ Step.sequenceRules
            substitutionSimplifier
            simplifier
            axiomIdToSimplifier
            (UnificationProcedure unificationWithAppMatchOnTop)
            expanded
            (map unwrapEqualityRule definitionRules)
=======
    results <- applyRules expanded (map unwrapEqualityRule definitionRules)
    mapM_ rejectNarrowing results
>>>>>>> 8acfafec

    let
        result =
            Result.mergeResults results
            & Result.mapConfigs
                keepResultUnchanged
                markRemainderEvaluated
        keepResultUnchanged = id
        markRemainderEvaluated = fmap mkEvaluated

    return $ AttemptedAxiom.Applied AttemptedAxiomResults
        { results = Step.gatherResults result
        , remainders = Step.remainders result
        }

  where
    unwrapEqualityRule (EqualityRule rule) =
        RulePattern.mapVariables fromVariable rule

    rejectNarrowing (Result.results -> results) =
        (Monad.guard . not) (Foldable.any Step.isNarrowingResult results)

    applyRules initial rules =
        Monad.Unify.maybeUnifier
        $ Step.applyRulesSequence
            metadataTools
            predicateSimplifier
            termSimplifier
            axiomSimplifiers
            (UnificationProcedure unificationWithAppMatchOnTop)
            initial
            rules<|MERGE_RESOLUTION|>--- conflicted
+++ resolved
@@ -315,16 +315,9 @@
     -> Simplifier (AttemptedAxiom variable)
 evaluateWithDefinitionAxioms
     definitionRules
-<<<<<<< HEAD
-    substitutionSimplifier
-    simplifier
-    axiomIdToSimplifier
-=======
-    metadataTools
     predicateSimplifier
     termSimplifier
     axiomSimplifiers
->>>>>>> 8acfafec
     patt
   =
     AttemptedAxiom.maybeNotApplicable $ do
@@ -334,22 +327,8 @@
         expanded :: Pattern variable
         expanded = Pattern.fromTermLike patt
 
-<<<<<<< HEAD
-    let unwrapEqualityRule =
-            \(EqualityRule rule) ->
-                RulePattern.mapVariables fromVariable rule
-    results <- ExceptT $ Monad.Unify.runUnifier
-        $ Step.sequenceRules
-            substitutionSimplifier
-            simplifier
-            axiomIdToSimplifier
-            (UnificationProcedure unificationWithAppMatchOnTop)
-            expanded
-            (map unwrapEqualityRule definitionRules)
-=======
     results <- applyRules expanded (map unwrapEqualityRule definitionRules)
     mapM_ rejectNarrowing results
->>>>>>> 8acfafec
 
     let
         result =
@@ -375,7 +354,6 @@
     applyRules initial rules =
         Monad.Unify.maybeUnifier
         $ Step.applyRulesSequence
-            metadataTools
             predicateSimplifier
             termSimplifier
             axiomSimplifiers
