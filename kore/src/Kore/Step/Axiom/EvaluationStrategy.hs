{-|
Module      : Kore.Step.Axiom.EvaluationStrategy
Description : Various strategies for axiom/builtin-based simplification.
Copyright   : (c) Runtime Verification, 2019
License     : NCSA
Maintainer  : virgil.serbanuta@runtimeverification.com
Stability   : experimental
Portability : portable
-}
module Kore.Step.Axiom.EvaluationStrategy
    ( builtinEvaluation
    , definitionEvaluation
    , totalDefinitionEvaluation
    , firstFullEvaluation
    , simplifierWithFallback
    ) where

import           Control.Monad
                 ( when )
import           Data.Maybe
                 ( isJust )
import qualified Data.Text as Text

import           Kore.AST.Common
                 ( SortedVariable (..), Variable )
import           Kore.AST.MetaOrObject
                 ( MetaOrObject, Object, OrdMetaOrObject, ShowMetaOrObject )
import           Kore.AST.Pure
                 ( asConcretePurePattern )
import           Kore.AST.Valid
                 ( pattern App_ )
import           Kore.Attribute.Symbol
                 ( Hook (..), StepperAttributes )
import qualified Kore.Attribute.Symbol as Attribute
import           Kore.IndexedModule.MetadataTools
                 ( MetadataTools (..) )
import           Kore.Step.Axiom.Data
                 ( AttemptedAxiom,
                 AttemptedAxiomResults (AttemptedAxiomResults),
                 BuiltinAndAxiomSimplifier (..), BuiltinAndAxiomSimplifierMap )
import qualified Kore.Step.Axiom.Data as AttemptedAxiomResults
                 ( AttemptedAxiomResults (..) )
import qualified Kore.Step.Axiom.Data as AttemptedAxiom
                 ( AttemptedAxiom (..), exceptNotApplicable, hasRemainders )
import           Kore.Step.Axiom.Matcher
                 ( unificationWithAppMatchOnTop )
import           Kore.Step.Pattern
                 ( StepPattern, asConcreteStepPattern )
import           Kore.Step.Representation.ExpandedPattern
                 ( ExpandedPattern )
import qualified Kore.Step.Representation.ExpandedPattern as ExpandedPattern
                 ( fromPurePattern )
import qualified Kore.Step.Representation.MultiOr as MultiOr
                 ( extractPatterns )
import qualified Kore.Step.Representation.OrOfExpandedPattern as OrOfExpandedPattern
                 ( isFalse )
import           Kore.Step.Rule
                 ( EqualityRule (EqualityRule) )
import qualified Kore.Step.Rule as RulePattern
import           Kore.Step.Simplification.Data
                 ( PredicateSubstitutionSimplifier, SimplificationProof (..),
<<<<<<< HEAD
                 Simplifier, StepPatternSimplifier )
import qualified Kore.Step.Simplification.ExpandedPattern as ExpandedPattern
=======
                 Simplifier, StepPatternSimplifier (..) )
>>>>>>> 2d77d4a5
import           Kore.Step.Step
                 ( UnificationProcedure (UnificationProcedure) )
import qualified Kore.Step.Step as Step
import           Kore.Unparser
                 ( Unparse, unparseToString )
import           Kore.Variables.Fresh
                 ( FreshVariable )

import qualified Kore.Proof.Value as Value

{-|Describes whether simplifiers are allowed to return multiple results or not.
-}
data AcceptsMultipleResults = WithMultipleResults | OnlyOneResult
    deriving (Eq, Ord, Show)

{-|Converts 'AcceptsMultipleResults' to Bool.
-}
acceptsMultipleResults :: AcceptsMultipleResults -> Bool
acceptsMultipleResults WithMultipleResults = True
acceptsMultipleResults OnlyOneResult = False

{-| Creates an evaluator for a function from the full set of rules
that define it.
-}
definitionEvaluation
    :: [EqualityRule level Variable]
    -> BuiltinAndAxiomSimplifier level
definitionEvaluation rules =
    BuiltinAndAxiomSimplifier
        (evaluateWithDefinitionAxioms rules)

{- | Creates an evaluator for a function from all the rules that define it.

The function is not applied (@totalDefinitionEvaluation@ returns
'AttemptedAxiom.NotApplicable') if the supplied rules do not match the entire
input.

See also: 'definitionEvaluation'

-}
totalDefinitionEvaluation
    :: forall level
    .  [EqualityRule level Variable]
    -> BuiltinAndAxiomSimplifier level
totalDefinitionEvaluation rules =
    BuiltinAndAxiomSimplifier totalDefinitionEvaluationWorker
  where
    totalDefinitionEvaluationWorker
        ::  forall variable
        .   ( FreshVariable variable
            , MetaOrObject level
            , Ord (variable level)
            , OrdMetaOrObject variable
            , SortedVariable variable
            , Show (variable level)
            , Show (variable Object)
            , Unparse (variable level)
            , ShowMetaOrObject variable
            )
        => MetadataTools level StepperAttributes
        -> PredicateSubstitutionSimplifier level
        -> StepPatternSimplifier level
        -> BuiltinAndAxiomSimplifierMap level
        -> StepPattern level variable
        -> Simplifier
            ( AttemptedAxiom level variable
            , SimplificationProof level
            )
    totalDefinitionEvaluationWorker
        tools
        predicateSimplifier
        termSimplifier
        axiomSimplifiers
        term
      = do
        (result, proof) <- evaluate term
        if AttemptedAxiom.hasRemainders result
            then return (AttemptedAxiom.NotApplicable, proof)
            else return (result, proof)
      where
        evaluate =
            evaluateWithDefinitionAxioms
                rules
                tools
                predicateSimplifier
                termSimplifier
                axiomSimplifiers

{-| Creates an evaluator that choses the result of the first evaluator that
returns Applicable.

If that result contains more than one pattern, or it contains a reminder,
the evaluation fails with 'error' (may change in the future).
-}
firstFullEvaluation
    :: [BuiltinAndAxiomSimplifier level]
    -> BuiltinAndAxiomSimplifier level
firstFullEvaluation simplifiers =
    BuiltinAndAxiomSimplifier
        (applyFirstSimplifierThatWorks simplifiers OnlyOneResult)

{-| Creates an evaluator that choses the result of the first evaluator if it
returns Applicable, otherwise returns the result of the second.
-}
simplifierWithFallback
    :: BuiltinAndAxiomSimplifier level
    -> BuiltinAndAxiomSimplifier level
    -> BuiltinAndAxiomSimplifier level
simplifierWithFallback first second =
    BuiltinAndAxiomSimplifier
        (applyFirstSimplifierThatWorks [first, second] WithMultipleResults)

{-| Wraps an evaluator for builtins. Will fail with error if there is no result
on concrete patterns.
-}
builtinEvaluation
    :: BuiltinAndAxiomSimplifier level
    -> BuiltinAndAxiomSimplifier level
builtinEvaluation evaluator =
    BuiltinAndAxiomSimplifier (evaluateBuiltin evaluator)


evaluateBuiltin
    :: forall variable level
    .   ( FreshVariable variable
        , MetaOrObject level
        , Ord (variable level)
        , OrdMetaOrObject variable
        , SortedVariable variable
        , Show (variable level)
        , Show (variable Object)
        , Unparse (variable level)
        , ShowMetaOrObject variable
        )
    => BuiltinAndAxiomSimplifier level
    -> MetadataTools level StepperAttributes
    -> PredicateSubstitutionSimplifier level
    -> StepPatternSimplifier level
    -> BuiltinAndAxiomSimplifierMap level
    -- ^ Map from axiom IDs to axiom evaluators
    -> StepPattern level variable
    -> Simplifier
        (AttemptedAxiom level variable, SimplificationProof level)
evaluateBuiltin
    (BuiltinAndAxiomSimplifier builtinEvaluator)
    tools
    substitutionSimplifier
    simplifier
    axiomIdToSimplifier
    patt
  = do
    (result, _proof) <-
        builtinEvaluator
            tools
            substitutionSimplifier
            simplifier
            axiomIdToSimplifier
            patt
    case result of
        AttemptedAxiom.NotApplicable
          | isPattConcrete
          , App_ appHead children <- patt
          , Just hook <- getAppHookString appHead
          , all isValue children ->
            error
                (   "Expecting hook " ++ hook
               ++  " to reduce concrete pattern\n\t"
                ++ show patt
                )
          | otherwise ->
            return (AttemptedAxiom.NotApplicable, SimplificationProof)
        AttemptedAxiom.Applied _ -> return (result, SimplificationProof)
  where
    isPattConcrete = isJust (asConcretePurePattern patt)
    isValue pat = isJust $
        Value.fromConcreteStepPattern tools =<< asConcreteStepPattern pat
    -- TODO(virgil): Send this from outside.
    getAppHookString appHead =
        Text.unpack <$> (getHook . Attribute.hook . symAttributes tools) appHead

applyFirstSimplifierThatWorks
    :: forall variable level
    .   ( FreshVariable variable
        , MetaOrObject level
        , Ord (variable level)
        , OrdMetaOrObject variable
        , SortedVariable variable
        , Show (variable level)
        , Show (variable Object)
        , Unparse (variable level)
        , ShowMetaOrObject variable
        )
    => [BuiltinAndAxiomSimplifier level]
    -> AcceptsMultipleResults
    -> MetadataTools level StepperAttributes
    -> PredicateSubstitutionSimplifier level
    -> StepPatternSimplifier level
    -> BuiltinAndAxiomSimplifierMap level
    -- ^ Map from axiom IDs to axiom evaluators
    -> StepPattern level variable
    -> Simplifier
        (AttemptedAxiom level variable, SimplificationProof level)
applyFirstSimplifierThatWorks [] _ _ _ _ _ _ =
    return
        ( AttemptedAxiom.NotApplicable
        , SimplificationProof
        )
applyFirstSimplifierThatWorks
    (BuiltinAndAxiomSimplifier evaluator : evaluators)
    multipleResults
    tools
    substitutionSimplifier
    simplifier
    axiomIdToSimplifier
    patt
  = do
    (applicationResult, _proof) <-
        evaluator
            tools substitutionSimplifier simplifier axiomIdToSimplifier patt

    case applicationResult of
        AttemptedAxiom.Applied AttemptedAxiomResults
            { results = orResults
            , remainders = orRemainders
            } -> do
                when
                    (length (MultiOr.extractPatterns orResults) > 1
                    && not (acceptsMultipleResults multipleResults)
                    )
                    -- We should only allow multiple simplification results
                    -- when they are created by unification splitting the
                    -- configuration.
                    -- However, right now, we shouldn't be able to get more
                    -- than one result, so we throw an error.
                    (error
                        (  "Unexpected simplification result with more "
                        ++ "than one configuration: "
                        ++ show applicationResult
                        )
                    )
                when
                    (not (OrOfExpandedPattern.isFalse orRemainders)
                    && not (acceptsMultipleResults multipleResults)
                    )
                    -- It's not obvious that we should accept simplifications
                    -- that change only a part of the configuration, since
                    -- that will probably make things more complicated.
                    --
                    -- Until we have a clear example that this can actually
                    -- happen, we throw an error.
                    ((error . unlines)
                        [ "Unexpected simplification result with remainder:"
                        , "  input: " ++ unparseToString patt
                        , "  result: " ++ show applicationResult
                        ]
                    )
                return (applicationResult, SimplificationProof)
        AttemptedAxiom.NotApplicable ->
            applyFirstSimplifierThatWorks
                evaluators
                multipleResults
                tools
                substitutionSimplifier
                simplifier
                axiomIdToSimplifier
                patt

evaluateWithDefinitionAxioms
    :: forall variable level
    .   ( FreshVariable variable
        , MetaOrObject level
        , Ord (variable level)
        , OrdMetaOrObject variable
        , SortedVariable variable
        , Show (variable level)
        , Show (variable Object)
        , Unparse (variable level)
        , ShowMetaOrObject variable
        )
    => [EqualityRule level Variable]
    -> MetadataTools level StepperAttributes
    -> PredicateSubstitutionSimplifier level
    -> StepPatternSimplifier level
    -> BuiltinAndAxiomSimplifierMap level
    -- ^ Map from axiom IDs to axiom evaluators
    -> StepPattern level variable
    -> Simplifier
        (AttemptedAxiom level variable, SimplificationProof level)
evaluateWithDefinitionAxioms
    definitionRules
    tools
    substitutionSimplifier
    simplifier
    axiomIdToSimplifier
    patt
  =
    AttemptedAxiom.exceptNotApplicable $ do
    let
        -- TODO (thomas.tuegel): Figure out how to get the initial conditions
        -- and apply them here, to remove remainder branches sooner.
        expanded :: ExpandedPattern level variable
        expanded = ExpandedPattern.fromPurePattern patt

    let unwrapEqualityRule =
            \(EqualityRule rule) ->
                RulePattern.mapVariables fromVariable rule
    result <-
        Step.sequenceRules
            tools
            substitutionSimplifier
            simplifier
            axiomIdToSimplifier
            (UnificationProcedure unificationWithAppMatchOnTop)
            expanded
            (map unwrapEqualityRule definitionRules)

    let Step.Results { results, remainders } = result
    return
        ( AttemptedAxiom.Applied AttemptedAxiomResults
            { results = Step.result <$> results
            , remainders = remainders
            }
        , SimplificationProof
        )<|MERGE_RESOLUTION|>--- conflicted
+++ resolved
@@ -59,12 +59,7 @@
 import qualified Kore.Step.Rule as RulePattern
 import           Kore.Step.Simplification.Data
                  ( PredicateSubstitutionSimplifier, SimplificationProof (..),
-<<<<<<< HEAD
                  Simplifier, StepPatternSimplifier )
-import qualified Kore.Step.Simplification.ExpandedPattern as ExpandedPattern
-=======
-                 Simplifier, StepPatternSimplifier (..) )
->>>>>>> 2d77d4a5
 import           Kore.Step.Step
                  ( UnificationProcedure (UnificationProcedure) )
 import qualified Kore.Step.Step as Step
