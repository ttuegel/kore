{-|
Module      : Kore.Step.Axiom.EvaluationStrategy
Description : Various strategies for axiom/builtin-based simplification.
Copyright   : (c) Runtime Verification, 2019
License     : NCSA
Maintainer  : virgil.serbanuta@runtimeverification.com
Stability   : experimental
Portability : portable
-}
module Kore.Step.Axiom.EvaluationStrategy
    ( builtinEvaluation
    , definitionEvaluation
    , simplificationEvaluation
    , totalDefinitionEvaluation
    , firstFullEvaluation
    , simplifierWithFallback
    ) where

import qualified Control.Monad as Monad
import qualified Data.Foldable as Foldable
import           Data.Maybe
                 ( isJust )
import qualified Data.Text as Text
import qualified Data.Text.Prettyprint.Doc as Pretty

import qualified Kore.Attribute.Symbol as Attribute
import qualified Kore.Internal.MultiOr as MultiOr
                 ( extractPatterns )
import qualified Kore.Internal.OrPattern as OrPattern
<<<<<<< HEAD
import           Kore.Internal.Pattern
                 ( Pattern )
import qualified Kore.Internal.Pattern as Pattern
import           Kore.Internal.Predicate
                 ( Predicate )
=======
>>>>>>> c58e10cc
import           Kore.Internal.Symbol
import           Kore.Internal.TermLike
import qualified Kore.Proof.Value as Value
import           Kore.Step.Axiom.Evaluate
import           Kore.Step.Rule
                 ( EqualityRule )
import           Kore.Step.Simplification.Data
                 ( AttemptedAxiom,
                 AttemptedAxiomResults (AttemptedAxiomResults),
                 BuiltinAndAxiomSimplifier (..), BuiltinAndAxiomSimplifierMap,
                 MonadSimplify, PredicateSimplifier, TermLikeSimplifier )
import qualified Kore.Step.Simplification.Data as AttemptedAxiomResults
                 ( AttemptedAxiomResults (..) )
import qualified Kore.Step.Simplification.Data as AttemptedAxiom
                 ( AttemptedAxiom (..), hasRemainders )
import           Kore.Unparser
                 ( Unparse, unparse )
import           Kore.Variables.Fresh
                 ( FreshVariable )

{-|Describes whether simplifiers are allowed to return multiple results or not.
-}
data AcceptsMultipleResults = WithMultipleResults | OnlyOneResult
    deriving (Eq, Ord, Show)

{-|Converts 'AcceptsMultipleResults' to Bool.
-}
acceptsMultipleResults :: AcceptsMultipleResults -> Bool
acceptsMultipleResults WithMultipleResults = True
acceptsMultipleResults OnlyOneResult = False

{-| Creates an evaluator for a function from the full set of rules
that define it.
-}
definitionEvaluation
    :: [EqualityRule Variable]
    -> BuiltinAndAxiomSimplifier
definitionEvaluation rules =
<<<<<<< HEAD
    BuiltinAndAxiomSimplifier
        (\_ _ _ term predicate ->
            evaluateWithDefinitionAxioms rules predicate term)
=======
    BuiltinAndAxiomSimplifier (\_ _ _ -> evaluateAxioms rules)

-- | Create an evaluator from a single simplification rule.
simplificationEvaluation
    :: EqualityRule Variable
    -> BuiltinAndAxiomSimplifier
simplificationEvaluation rule =
    BuiltinAndAxiomSimplifier (\_ _ _ -> evaluateAxioms [rule])
>>>>>>> c58e10cc

{- | Creates an evaluator for a function from all the rules that define it.

The function is not applied (@totalDefinitionEvaluation@ returns
'AttemptedAxiom.NotApplicable') if the supplied rules do not match the entire
input.

See also: 'definitionEvaluation'

-}
totalDefinitionEvaluation
    :: [EqualityRule Variable]
    -> BuiltinAndAxiomSimplifier
totalDefinitionEvaluation rules =
<<<<<<< HEAD
    BuiltinAndAxiomSimplifier $ \_ _ _ term predicate -> do
        result <- evaluateWithDefinitionAxioms rules predicate term
=======
    BuiltinAndAxiomSimplifier totalDefinitionEvaluationWorker
  where
    totalDefinitionEvaluationWorker
        ::  forall variable simplifier
        .   ( FreshVariable variable
            , SortedVariable variable
            , Show variable
            , Unparse variable
            , MonadSimplify simplifier
            )
        => PredicateSimplifier
        -> TermLikeSimplifier
        -> BuiltinAndAxiomSimplifierMap
        -> TermLike variable
        -> simplifier (AttemptedAxiom variable)
    totalDefinitionEvaluationWorker _ _ _ term = do
        result <- evaluateAxioms rules term
>>>>>>> c58e10cc
        if AttemptedAxiom.hasRemainders result
            then return AttemptedAxiom.NotApplicable
            else return result

{-| Creates an evaluator that choses the result of the first evaluator that
returns Applicable.

If that result contains more than one pattern, or it contains a reminder,
the evaluation fails with 'error' (may change in the future).
-}
firstFullEvaluation
    :: [BuiltinAndAxiomSimplifier]
    -> BuiltinAndAxiomSimplifier
firstFullEvaluation simplifiers =
    BuiltinAndAxiomSimplifier
        (applyFirstSimplifierThatWorks simplifiers OnlyOneResult)

{-| Creates an evaluator that choses the result of the first evaluator if it
returns Applicable, otherwise returns the result of the second.
-}
simplifierWithFallback
    :: BuiltinAndAxiomSimplifier
    -> BuiltinAndAxiomSimplifier
    -> BuiltinAndAxiomSimplifier
simplifierWithFallback first second =
    BuiltinAndAxiomSimplifier
        (applyFirstSimplifierThatWorks [first, second] WithMultipleResults)

{-| Wraps an evaluator for builtins. Will fail with error if there is no result
on concrete patterns.
-}
builtinEvaluation
    :: BuiltinAndAxiomSimplifier
    -> BuiltinAndAxiomSimplifier
builtinEvaluation evaluator =
    BuiltinAndAxiomSimplifier (evaluateBuiltin evaluator)
<<<<<<< HEAD


evaluateBuiltin
    :: forall variable simplifier
    .   ( FreshVariable variable
        , SortedVariable variable
        , Show variable
        , Unparse variable
        , MonadSimplify simplifier
        )
    => BuiltinAndAxiomSimplifier
    -> PredicateSimplifier
    -> TermLikeSimplifier
    -> BuiltinAndAxiomSimplifierMap
    -- ^ Map from axiom IDs to axiom evaluators
    -> TermLike variable
    -> Predicate variable
    -> simplifier (AttemptedAxiom variable)
evaluateBuiltin
    (BuiltinAndAxiomSimplifier builtinEvaluator)
    substitutionSimplifier
    simplifier
    axiomIdToSimplifier
    patt
    predicate
  = do
    result <-
        builtinEvaluator
            substitutionSimplifier
            simplifier
            axiomIdToSimplifier
            patt
            predicate
    case result of
        AttemptedAxiom.NotApplicable
          | App_ appHead children <- patt
          , Just hook_ <- Text.unpack <$> Attribute.getHook (symbolHook appHead)
          , all isValue children ->
            (error . show . Pretty.vsep)
                [ "Expecting hook "
                    <> Pretty.squotes (Pretty.pretty hook_)
                    <> " to reduce concrete pattern:"
                , Pretty.indent 4 (unparse patt)
                ]
        _ -> return result
=======
>>>>>>> c58e10cc
  where
    evaluateBuiltin
        (BuiltinAndAxiomSimplifier builtinEvaluator)
        substitutionSimplifier
        simplifier
        axiomIdToSimplifier
        patt
      = do
        result <-
            builtinEvaluator
                substitutionSimplifier
                simplifier
                axiomIdToSimplifier
                patt
        case result of
            AttemptedAxiom.NotApplicable
              | App_ appHead children <- patt
              , Just hook_ <- Text.unpack <$> getSymbolHook appHead
              , all isValue children ->
                (error . show . Pretty.vsep)
                    [ "Expecting hook "
                        <> Pretty.squotes (Pretty.pretty hook_)
                        <> " to reduce concrete pattern:"
                    , Pretty.indent 4 (unparse patt)
                    ]
            _ -> return result
      where
        getSymbolHook = Attribute.getHook . symbolHook
        isValue pat = isJust $ Value.fromTermLike =<< asConcrete pat

applyFirstSimplifierThatWorks
    :: forall variable simplifier
    .   ( FreshVariable variable
        , SortedVariable variable
        , Show variable
        , Unparse variable
        , MonadSimplify simplifier
        )
    => [BuiltinAndAxiomSimplifier]
    -> AcceptsMultipleResults
    -> PredicateSimplifier
    -> TermLikeSimplifier
    -> BuiltinAndAxiomSimplifierMap
    -- ^ Map from axiom IDs to axiom evaluators
    -> TermLike variable
    -> Predicate variable
    -> simplifier (AttemptedAxiom variable)
applyFirstSimplifierThatWorks [] _ _ _ _ _ _ =
    return AttemptedAxiom.NotApplicable
applyFirstSimplifierThatWorks
    (BuiltinAndAxiomSimplifier evaluator : evaluators)
    multipleResults
    substitutionSimplifier
    simplifier
    axiomIdToSimplifier
    patt
    predicate
  = do
    applicationResult <-
        evaluator
            substitutionSimplifier
            simplifier
            axiomIdToSimplifier
            patt
            predicate

    case applicationResult of
        AttemptedAxiom.Applied AttemptedAxiomResults
            { results = orResults
            , remainders = orRemainders
            } -> do
                Monad.when
                    (length (MultiOr.extractPatterns orResults) > 1
                    && not (acceptsMultipleResults multipleResults)
                    )
                    -- We should only allow multiple simplification results
                    -- when they are created by unification splitting the
                    -- configuration.
                    -- However, right now, we shouldn't be able to get more
                    -- than one result, so we throw an error.
                    (error
                        (  "Unexpected simplification result with more "
                        ++ "than one configuration: "
                        ++ show applicationResult
                        )
                    )
                Monad.when
                    (not (OrPattern.isFalse orRemainders)
                    && not (acceptsMultipleResults multipleResults)
                    )
                    -- It's not obvious that we should accept simplifications
                    -- that change only a part of the configuration, since
                    -- that will probably make things more complicated.
                    --
                    -- Until we have a clear example that this can actually
                    -- happen, we throw an error.
                    ((error . show . Pretty.vsep)
                        [ "Unexpected simplification result with remainder:"
                        , Pretty.indent 2 "input:"
                        , Pretty.indent 4 (unparse patt)
                        , Pretty.indent 2 "results:"
                        , (Pretty.indent 4 . Pretty.vsep)
                            (unparse <$> Foldable.toList orResults)
                        , Pretty.indent 2 "remainders:"
                        , (Pretty.indent 4 . Pretty.vsep)
                            (unparse <$> Foldable.toList orRemainders)
                        ]
                    )
                return applicationResult
        AttemptedAxiom.NotApplicable ->
            applyFirstSimplifierThatWorks
                evaluators
                multipleResults
                substitutionSimplifier
                simplifier
                axiomIdToSimplifier
<<<<<<< HEAD
                patt
                predicate

evaluateWithDefinitionAxioms
    :: forall variable simplifier
    .   ( FreshVariable variable
        , SortedVariable variable
        , Show variable
        , Unparse variable
        , MonadSimplify simplifier
        )
    => [EqualityRule Variable]
    -> Predicate variable
    -> TermLike variable
    -> simplifier (AttemptedAxiom variable)
evaluateWithDefinitionAxioms definitionRules _ termLike
  | any ruleIsConcrete definitionRules
  , not (TermLike.isConcrete termLike)
  = return AttemptedAxiom.NotApplicable
  | otherwise
  = AttemptedAxiom.maybeNotApplicable $ do
    let
        -- TODO (thomas.tuegel): Figure out how to get the initial conditions
        -- and apply them here, to remove remainder branches sooner.
        expanded :: Pattern variable
        expanded = Pattern.fromTermLike termLike

    results <- applyRules expanded (map unwrapEqualityRule definitionRules)
    Monad.guard (any Result.hasResults results)
    mapM_ rejectNarrowing results

    ceilChild <- ceilChildOfApplicationOrTop termLike
    let
        result =
            Result.mergeResults results
            & Result.mapConfigs
                keepResultUnchanged
                ( markRemainderEvaluated
                . introduceDefinedness ceilChild
                )
        keepResultUnchanged = id
        introduceDefinedness = flip andCondition
        markRemainderEvaluated = fmap mkEvaluated

    simplifiedResults <-
        Monad.Trans.lift
        $ OrPattern.simplifyPredicatesWithSmt (Step.gatherResults result)
    simplifiedRemainders <-
        Monad.Trans.lift
        $ OrPattern.simplifyPredicatesWithSmt (Step.remainders result)

    return $ AttemptedAxiom.Applied AttemptedAxiomResults
        { results = simplifiedResults
        , remainders = simplifiedRemainders
        }

  where
    ruleIsConcrete =
        Axiom.Concrete.isConcrete
        . Attribute.Axiom.concrete
        . RulePattern.attributes
        . getEqualityRule

    unwrapEqualityRule (EqualityRule rule) =
        RulePattern.mapVariables fromVariable rule

    rejectNarrowing (Result.results -> results) =
        (Monad.guard . not) (Foldable.any Step.isNarrowingResult results)

    applyRules initial rules =
        Monad.Unify.maybeUnifierT
        $ Step.applyRulesSequence unificationProcedure initial rules

    ignoreUnificationErrors unification pattern1 pattern2 =
        Monad.Unify.runUnifierT (unification pattern1 pattern2)
        >>= either (couldNotMatch pattern1 pattern2) Monad.Unify.scatter

    couldNotMatch pattern1 pattern2 _ =
        Monad.Unify.explainAndReturnBottom
            "Could not match patterns"
            pattern1
            pattern2

    unificationProcedure =
        UnificationProcedure (ignoreUnificationErrors matchIncremental)
=======
                patt
>>>>>>> c58e10cc
<|MERGE_RESOLUTION|>--- conflicted
+++ resolved
@@ -27,14 +27,11 @@
 import qualified Kore.Internal.MultiOr as MultiOr
                  ( extractPatterns )
 import qualified Kore.Internal.OrPattern as OrPattern
-<<<<<<< HEAD
 import           Kore.Internal.Pattern
                  ( Pattern )
 import qualified Kore.Internal.Pattern as Pattern
 import           Kore.Internal.Predicate
                  ( Predicate )
-=======
->>>>>>> c58e10cc
 import           Kore.Internal.Symbol
 import           Kore.Internal.TermLike
 import qualified Kore.Proof.Value as Value
@@ -73,11 +70,6 @@
     :: [EqualityRule Variable]
     -> BuiltinAndAxiomSimplifier
 definitionEvaluation rules =
-<<<<<<< HEAD
-    BuiltinAndAxiomSimplifier
-        (\_ _ _ term predicate ->
-            evaluateWithDefinitionAxioms rules predicate term)
-=======
     BuiltinAndAxiomSimplifier (\_ _ _ -> evaluateAxioms rules)
 
 -- | Create an evaluator from a single simplification rule.
@@ -86,7 +78,6 @@
     -> BuiltinAndAxiomSimplifier
 simplificationEvaluation rule =
     BuiltinAndAxiomSimplifier (\_ _ _ -> evaluateAxioms [rule])
->>>>>>> c58e10cc
 
 {- | Creates an evaluator for a function from all the rules that define it.
 
@@ -101,10 +92,6 @@
     :: [EqualityRule Variable]
     -> BuiltinAndAxiomSimplifier
 totalDefinitionEvaluation rules =
-<<<<<<< HEAD
-    BuiltinAndAxiomSimplifier $ \_ _ _ term predicate -> do
-        result <- evaluateWithDefinitionAxioms rules predicate term
-=======
     BuiltinAndAxiomSimplifier totalDefinitionEvaluationWorker
   where
     totalDefinitionEvaluationWorker
@@ -119,10 +106,10 @@
         -> TermLikeSimplifier
         -> BuiltinAndAxiomSimplifierMap
         -> TermLike variable
+        -> Predicate variable
         -> simplifier (AttemptedAxiom variable)
-    totalDefinitionEvaluationWorker _ _ _ term = do
-        result <- evaluateAxioms rules term
->>>>>>> c58e10cc
+    totalDefinitionEvaluationWorker _ _ _ term pred = do
+        result <- evaluateAxioms rules term pred
         if AttemptedAxiom.hasRemainders result
             then return AttemptedAxiom.NotApplicable
             else return result
@@ -159,54 +146,6 @@
     -> BuiltinAndAxiomSimplifier
 builtinEvaluation evaluator =
     BuiltinAndAxiomSimplifier (evaluateBuiltin evaluator)
-<<<<<<< HEAD
-
-
-evaluateBuiltin
-    :: forall variable simplifier
-    .   ( FreshVariable variable
-        , SortedVariable variable
-        , Show variable
-        , Unparse variable
-        , MonadSimplify simplifier
-        )
-    => BuiltinAndAxiomSimplifier
-    -> PredicateSimplifier
-    -> TermLikeSimplifier
-    -> BuiltinAndAxiomSimplifierMap
-    -- ^ Map from axiom IDs to axiom evaluators
-    -> TermLike variable
-    -> Predicate variable
-    -> simplifier (AttemptedAxiom variable)
-evaluateBuiltin
-    (BuiltinAndAxiomSimplifier builtinEvaluator)
-    substitutionSimplifier
-    simplifier
-    axiomIdToSimplifier
-    patt
-    predicate
-  = do
-    result <-
-        builtinEvaluator
-            substitutionSimplifier
-            simplifier
-            axiomIdToSimplifier
-            patt
-            predicate
-    case result of
-        AttemptedAxiom.NotApplicable
-          | App_ appHead children <- patt
-          , Just hook_ <- Text.unpack <$> Attribute.getHook (symbolHook appHead)
-          , all isValue children ->
-            (error . show . Pretty.vsep)
-                [ "Expecting hook "
-                    <> Pretty.squotes (Pretty.pretty hook_)
-                    <> " to reduce concrete pattern:"
-                , Pretty.indent 4 (unparse patt)
-                ]
-        _ -> return result
-=======
->>>>>>> c58e10cc
   where
     evaluateBuiltin
         (BuiltinAndAxiomSimplifier builtinEvaluator)
@@ -214,6 +153,7 @@
         simplifier
         axiomIdToSimplifier
         patt
+        pred
       = do
         result <-
             builtinEvaluator
@@ -221,6 +161,7 @@
                 simplifier
                 axiomIdToSimplifier
                 patt
+                pred
         case result of
             AttemptedAxiom.NotApplicable
               | App_ appHead children <- patt
@@ -323,92 +264,5 @@
                 substitutionSimplifier
                 simplifier
                 axiomIdToSimplifier
-<<<<<<< HEAD
                 patt
-                predicate
-
-evaluateWithDefinitionAxioms
-    :: forall variable simplifier
-    .   ( FreshVariable variable
-        , SortedVariable variable
-        , Show variable
-        , Unparse variable
-        , MonadSimplify simplifier
-        )
-    => [EqualityRule Variable]
-    -> Predicate variable
-    -> TermLike variable
-    -> simplifier (AttemptedAxiom variable)
-evaluateWithDefinitionAxioms definitionRules _ termLike
-  | any ruleIsConcrete definitionRules
-  , not (TermLike.isConcrete termLike)
-  = return AttemptedAxiom.NotApplicable
-  | otherwise
-  = AttemptedAxiom.maybeNotApplicable $ do
-    let
-        -- TODO (thomas.tuegel): Figure out how to get the initial conditions
-        -- and apply them here, to remove remainder branches sooner.
-        expanded :: Pattern variable
-        expanded = Pattern.fromTermLike termLike
-
-    results <- applyRules expanded (map unwrapEqualityRule definitionRules)
-    Monad.guard (any Result.hasResults results)
-    mapM_ rejectNarrowing results
-
-    ceilChild <- ceilChildOfApplicationOrTop termLike
-    let
-        result =
-            Result.mergeResults results
-            & Result.mapConfigs
-                keepResultUnchanged
-                ( markRemainderEvaluated
-                . introduceDefinedness ceilChild
-                )
-        keepResultUnchanged = id
-        introduceDefinedness = flip andCondition
-        markRemainderEvaluated = fmap mkEvaluated
-
-    simplifiedResults <-
-        Monad.Trans.lift
-        $ OrPattern.simplifyPredicatesWithSmt (Step.gatherResults result)
-    simplifiedRemainders <-
-        Monad.Trans.lift
-        $ OrPattern.simplifyPredicatesWithSmt (Step.remainders result)
-
-    return $ AttemptedAxiom.Applied AttemptedAxiomResults
-        { results = simplifiedResults
-        , remainders = simplifiedRemainders
-        }
-
-  where
-    ruleIsConcrete =
-        Axiom.Concrete.isConcrete
-        . Attribute.Axiom.concrete
-        . RulePattern.attributes
-        . getEqualityRule
-
-    unwrapEqualityRule (EqualityRule rule) =
-        RulePattern.mapVariables fromVariable rule
-
-    rejectNarrowing (Result.results -> results) =
-        (Monad.guard . not) (Foldable.any Step.isNarrowingResult results)
-
-    applyRules initial rules =
-        Monad.Unify.maybeUnifierT
-        $ Step.applyRulesSequence unificationProcedure initial rules
-
-    ignoreUnificationErrors unification pattern1 pattern2 =
-        Monad.Unify.runUnifierT (unification pattern1 pattern2)
-        >>= either (couldNotMatch pattern1 pattern2) Monad.Unify.scatter
-
-    couldNotMatch pattern1 pattern2 _ =
-        Monad.Unify.explainAndReturnBottom
-            "Could not match patterns"
-            pattern1
-            pattern2
-
-    unificationProcedure =
-        UnificationProcedure (ignoreUnificationErrors matchIncremental)
-=======
-                patt
->>>>>>> c58e10cc
+                pred