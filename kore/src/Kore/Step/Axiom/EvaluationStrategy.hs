{-|
Module      : Kore.Step.Axiom.EvaluationStrategy
Description : Various strategies for axiom/builtin-based simplification.
Copyright   : (c) Runtime Verification, 2019
License     : NCSA
Maintainer  : virgil.serbanuta@runtimeverification.com
Stability   : experimental
Portability : portable
-}
module Kore.Step.Axiom.EvaluationStrategy
    ( builtinEvaluation
    , definitionEvaluation
    , totalDefinitionEvaluation
    , firstFullEvaluation
    , simplifierWithFallback
    ) where

import qualified Control.Monad as Monad
import qualified Control.Monad.Trans.Class as Monad.Trans
import qualified Data.Foldable as Foldable
import           Data.Function
import           Data.Maybe
                 ( isJust )
import qualified Data.Text as Text
import qualified Data.Text.Prettyprint.Doc as Pretty

import qualified Kore.Attribute.Symbol as Attribute
import           Kore.Internal.Conditional
                 ( andCondition )
import qualified Kore.Internal.MultiOr as MultiOr
                 ( extractPatterns )
import qualified Kore.Internal.OrPattern as OrPattern
import           Kore.Internal.Pattern
                 ( Pattern )
import qualified Kore.Internal.Pattern as Pattern
import           Kore.Internal.Symbol
import           Kore.Internal.TermLike
import qualified Kore.Proof.Value as Value
import           Kore.Step.Axiom.Matcher
<<<<<<< HEAD
                 ( matchAsUnification )
=======
                 ( unificationWithAppMatchOnTop )
import           Kore.Step.Remainder
                 ( ceilChildOfApplicationOrTop )
>>>>>>> b996edbd
import qualified Kore.Step.Result as Result
import           Kore.Step.Rule
                 ( EqualityRule (EqualityRule) )
import qualified Kore.Step.Rule as RulePattern
import           Kore.Step.Simplification.Data
                 ( AttemptedAxiom,
                 AttemptedAxiomResults (AttemptedAxiomResults),
                 BuiltinAndAxiomSimplifier (..), BuiltinAndAxiomSimplifierMap,
                 MonadSimplify, PredicateSimplifier, TermLikeSimplifier )
import qualified Kore.Step.Simplification.Data as AttemptedAxiomResults
                 ( AttemptedAxiomResults (..) )
import qualified Kore.Step.Simplification.Data as AttemptedAxiom
                 ( AttemptedAxiom (..), hasRemainders, maybeNotApplicable )
import qualified Kore.Step.Simplification.OrPattern as OrPattern
                 ( simplifyPredicatesWithSmt )
import           Kore.Step.Step
                 ( UnificationProcedure (UnificationProcedure) )
import qualified Kore.Step.Step as Step
import qualified Kore.Unification.Unify as Monad.Unify
import           Kore.Unparser
                 ( Unparse, unparse )
import           Kore.Variables.Fresh
                 ( FreshVariable )

{-|Describes whether simplifiers are allowed to return multiple results or not.
-}
data AcceptsMultipleResults = WithMultipleResults | OnlyOneResult
    deriving (Eq, Ord, Show)

{-|Converts 'AcceptsMultipleResults' to Bool.
-}
acceptsMultipleResults :: AcceptsMultipleResults -> Bool
acceptsMultipleResults WithMultipleResults = True
acceptsMultipleResults OnlyOneResult = False

{-| Creates an evaluator for a function from the full set of rules
that define it.
-}
definitionEvaluation
    :: [EqualityRule Variable]
    -> BuiltinAndAxiomSimplifier
definitionEvaluation rules =
    BuiltinAndAxiomSimplifier
        (evaluateWithDefinitionAxioms rules)

{- | Creates an evaluator for a function from all the rules that define it.

The function is not applied (@totalDefinitionEvaluation@ returns
'AttemptedAxiom.NotApplicable') if the supplied rules do not match the entire
input.

See also: 'definitionEvaluation'

-}
totalDefinitionEvaluation
    :: [EqualityRule Variable]
    -> BuiltinAndAxiomSimplifier
totalDefinitionEvaluation rules =
    BuiltinAndAxiomSimplifier totalDefinitionEvaluationWorker
  where
    totalDefinitionEvaluationWorker
        ::  forall variable simplifier
        .   ( FreshVariable variable
            , SortedVariable variable
            , Show variable
            , Unparse variable
            , MonadSimplify simplifier
            )
        => PredicateSimplifier
        -> TermLikeSimplifier
        -> BuiltinAndAxiomSimplifierMap
        -> TermLike variable
        -> simplifier (AttemptedAxiom variable)
    totalDefinitionEvaluationWorker
        predicateSimplifier
        termSimplifier
        axiomSimplifiers
        term
      = do
        result <- evaluate term
        if AttemptedAxiom.hasRemainders result
            then return AttemptedAxiom.NotApplicable
            else return result
      where
        evaluate =
            evaluateWithDefinitionAxioms
                rules
                predicateSimplifier
                termSimplifier
                axiomSimplifiers

{-| Creates an evaluator that choses the result of the first evaluator that
returns Applicable.

If that result contains more than one pattern, or it contains a reminder,
the evaluation fails with 'error' (may change in the future).
-}
firstFullEvaluation
    :: [BuiltinAndAxiomSimplifier]
    -> BuiltinAndAxiomSimplifier
firstFullEvaluation simplifiers =
    BuiltinAndAxiomSimplifier
        (applyFirstSimplifierThatWorks simplifiers OnlyOneResult)

{-| Creates an evaluator that choses the result of the first evaluator if it
returns Applicable, otherwise returns the result of the second.
-}
simplifierWithFallback
    :: BuiltinAndAxiomSimplifier
    -> BuiltinAndAxiomSimplifier
    -> BuiltinAndAxiomSimplifier
simplifierWithFallback first second =
    BuiltinAndAxiomSimplifier
        (applyFirstSimplifierThatWorks [first, second] WithMultipleResults)

{-| Wraps an evaluator for builtins. Will fail with error if there is no result
on concrete patterns.
-}
builtinEvaluation
    :: BuiltinAndAxiomSimplifier
    -> BuiltinAndAxiomSimplifier
builtinEvaluation evaluator =
    BuiltinAndAxiomSimplifier (evaluateBuiltin evaluator)


evaluateBuiltin
    :: forall variable simplifier
    .   ( FreshVariable variable
        , SortedVariable variable
        , Show variable
        , Unparse variable
        , MonadSimplify simplifier
        )
    => BuiltinAndAxiomSimplifier
    -> PredicateSimplifier
    -> TermLikeSimplifier
    -> BuiltinAndAxiomSimplifierMap
    -- ^ Map from axiom IDs to axiom evaluators
    -> TermLike variable
    -> simplifier (AttemptedAxiom variable)
evaluateBuiltin
    (BuiltinAndAxiomSimplifier builtinEvaluator)
    substitutionSimplifier
    simplifier
    axiomIdToSimplifier
    patt
  = do
    result <-
        builtinEvaluator
            substitutionSimplifier
            simplifier
            axiomIdToSimplifier
            patt
    case result of
        AttemptedAxiom.NotApplicable
          | App_ appHead children <- patt
          , Just hook_ <- Text.unpack <$> Attribute.getHook (symbolHook appHead)
          , all isValue children ->
            (error . show . Pretty.vsep)
                [ "Expecting hook "
                    <> Pretty.squotes (Pretty.pretty hook_)
                    <> " to reduce concrete pattern:"
                , Pretty.indent 4 (unparse patt)
                ]
        _ -> return result
  where
    isValue pat = isJust $ Value.fromTermLike =<< asConcrete pat

applyFirstSimplifierThatWorks
    :: forall variable simplifier
    .   ( FreshVariable variable
        , SortedVariable variable
        , Show variable
        , Unparse variable
        , MonadSimplify simplifier
        )
    => [BuiltinAndAxiomSimplifier]
    -> AcceptsMultipleResults
    -> PredicateSimplifier
    -> TermLikeSimplifier
    -> BuiltinAndAxiomSimplifierMap
    -- ^ Map from axiom IDs to axiom evaluators
    -> TermLike variable
    -> simplifier (AttemptedAxiom variable)
applyFirstSimplifierThatWorks [] _ _ _ _ _ =
    return AttemptedAxiom.NotApplicable
applyFirstSimplifierThatWorks
    (BuiltinAndAxiomSimplifier evaluator : evaluators)
    multipleResults
    substitutionSimplifier
    simplifier
    axiomIdToSimplifier
    patt
  = do
    applicationResult <-
        evaluator substitutionSimplifier simplifier axiomIdToSimplifier patt

    case applicationResult of
        AttemptedAxiom.Applied AttemptedAxiomResults
            { results = orResults
            , remainders = orRemainders
            } -> do
                Monad.when
                    (length (MultiOr.extractPatterns orResults) > 1
                    && not (acceptsMultipleResults multipleResults)
                    )
                    -- We should only allow multiple simplification results
                    -- when they are created by unification splitting the
                    -- configuration.
                    -- However, right now, we shouldn't be able to get more
                    -- than one result, so we throw an error.
                    (error
                        (  "Unexpected simplification result with more "
                        ++ "than one configuration: "
                        ++ show applicationResult
                        )
                    )
                Monad.when
                    (not (OrPattern.isFalse orRemainders)
                    && not (acceptsMultipleResults multipleResults)
                    )
                    -- It's not obvious that we should accept simplifications
                    -- that change only a part of the configuration, since
                    -- that will probably make things more complicated.
                    --
                    -- Until we have a clear example that this can actually
                    -- happen, we throw an error.
                    ((error . show . Pretty.vsep)
                        [ "Unexpected simplification result with remainder:"
                        , Pretty.indent 2 "input:"
                        , Pretty.indent 4 (unparse patt)
                        , Pretty.indent 2 "results:"
                        , (Pretty.indent 4 . Pretty.vsep)
                            (unparse <$> Foldable.toList orResults)
                        , Pretty.indent 2 "remainders:"
                        , (Pretty.indent 4 . Pretty.vsep)
                            (unparse <$> Foldable.toList orRemainders)
                        ]
                    )
                return applicationResult
        AttemptedAxiom.NotApplicable ->
            applyFirstSimplifierThatWorks
                evaluators
                multipleResults
                substitutionSimplifier
                simplifier
                axiomIdToSimplifier
                patt

evaluateWithDefinitionAxioms
    :: forall variable simplifier
    .   ( FreshVariable variable
        , SortedVariable variable
        , Show variable
        , Unparse variable
        , MonadSimplify simplifier
        )
    => [EqualityRule Variable]
    -> PredicateSimplifier
    -> TermLikeSimplifier
    -> BuiltinAndAxiomSimplifierMap
    -- ^ Map from axiom IDs to axiom evaluators
    -> TermLike variable
    -> simplifier (AttemptedAxiom variable)
evaluateWithDefinitionAxioms
    definitionRules
    _predicateSimplifier
    _termSimplifier
    _axiomSimplifiers
    patt
  =
    AttemptedAxiom.maybeNotApplicable $ do
    let
        -- TODO (thomas.tuegel): Figure out how to get the initial conditions
        -- and apply them here, to remove remainder branches sooner.
        expanded :: Pattern variable
        expanded = Pattern.fromTermLike patt

    results <- applyRules expanded (map unwrapEqualityRule definitionRules)
    Monad.guard (any Result.hasResults results)
    mapM_ rejectNarrowing results

    ceilChild <- ceilChildOfApplicationOrTop patt
    let
        result =
            Result.mergeResults results
            & Result.mapConfigs
                keepResultUnchanged
                ( markRemainderEvaluated
                . introduceDefinedness ceilChild
                )
        keepResultUnchanged = id
        introduceDefinedness = flip andCondition
        markRemainderEvaluated = fmap mkEvaluated

    simplifiedResults <-
        Monad.Trans.lift
        $ OrPattern.simplifyPredicatesWithSmt (Step.gatherResults result)
    simplifiedRemainders <-
        Monad.Trans.lift
        $ OrPattern.simplifyPredicatesWithSmt (Step.remainders result)

    return $ AttemptedAxiom.Applied AttemptedAxiomResults
        { results = simplifiedResults
        , remainders = simplifiedRemainders
        }

  where
    unwrapEqualityRule (EqualityRule rule) =
        RulePattern.mapVariables fromVariable rule

    rejectNarrowing (Result.results -> results) =
        (Monad.guard . not) (Foldable.any Step.isNarrowingResult results)

    applyRules initial rules =
        Monad.Unify.maybeUnifierT
        $ Step.applyRulesSequence unificationProcedure initial rules

    ignoreUnificationErrors unification pattern1 pattern2 =
        Monad.Unify.runUnifierT (unification pattern1 pattern2)
        >>= either (couldNotMatch pattern1 pattern2) Monad.Unify.scatter

    couldNotMatch pattern1 pattern2 _ =
        Monad.Unify.explainAndReturnBottom
            "Could not match patterns"
            pattern1
            pattern2

    unificationProcedure =
        UnificationProcedure (ignoreUnificationErrors matchAsUnification)<|MERGE_RESOLUTION|>--- conflicted
+++ resolved
@@ -37,13 +37,9 @@
 import           Kore.Internal.TermLike
 import qualified Kore.Proof.Value as Value
 import           Kore.Step.Axiom.Matcher
-<<<<<<< HEAD
                  ( matchAsUnification )
-=======
-                 ( unificationWithAppMatchOnTop )
 import           Kore.Step.Remainder
                  ( ceilChildOfApplicationOrTop )
->>>>>>> b996edbd
 import qualified Kore.Step.Result as Result
 import           Kore.Step.Rule
                  ( EqualityRule (EqualityRule) )
