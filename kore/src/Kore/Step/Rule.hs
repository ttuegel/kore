--- conflicted
+++ resolved
@@ -207,84 +207,9 @@
     attributes <-
         (Attribute.Parser.liftParser . Attribute.Parser.parseAttributes)
             (Syntax.sentenceAxiomAttributes sentenceAxiom)
-<<<<<<< HEAD
-    patternToAxiomPattern attributes (Syntax.sentenceAxiomPattern sentenceAxiom)
-
-onePathRuleToPattern
-    :: InternalVariable variable
-    => OnePathRule variable
-    -> TermLike.TermLike variable
-onePathRuleToPattern
-    ( OnePathRule
-        (RulePattern left antiLeft right requires ensures _)
-    )
-  =
-    assert (antiLeft == Nothing)
-    $ TermLike.mkRewrites
-        ( TermLike.mkAnd
-            (Predicate.unwrapPredicate requires)
-            left
-        )
-        ( TermLike.mkApplyAlias
-            (wEF sort)
-            [TermLike.mkAnd
-                (Predicate.unwrapPredicate ensures)
-                right
-            ]
-        )
-  where
-    sort :: Sort
-    sort = TermLike.termLikeSort right
-
-wEF :: Sort -> Alias (TermLike.TermLike Variable)
-wEF sort = Alias
-    { aliasConstructor = Id
-        { getId = weakExistsFinally
-        , idLocation = AstLocationNone
-        }
-    , aliasParams = []
-    , aliasSorts = ApplicationSorts
-        { applicationSortsOperands = Arguments [sort]
-        , applicationSortsResult = sort
-        }
-    , aliasLeft = Arguments []
-    , aliasRight = TermLike.mkTop sort
-    }
-
-wAF :: Sort -> Alias (TermLike.TermLike Variable)
-wAF sort = Alias
-    { aliasConstructor = Id
-        { getId = weakAlwaysFinally
-        , idLocation = AstLocationNone
-        }
-    , aliasParams = []
-    , aliasSorts = ApplicationSorts
-        { applicationSortsOperands = Arguments [sort]
-        , applicationSortsResult = sort
-        }
-    , aliasLeft = Arguments []
-    , aliasRight = TermLike.mkTop sort
-    }
-
-aPG :: Sort -> Alias (TermLike.TermLike Variable)
-aPG sort = Alias
-    { aliasConstructor = Id
-        { getId = allPathGlobally
-        , idLocation = AstLocationNone
-        }
-    , aliasParams = []
-    , aliasSorts = ApplicationSorts
-        { applicationSortsOperands = Arguments [sort]
-        , applicationSortsResult = sort
-        }
-    , aliasLeft = Arguments []
-    , aliasRight = TermLike.mkTop sort
-    }
-=======
     termToAxiomPattern attributes (Syntax.sentenceAxiomPattern sentenceAxiom)
 
 {- | Match a term encoding an 'QualifiedAxiomPattern'.
->>>>>>> b9666598
 
 @patternToAxiomPattern@ returns an error if the given 'TermLike' does
 not encode a normal rewrite or function axiom.
@@ -511,4 +436,4 @@
     $ TermLike.mkCeil sortR child
   where
     sortVariableR = SortVariable "R"
-    sortR = SortVariableSort sortVariableR
+    sortR = SortVariableSort sortVariableR