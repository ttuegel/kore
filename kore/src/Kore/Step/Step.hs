--- conflicted
+++ resolved
@@ -236,8 +236,7 @@
         , SortedVariable variable
         , MonadUnify unifier
         )
-    => SmtMetadataTools StepperAttributes
-    -> PredicateSimplifier
+    => PredicateSimplifier
     -> TermLikeSimplifier
     -> BuiltinAndAxiomSimplifierMap
     -> UnificationProcedure
@@ -248,7 +247,6 @@
     -- ^ Rule
     -> unifier [UnifiedRule (Target variable)]
 unifyRules
-    metadataTools
     predicateSimplifier
     patternSimplifier
     axiomSimplifiers
@@ -265,7 +263,6 @@
   where
     unifyRule' =
         unifyRule
-            metadataTools
             unificationProcedure
             predicateSimplifier
             patternSimplifier
@@ -465,12 +462,7 @@
     -> unifier [Result variable]
     -- TODO (virgil): This is broken, it should take advantage of the unifier's
     -- branching and not return a list.
-<<<<<<< HEAD
-applyRule
-=======
 finalizeRule
-    metadataTools
->>>>>>> 8acfafec
     predicateSimplifier
     patternSimplifier
     axiomSimplifiers
@@ -485,15 +477,6 @@
     let result = unwrapConfiguration <$> final
     return Step.Result { appliedRule = unifiedRule, result }
   where
-<<<<<<< HEAD
-    unifyRule' =
-        unifyRule
-            unificationProcedure
-            predicateSimplifier
-            patternSimplifier
-            axiomSimplifiers
-=======
->>>>>>> 8acfafec
     applyInitialConditions' =
         applyInitialConditions
             predicateSimplifier
@@ -515,8 +498,7 @@
         , MonadUnify unifier
         , Log.WithLog Log.LogMessage unifier
         )
-    => SmtMetadataTools StepperAttributes
-    -> PredicateSimplifier
+    => PredicateSimplifier
     -> TermLikeSimplifier
     -> BuiltinAndAxiomSimplifierMap
 
@@ -524,7 +506,6 @@
     -> [UnifiedRule (Target variable)]
     -> unifier (Results variable)
 finalizeRulesParallel
-    metadataTools
     predicateSimplifier
     termSimplifier
     axiomSimplifiers
@@ -547,13 +528,11 @@
   where
     finalizeRule' =
         finalizeRule
-            metadataTools
             predicateSimplifier
             termSimplifier
             axiomSimplifiers
     applyRemainder' =
         applyRemainder
-            metadataTools
             predicateSimplifier
             termSimplifier
             axiomSimplifiers
@@ -572,36 +551,15 @@
     -> TermLikeSimplifier
     -> BuiltinAndAxiomSimplifierMap
 
-<<<<<<< HEAD
-    -> Pattern variable
-    -- ^ Configuration being rewritten.
-    -> RewriteRule variable
-    -- ^ Rewriting axiom
-    -> unifier [Result variable]
-applyRewriteRule
-=======
     -> Pattern (Target variable)
     -> [UnifiedRule (Target variable)]
     -> unifier (Results variable)
 finalizeRulesSequence
-    metadataTools
->>>>>>> 8acfafec
     predicateSimplifier
     termSimplifier
     axiomSimplifiers
 
     initial
-<<<<<<< HEAD
-    (RewriteRule rule)
-  = Log.withLogScope "applyRewriteRule"
-    $ applyRule
-        predicateSimplifier
-        patternSimplifier
-        axiomSimplifiers
-        unificationProcedure
-        initial
-        rule
-=======
     unifiedRules
   = do
     (results, remainder) <-
@@ -631,17 +589,14 @@
         return results
     finalizeRule' =
         finalizeRule
-            metadataTools
             predicateSimplifier
             termSimplifier
             axiomSimplifiers
     applyRemainder' =
         applyRemainder
-            metadataTools
             predicateSimplifier
             termSimplifier
             axiomSimplifiers
->>>>>>> 8acfafec
 
 {- | Check that the final substitution covers the applied rule appropriately.
 
@@ -733,12 +688,7 @@
     -> Pattern variable
     -- ^ Configuration being rewritten
     -> unifier (Results variable)
-<<<<<<< HEAD
-applyRulesInParallel
-=======
 applyRulesParallel
-    metadataTools
->>>>>>> 8acfafec
     predicateSimplifier
     patternSimplifier
     axiomSimplifiers
@@ -751,27 +701,14 @@
   =
     unifyRules' initial rules >>= finalizeRulesParallel' initial
   where
-<<<<<<< HEAD
-    applyRule' =
-        applyRule
-=======
     unifyRules' =
         unifyRules
-            metadataTools
->>>>>>> 8acfafec
             predicateSimplifier
             patternSimplifier
             axiomSimplifiers
             unificationProcedure
-<<<<<<< HEAD
-            initial
-    applyRemainder' =
-        applyRemainder
-=======
     finalizeRulesParallel' =
         finalizeRulesParallel
-            metadataTools
->>>>>>> 8acfafec
             predicateSimplifier
             patternSimplifier
             axiomSimplifiers
@@ -803,12 +740,7 @@
     -> Pattern variable
     -- ^ Configuration being rewritten
     -> unifier (Results variable)
-<<<<<<< HEAD
-applyRewriteRules
-=======
 applyRewriteRulesParallel
-    metadataTools
->>>>>>> 8acfafec
     predicateSimplifier
     patternSimplifier
     axiomSimplifiers
@@ -816,12 +748,7 @@
 
     rewriteRules
   =
-<<<<<<< HEAD
-    applyRulesInParallel
-=======
     applyRulesParallel
-        metadataTools
->>>>>>> 8acfafec
         predicateSimplifier
         patternSimplifier
         axiomSimplifiers
@@ -855,12 +782,7 @@
     -> [RulePattern variable]
     -- ^ Rewrite rules
     -> unifier (Results variable)
-<<<<<<< HEAD
-sequenceRules
-=======
 applyRulesSequence
-    metadataTools
->>>>>>> 8acfafec
     predicateSimplifier
     patternSimplifier
     axiomSimplifiers
@@ -873,71 +795,17 @@
   =
     unifyRules' initial rules >>= finalizeRulesSequence' initial
   where
-<<<<<<< HEAD
-    -- The single remainder of the input configuration after rewriting to
-    -- produce the disjunction of results.
-    remainingAfter
-        :: Pattern variable
-        -- ^ initial configuration
-        -> [Result variable]
-        -- ^ results
-        -> unifier (MultiOr (Pattern variable))
-        -- TODO(virgil): This should take advantage of the unifier's branching
-        -- and should not return an Or.
-    remainingAfter config results = do
-        let remainder =
-                Remainder.remainder
-                $ MultiOr.make
-                $ Conditional.withoutTerm . Step.appliedRule <$> results
-        appliedRemainders <-
-            Monad.Unify.gather $ applyRemainder' config remainder
-        return (OrPattern.fromPatterns appliedRemainders)
-
-    applyRemainder' =
-        applyRemainder
-            predicateSimplifier
-            patternSimplifier
-            axiomSimplifiers
-
-    sequenceRules1
-        :: Results variable
-        -> RulePattern variable
-        -> unifier (Results variable)
-    sequenceRules1 results rule = do
-        results' <- traverse (applyRule' rule) (Step.remainders results)
-        return (Step.withoutRemainders results <> Foldable.fold results')
-
-    -- Apply rule to produce a pair of the rewritten patterns and
-    -- single remainder configuration.
-    applyRule' rule config = do
-        results <-
-            applyRule
-                predicateSimplifier
-                patternSimplifier
-                axiomSimplifiers
-                unificationProcedure
-                config
-                rule
-        remainders <- remainingAfter config results
-        return Step.Results
-            { results = Seq.fromList results
-            , remainders
-            }
-=======
     unifyRules' =
         unifyRules
-            metadataTools
             predicateSimplifier
             patternSimplifier
             axiomSimplifiers
             unificationProcedure
     finalizeRulesSequence' =
         finalizeRulesSequence
-            metadataTools
-            predicateSimplifier
-            patternSimplifier
-            axiomSimplifiers
->>>>>>> 8acfafec
+            predicateSimplifier
+            patternSimplifier
+            axiomSimplifiers
 
 {- | Apply the given rewrite rules to the initial configuration in sequence.
 
@@ -966,12 +834,7 @@
     -> [RewriteRule variable]
     -- ^ Rewrite rules
     -> unifier (Results variable)
-<<<<<<< HEAD
-sequenceRewriteRules
-=======
 applyRewriteRulesSequence
-    metadataTools
->>>>>>> 8acfafec
     predicateSimplifier
     patternSimplifier
     axiomSimplifiers
@@ -980,12 +843,7 @@
     initialConfig
     rewriteRules
   =
-<<<<<<< HEAD
-    sequenceRules
-=======
     applyRulesSequence
-        metadataTools
->>>>>>> 8acfafec
         predicateSimplifier
         patternSimplifier
         axiomSimplifiers
