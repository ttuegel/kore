--- conflicted
+++ resolved
@@ -474,19 +474,6 @@
             -- substitute axiom variables.
             initial' = toConfigurationVariables initial
             rule' = toAxiomVariables rule
-<<<<<<< HEAD
-        gather $ do
-            unifiedRule <- unifyRule' initial' rule'
-            let initialCondition = Predicated.withoutTerm initial'
-            final <- applyUnifiedRule' initialCondition unifiedRule
-            result <-
-                checkSubstitutionCoverage
-                    metadataTools
-                    initial'
-                    unifiedRule
-                    final
-            return Result { unifiedRule, result }
-=======
         unifiedRule <- unifyRule' initial' rule'
         let
             initialCondition = Predicated.withoutTerm initial'
@@ -497,10 +484,9 @@
         final <- finalizeAppliedRule' renamedRule applied
         let
             checkSubstitutionCoverage' =
-                checkSubstitutionCoverage initial' unifiedRule
+                checkSubstitutionCoverage metadataTools initial' unifiedRule
         result <- traverse checkSubstitutionCoverage' final
         return Step.Result { appliedRule = unifiedRule, result }
->>>>>>> af19474b
   where
     unifyRule' =
         unifyRule
@@ -602,13 +588,8 @@
     -> ExpandedPattern level (Target variable)
     -- ^ Configuration after applying rule
     -> BranchT unifier (ExpandedPattern level variable)
-<<<<<<< HEAD
 checkSubstitutionCoverage tools initial unified final
   | isCoveringSubstitution || isAcceptable = return (unwrapConfiguration final)
-=======
-checkSubstitutionCoverage initial unified final
-  | isCoveringSubstitution = return (unwrapConfiguration final)
->>>>>>> af19474b
   | isSymbolic =
     -- The substitution does not cover all the variables on the left-hand side
     -- of the rule, but this was not unexpected because the initial
@@ -707,23 +688,15 @@
     initial
   = do
     results <- Foldable.fold <$> traverse applyRule' rules
-<<<<<<< HEAD
-    let unifications = Predicated.withoutTerm . unifiedRule <$> results
-        remainder = Remainder.remainder unifications
-    remainders <- gather $ applyRemainder' initial remainder
-    return Results { results, remainders }
-=======
     let unifications =
             MultiOr.make
             $ Predicated.withoutTerm . Step.appliedRule <$> results
-    remainders' <- gather $ do
-        remainder <- scatter (Remainder.remainders $ unifications)
-        applyRemainder' initial remainder
+        remainder = Remainder.remainder unifications
+    remainders' <- gather $ applyRemainder' initial remainder
     return Step.Results
         { results = Seq.fromList results
         , remainders = MultiOr.make remainders'
         }
->>>>>>> af19474b
   where
     applyRule' =
         applyRule
