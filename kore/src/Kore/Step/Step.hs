--- conflicted
+++ resolved
@@ -52,7 +52,6 @@
 import qualified Kore.Attribute.Symbol as Attribute.Symbol
 import           Kore.IndexedModule.MetadataTools
                  ( MetadataTools )
-import qualified Kore.IndexedModule.MetadataTools as MetadataTools
 import qualified Kore.Logger as Log
 import           Kore.Predicate.Predicate
                  ( Predicate )
@@ -479,7 +478,6 @@
             -- substitute axiom variables.
             initial' = toConfigurationVariables initial
             rule' = toAxiomVariables rule
-<<<<<<< HEAD
         unifiedRule <- unifyRule' initial' rule'
         let
             initialCondition = Predicated.withoutTerm initial'
@@ -493,19 +491,6 @@
                 checkSubstitutionCoverage metadataTools initial' unifiedRule
         result <- traverse checkSubstitutionCoverage' final
         return Step.Result { appliedRule = unifiedRule, result }
-=======
-        gather $ do
-            unifiedRule <- unifyRule' initial' rule'
-            let initialCondition = Predicated.withoutTerm initial'
-            final <- applyUnifiedRule' initialCondition unifiedRule
-            result <-
-                checkSubstitutionCoverage
-                    metadataTools
-                    initial'
-                    unifiedRule
-                    final
-            return Result { unifiedRule, result }
->>>>>>> 35d6a41e
   where
     unifyRule' =
         unifyRule
@@ -663,18 +648,12 @@
     isValidSymbolic (x, t)
       | Target.isTarget x = True
       | Valid.App_ symbolOrAlias _ <- t =
-<<<<<<< HEAD
-        (Attribute.Symbol.isConstructor . Attribute.Symbol.constructor)
-            (MetadataTools.symAttributes tools symbolOrAlias)
-      | otherwise = False
-=======
         isConstructor symbolOrAlias || isSortInjection symbolOrAlias
       | otherwise = False
       where
         isConstructor = Reflection.give tools Attribute.Symbol.isConstructor_
         isSortInjection =
             Reflection.give tools Attribute.Symbol.isSortInjection_
->>>>>>> 35d6a41e
 
 {- | Apply the given rules to the initial configuration in parallel.
 
@@ -716,7 +695,6 @@
     initial
   = do
     results <- Foldable.fold <$> traverse applyRule' rules
-<<<<<<< HEAD
     let unifications =
             MultiOr.make
             $ Predicated.withoutTerm . Step.appliedRule <$> results
@@ -726,12 +704,6 @@
         { results = Seq.fromList results
         , remainders = MultiOr.make remainders'
         }
-=======
-    let unifications = Predicated.withoutTerm . unifiedRule <$> results
-        remainder = Remainder.remainder unifications
-    remainders <- gather $ applyRemainder' initial remainder
-    return Results { results, remainders }
->>>>>>> 35d6a41e
   where
     applyRule' =
         applyRule
