{-|
Module      : Kore.Step.Function.Evaluator
Description : Evaluates functions in a pattern.
Copyright   : (c) Runtime Verification, 2018
License     : NCSA
Maintainer  : virgil.serbanuta@runtimeverification.com
Stability   : experimental
Portability : portable
-}
module Kore.Step.Function.Evaluator
    ( evaluateApplication
    , evaluatePattern
    ) where

import           Control.Exception
                 ( assert )
import qualified Data.Functor.Foldable as Recursive
import qualified Data.Map as Map
import           Data.Maybe
                 ( fromMaybe )
import qualified Data.Text as Text

import qualified Kore.Attribute.Pattern as Attribute
import           Kore.Attribute.Symbol
                 ( Hook (..), StepperAttributes )
import qualified Kore.Attribute.Symbol as Attribute
import           Kore.Debug
import           Kore.IndexedModule.MetadataTools
                 ( SmtMetadataTools )
import qualified Kore.Internal.MultiOr as MultiOr
                 ( flatten, merge, mergeAll )
import           Kore.Internal.OrPattern
                 ( OrPattern )
import qualified Kore.Internal.OrPattern as OrPattern
import           Kore.Internal.Pattern
                 ( Conditional (..), Pattern, Predicate )
import qualified Kore.Internal.Pattern as Pattern
import qualified Kore.Internal.Symbol as Symbol
import           Kore.Internal.TermLike
import           Kore.Logger
                 ( LogMessage, WithLog )
import           Kore.Step.Axiom.Identifier
                 ( AxiomIdentifier )
import qualified Kore.Step.Axiom.Identifier as AxiomIdentifier
                 ( extract )
import qualified Kore.Step.Merging.OrPattern as OrPattern
import           Kore.Step.Simplification.Data as AttemptedAxiom
                 ( AttemptedAxiom (..) )
import           Kore.Step.Simplification.Data as Simplifier
import qualified Kore.Step.Simplification.Data as AttemptedAxiomResults
                 ( AttemptedAxiomResults (..) )
import qualified Kore.Step.Simplification.Data as BranchT
                 ( gather )
import qualified Kore.Step.Simplification.Pattern as Pattern
import           Kore.Unparser
import           Kore.Variables.Fresh

{-| Evaluates functions on an application pattern.
-}
evaluateApplication
    ::  forall variable simplifier
    .   ( Show variable
        , Unparse variable
        , FreshVariable variable
        , SortedVariable variable
        , MonadSimplify simplifier
        )
    => Predicate variable
    -- ^ Aggregated children predicate and substitution.
    -> CofreeF
        (Application Symbol)
        (Attribute.Pattern variable)
        (TermLike variable)
    -- ^ The pattern to be evaluated
<<<<<<< HEAD
    -> Simplifier (OrPattern variable)
=======
    -> simplifier (OrPattern variable)
>>>>>>> 0bc188e9
evaluateApplication childrenPredicate (valid :< app) = do
    tools <- Simplifier.askMetadataTools
    substitutionSimplifier <- Simplifier.askSimplifierPredicate
    simplifier <- Simplifier.askSimplifierTermLike
    axiomIdToEvaluator <- Simplifier.askSimplifierAxioms
    let
        afterInj = evaluateSortInjection tools app
        Application { applicationSymbolOrAlias = appHead } = afterInj
        Symbol { symbolConstructor = symbolId } = appHead
        appPattern = Recursive.embed (valid :< ApplySymbolF afterInj)

        maybeEvaluatedPattSimplifier =
            maybeEvaluatePattern
                substitutionSimplifier
                simplifier
                axiomIdToEvaluator
                childrenPredicate
                appPattern
                unchanged
        unchangedPatt =
            Conditional
                { term         = appPattern
                , predicate    = predicate
                , substitution = substitution
                }
          where
            Conditional { term = (), predicate, substitution } =
                childrenPredicate
        unchanged = OrPattern.fromPattern unchangedPatt

        getSymbolHook = getHook . Attribute.hook . symbolAttributes
        getAppHookString = Text.unpack <$> getSymbolHook appHead

    case maybeEvaluatedPattSimplifier of
        Nothing
          | Just hook <- getAppHookString
          , not(null axiomIdToEvaluator) ->
            error
                (   "Attempting to evaluate unimplemented hooked operation "
                ++  hook ++ ".\nSymbol: " ++ getIdForError symbolId
                )
          | otherwise ->
            return unchanged
        Just evaluatedPattSimplifier -> evaluatedPattSimplifier

{-| Evaluates axioms on patterns.
-}
evaluatePattern
    ::  forall variable simplifier
    .   ( Show variable
        , Unparse variable
        , FreshVariable variable
        , SortedVariable variable
        , MonadSimplify simplifier
        , WithLog LogMessage simplifier
        )
    => PredicateSimplifier
    -> TermLikeSimplifier
    -- ^ Evaluates functions.
    -> BuiltinAndAxiomSimplifierMap
    -- ^ Map from axiom IDs to axiom evaluators
    -> Predicate variable
    -- ^ Aggregated children predicate and substitution.
    -> TermLike variable
    -- ^ The pattern to be evaluated
    -> OrPattern variable
    -- ^ The default value
    -> simplifier (OrPattern variable)
evaluatePattern
    substitutionSimplifier
    simplifier
    axiomIdToEvaluator
    childrenPredicate
    patt
    defaultValue
  =
    fromMaybe
        (return defaultValue)
        (maybeEvaluatePattern
            substitutionSimplifier
            simplifier
            axiomIdToEvaluator
            childrenPredicate
            patt
            defaultValue
        )

{-| Evaluates axioms on patterns.

Returns Nothing if there is no axiom for the pattern's identifier.
-}
maybeEvaluatePattern
    ::  forall variable simplifier
    .   ( Show variable
        , Unparse variable
        , FreshVariable variable
        , SortedVariable variable
        , MonadSimplify simplifier
        , WithLog LogMessage simplifier
        )
    => PredicateSimplifier
    -> TermLikeSimplifier
    -- ^ Evaluates functions.
    -> BuiltinAndAxiomSimplifierMap
    -- ^ Map from axiom IDs to axiom evaluators
    -> Predicate variable
    -- ^ Aggregated children predicate and substitution.
    -> TermLike variable
    -- ^ The pattern to be evaluated
    -> OrPattern variable
    -- ^ The default value
    -> Maybe (simplifier (OrPattern variable))
maybeEvaluatePattern
    substitutionSimplifier
    simplifier
    axiomIdToEvaluator
    childrenPredicate
    patt
    defaultValue
  =
    case maybeEvaluator of
        Nothing -> Nothing
        Just (BuiltinAndAxiomSimplifier evaluator) ->
            Just
            $ traceNonErrorMonad
                D_Function_evaluatePattern
                [ debugArg "axiomIdentifier" identifier ]
            $ do
                result <-
                    evaluator
                        substitutionSimplifier
                        simplifier
                        axiomIdToEvaluator
                        patt
                flattened <- case result of
                    AttemptedAxiom.NotApplicable ->
                        return AttemptedAxiom.NotApplicable
                    AttemptedAxiom.Applied AttemptedAxiomResults
                        { results = orResults
                        , remainders = orRemainders
                        } -> do
                            simplified <- mapM simplifyIfNeeded orResults
                            return
                                (AttemptedAxiom.Applied AttemptedAxiomResults
                                    { results =
                                        MultiOr.flatten simplified
                                    , remainders = orRemainders
                                    }
                                )
                merged <-
                    mergeWithConditionAndSubstitution
                        childrenPredicate
                        flattened
                case merged of
                    AttemptedAxiom.NotApplicable -> return defaultValue
                    AttemptedAxiom.Applied attemptResults ->
                        return $ MultiOr.merge results remainders
                      where
                        AttemptedAxiomResults { results, remainders } =
                            attemptResults
  where
    identifier :: Maybe AxiomIdentifier
    identifier = AxiomIdentifier.extract patt

    maybeEvaluator :: Maybe BuiltinAndAxiomSimplifier
    maybeEvaluator = do
        identifier' <- identifier
        Map.lookup identifier' axiomIdToEvaluator

    unchangedPatt =
        Conditional
            { term         = patt
            , predicate    = predicate
            , substitution = substitution
            }
      where
        Conditional { term = (), predicate, substitution } = childrenPredicate

    simplifyIfNeeded :: Pattern variable -> simplifier (OrPattern variable)
    simplifyIfNeeded toSimplify
      | toSimplify == unchangedPatt =
        return (OrPattern.fromPattern unchangedPatt)
      | otherwise =
        reevaluateFunctions toSimplify

evaluateSortInjection
    :: Ord variable
    => SmtMetadataTools StepperAttributes
    -> Application Symbol (TermLike variable)
    -> Application Symbol (TermLike variable)
evaluateSortInjection _tools ap
  | Symbol.isSortInjection apHead
  = case apChild of
    App_ apHeadChild grandChildren
      | Symbol.isSortInjection apHeadChild ->
        let
            [fromSort', toSort'] = symbolParams apHeadChild
            apHeadNew = updateSortInjectionSource apHead fromSort'
            resultApp = apHeadNew grandChildren
        in
            assert (toSort' == fromSort) resultApp
    _ -> ap
  | otherwise = ap
  where
    apHead = applicationSymbolOrAlias ap
    [fromSort, _] = symbolParams apHead
    [apChild] = applicationChildren ap
    updateSortInjectionSource head1 fromSort1 children =
        Application
            { applicationSymbolOrAlias =
                head1 { symbolParams = [fromSort1, toSort1] }
            , applicationChildren = children
            }
      where
        [_, toSort1] = symbolParams head1

{-| 'reevaluateFunctions' re-evaluates functions after a user-defined function
was evaluated.
-}
reevaluateFunctions
    ::  ( SortedVariable variable
        , Show variable
        , Unparse variable
        , FreshVariable variable
        , MonadSimplify simplifier
        , WithLog LogMessage simplifier
        )
    => Pattern variable
    -- ^ Function evaluation result.
    -> simplifier (OrPattern variable)
reevaluateFunctions rewriting = do
    pattOr <- simplifyTerm (Pattern.term rewriting)
    mergedPatt <-
        OrPattern.mergeWithPredicate (Pattern.withoutTerm rewriting) pattOr
    orResults <- BranchT.gather $ traverse Pattern.simplifyPredicate mergedPatt
    return (MultiOr.mergeAll orResults)

{-| Ands the given condition-substitution to the given function evaluation.
-}
mergeWithConditionAndSubstitution
    ::  ( Show variable
        , Unparse variable
        , FreshVariable variable
        , SortedVariable variable
        , MonadSimplify simplifier
        , WithLog LogMessage simplifier
        )
    => Predicate variable
    -- ^ Condition and substitution to add.
    -> AttemptedAxiom variable
    -- ^ AttemptedAxiom to which the condition should be added.
    -> simplifier (AttemptedAxiom variable)
mergeWithConditionAndSubstitution _ AttemptedAxiom.NotApplicable =
    return AttemptedAxiom.NotApplicable
mergeWithConditionAndSubstitution
    toMerge
    (AttemptedAxiom.Applied AttemptedAxiomResults { results, remainders })
  = do
    evaluatedResults <- OrPattern.mergeWithPredicate toMerge results
    evaluatedRemainders <- OrPattern.mergeWithPredicate toMerge remainders
    return $ AttemptedAxiom.Applied AttemptedAxiomResults
        { results = evaluatedResults
        , remainders = evaluatedRemainders
        }<|MERGE_RESOLUTION|>--- conflicted
+++ resolved
@@ -72,11 +72,7 @@
         (Attribute.Pattern variable)
         (TermLike variable)
     -- ^ The pattern to be evaluated
-<<<<<<< HEAD
-    -> Simplifier (OrPattern variable)
-=======
     -> simplifier (OrPattern variable)
->>>>>>> 0bc188e9
 evaluateApplication childrenPredicate (valid :< app) = do
     tools <- Simplifier.askMetadataTools
     substitutionSimplifier <- Simplifier.askSimplifierPredicate
