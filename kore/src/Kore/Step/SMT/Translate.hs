{-|
Module      : Kore.Step.SMT.Translate
Description : Translates conditions to something that a SMT solver understands.
Copyright   : (c) Runtime Verification, 2019
License     : NCSA
Maintainer  : thomas.tuegel@runtimeverification.com
Stability   : experimental
Portability : portable
-}

module Kore.Step.SMT.Translate
    ( translatePredicate
    , Translator
    , VarContext
    , evalTranslator
    , runTranslator
    ) where

import Control.Applicative
    ( Alternative (..)
    )
import qualified Control.Comonad.Trans.Cofree as Cofree
import Control.Error
    ( MaybeT
    , hoistMaybe
    )
import Control.Monad.Counter
    ( CounterT
    , evalCounterT
    )
import Control.Monad.Except
import Control.Monad.Morph as Morph
import Control.Monad.State.Strict
    ( StateT
    , evalStateT
    )
import qualified Control.Monad.State.Strict as State
import qualified Data.Functor.Foldable as Recursive
import Data.Map.Strict
    ( Map
    )
import qualified Data.Map.Strict as Map
import Data.Reflection

import Kore.Attribute.Hook
import Kore.Attribute.Smtlib
import qualified Kore.Attribute.Sort as Attribute
import qualified Kore.Attribute.Symbol as Attribute
import qualified Kore.Builtin.Bool as Builtin.Bool
import qualified Kore.Builtin.Int as Builtin.Int
import Kore.IndexedModule.MetadataTools
import Kore.Internal.Predicate
import Kore.Internal.TermLike
import Kore.Step.SMT.Resolvers
    ( translateSort
    , translateSymbol
    )
import SMT
    ( SExpr (..)
    )
import qualified SMT

-- ----------------------------------------------------------------
-- Predicate translation

{- | Translate a predicate for SMT.

The predicate may inhabit an arbitrary sort. Logical connectives are translated
to their SMT counterparts. Quantifiers, @\\ceil@, @\\floor@, and @\\in@ are
uninterpreted (translated as variables) as is @\\equals@ if its arguments are
not builtins or predicates. All other patterns are not translated and prevent
the predicate from being sent to SMT.

 -}
translatePredicate
    :: forall p variable m .
        ( Given (SmtMetadataTools Attribute.Symbol)
        , p ~ TermLike variable
        , Monad m
        )
    => (SExpr -> p -> Translator m p SExpr)
    -> Predicate variable
    -> Translator m p SExpr
translatePredicate translateUninterpreted predicate =
    translatePredicatePattern $ unwrapPredicate predicate
  where
    translatePredicatePattern
        :: TermLike variable
        -> Translator m (TermLike variable) SExpr
    translatePredicatePattern pat =
        case Cofree.tailF (Recursive.project pat) of
            EvaluatedF child -> translatePredicatePattern (getEvaluated child)
            -- Logical connectives: translate as connectives
            AndF and' -> translatePredicateAnd and'
            BottomF _ -> return (SMT.bool False)
            EqualsF eq ->
                -- Equality of predicates and builtins can be translated to
                -- equality in the SMT solver, but other patterns must remain
                -- uninterpreted.
                    translatePredicateEquals eq
                <|> translateUninterpreted SMT.tBool pat
            IffF iff -> translatePredicateIff iff
            ImpliesF implies -> translatePredicateImplies implies
            NotF not' -> translatePredicateNot not'
            OrF or' -> translatePredicateOr or'
            TopF _ -> return (SMT.bool True)

            -- Uninterpreted: translate as variables
            CeilF _ -> translateUninterpreted SMT.tBool pat
            ExistsF _ -> translateUninterpreted SMT.tBool pat
            FloorF _ -> translateUninterpreted SMT.tBool pat
            ForallF _ -> translateUninterpreted SMT.tBool pat
            InF _ -> translateUninterpreted SMT.tBool pat

            -- Invalid: no translation, should not occur in predicates
            MuF _ -> empty
            NuF _ -> empty
            ApplySymbolF _ -> empty
            InjF _ -> empty
            ApplyAliasF _ -> empty
            BuiltinF _ -> empty
            DomainValueF _ -> empty
            NextF _ -> empty
            RewritesF _ -> empty
            VariableF _ -> empty
            StringLiteralF _ -> empty
            InternalBytesF _ -> empty
            InhabitantF _ -> empty
            EndiannessF _ -> empty
            SignednessF _ -> empty

    translatePredicateAnd And { andFirst, andSecond } =
        SMT.and
            <$> translatePredicatePattern andFirst
            <*> translatePredicatePattern andSecond

    translatePredicateEquals
        Equals
            { equalsOperandSort
            , equalsFirst
            , equalsSecond
            }
      =
        SMT.eq
            <$> translatePredicateEqualsChild equalsFirst
            <*> translatePredicateEqualsChild equalsSecond
      where
        translatePredicateEqualsChild child =
            -- Attempt to translate patterns in builtin sorts, or failing that,
            -- as predicates.
            (<|>)
                (translatePattern equalsOperandSort child)
                (translatePredicatePattern child)

    translatePredicateIff Iff { iffFirst, iffSecond } =
        iff
            <$> translatePredicatePattern iffFirst
            <*> translatePredicatePattern iffSecond
      where
        iff a b = SMT.and (SMT.implies a b) (SMT.implies b a)

    translatePredicateImplies Implies { impliesFirst, impliesSecond } =
        SMT.implies
            <$> translatePredicatePattern impliesFirst
            <*> translatePredicatePattern impliesSecond

    translatePredicateNot Not { notChild } =
        SMT.not <$> translatePredicatePattern notChild

    translatePredicateOr Or { orFirst, orSecond } =
        SMT.or
            <$> translatePredicatePattern orFirst
            <*> translatePredicatePattern orSecond

    -- | Translate a functional pattern in the builtin Int sort for SMT.
    translateInt :: p -> Translator m p SExpr
    translateInt pat =
        case Cofree.tailF (Recursive.project pat) of
            VariableF _ -> translateUninterpreted SMT.tInt pat
            BuiltinF dv ->
                return $ SMT.int $ Builtin.Int.extractIntDomainValue
                    "while translating dv to SMT.int" dv
            ApplySymbolF app ->
                (<|>)
                    (translateApplication app)
                    (translateUninterpreted SMT.tInt pat)
            _ -> empty

    -- | Translate a functional pattern in the builtin Bool sort for SMT.
    translateBool :: p -> Translator m p SExpr
    translateBool pat =
        case Cofree.tailF (Recursive.project pat) of
            VariableF _ -> translateUninterpreted SMT.tBool pat
            BuiltinF dv ->
                return $ SMT.bool $ Builtin.Bool.extractBoolDomainValue
                    "while translating dv to SMT.bool" dv
            NotF Not { notChild } ->
                -- \not is equivalent to BOOL.not for functional patterns.
                -- The following is safe because non-functional patterns
                -- will fail to translate.
                SMT.not <$> translateBool notChild
            ApplySymbolF app ->
                (<|>)
                    (translateApplication app)
                    (translateUninterpreted SMT.tBool pat)
            _ -> empty

    translateApplication :: Application Symbol p -> Translator m p SExpr
    translateApplication
        Application
            { applicationSymbolOrAlias
            , applicationChildren
            }
      = do
<<<<<<< HEAD
        sexpr <- case translateSymbol applicationSymbolOrAlias of
            Nothing -> empty  -- The symbol was not declared, give up.
            Just sexpr -> return sexpr
        children <-
            zipWithM
                translatePattern
                (getArguments applicationChildrenSorts)
                (getArguments applicationChildren)
=======
        sexpr <- maybe empty return $ translateSymbol applicationSymbolOrAlias
        children <- zipWithM translatePattern
            applicationChildrenSorts
            applicationChildren
>>>>>>> b9666598
        return $ shortenSExpr (applySExpr sexpr children)
      where
        applicationChildrenSorts = termLikeSort <$> applicationChildren

    translatePattern :: Sort -> p -> Translator m p SExpr
    translatePattern sort pat =
        case getHook of
            Just builtinSort
              | builtinSort == Builtin.Bool.sort -> translateBool pat
              | builtinSort == Builtin.Int.sort -> translateInt pat
            _ -> case Cofree.tailF $ Recursive.project pat of
                    VariableF _ -> do
                        smtSort <- hoistMaybe $ translateSort sort
                        translateUninterpreted smtSort pat
                    ApplySymbolF app -> translateApplication app
                    _ -> empty
      where
        tools :: SmtMetadataTools Attribute.Symbol
        tools = given
        Attribute.Sort { hook = Hook { getHook } } =
            sortAttributes tools sort

-- ----------------------------------------------------------------
-- Translator
type VarContext p = Map p (SExpr, SExpr)

type Translator m p = MaybeT (StateT (VarContext p) (CounterT m))

evalTranslator :: Monad m => Translator m p a -> MaybeT m a
evalTranslator = Morph.hoist (evalCounterT . flip evalStateT Map.empty)

runTranslator :: Monad m => Translator m p a -> MaybeT m (a, VarContext p)
runTranslator = evalTranslator . includeState
  where includeState comp = do
            comp' <- comp
            state <- State.get
            pure (comp', state)<|MERGE_RESOLUTION|>--- conflicted
+++ resolved
@@ -41,6 +41,9 @@
     )
 import qualified Data.Map.Strict as Map
 import Data.Reflection
+import Prelude hiding
+    ( zipWith
+    )
 
 import Kore.Attribute.Hook
 import Kore.Attribute.Smtlib
@@ -212,21 +215,12 @@
             , applicationChildren
             }
       = do
-<<<<<<< HEAD
-        sexpr <- case translateSymbol applicationSymbolOrAlias of
-            Nothing -> empty  -- The symbol was not declared, give up.
-            Just sexpr -> return sexpr
+        sexpr <- maybe empty return $ translateSymbol applicationSymbolOrAlias
         children <-
             zipWithM
                 translatePattern
                 (getArguments applicationChildrenSorts)
                 (getArguments applicationChildren)
-=======
-        sexpr <- maybe empty return $ translateSymbol applicationSymbolOrAlias
-        children <- zipWithM translatePattern
-            applicationChildrenSorts
-            applicationChildren
->>>>>>> b9666598
         return $ shortenSExpr (applySExpr sexpr children)
       where
         applicationChildrenSorts = termLikeSort <$> applicationChildren
