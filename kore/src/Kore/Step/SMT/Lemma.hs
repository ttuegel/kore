{-|
Module      : Kore.Step.SMT.Lemma
Description : Declares all rules marked smt-lemma to the SMT solver.
Copyright   : (c) Runtime Verification, 2019
License     : NCSA
Maintainer  : phillip.harris@runtimeverification.com
Stability   : experimental
Portability : portable
-}
module Kore.Step.SMT.Lemma
    ( declareSMTLemmas
    ) where

import           Control.Applicative
                 ( Alternative (..) )
import qualified Control.Comonad.Trans.Cofree as Cofree
import           Control.Error
                 ( runMaybeT )
import qualified Control.Monad.Counter as Counter
import           Control.Monad.Except
import qualified Control.Monad.State as State
import qualified Data.Functor.Foldable as Recursive
import qualified Data.Map.Strict as Map
import           Data.Reflection
import qualified Data.Text as Text

import           Kore.AST.Pure
import           Kore.AST.Sentence
import qualified Kore.Attribute.Axiom as Attribute
import           Kore.Attribute.SmtLemma
import           Kore.Attribute.Symbol
import           Kore.IndexedModule.IndexedModule
import           Kore.IndexedModule.MetadataTools
import           Kore.Predicate.Predicate
import           Kore.Step.Pattern
import qualified Kore.Step.SMT.Declaration.All as SMT.All
                 ( declare )
import           Kore.Step.SMT.Translate
import           Kore.Unparser
import           SMT
                 ( MonadSMT, SExpr (..), SMT )
import qualified SMT

-- | Given an indexed module, `declareSMTLemmas` translates all
-- rewrite rules marked with the smt-lemma attribute into the
-- smt2 standard, and sends them to the current SMT solver.
-- It assumes that all symbols in all smt-lemma rules either have been
-- declared in the smt prelude or they have an smtlib attribute.
declareSMTLemmas
<<<<<<< HEAD
    :: forall m
    .   ( MonadSMT m
        , Given (MetadataTools Object StepperAttributes)
=======
    :: forall m param dom .
        ( MonadSMT m
        , Traversable dom
        , dom ~ Domain.Builtin
        , Given (SmtMetadataTools StepperAttributes)
>>>>>>> 1b03e1c8
        )
    => VerifiedModule StepperAttributes Attribute.Axiom
    -> m ()
declareSMTLemmas m = SMT.liftSMT $ do
    SMT.All.declare (smtData tools)
    mapM_ declareRule (indexedModuleAxioms m)
  where
    tools :: SmtMetadataTools StepperAttributes
    tools = given

    declareRule
        :: forall sortParam . (Given (SmtMetadataTools StepperAttributes))
        => ( Attribute.Axiom
           , SentenceAxiom sortParam (StepPattern Object Variable)
           )
        -> SMT (Maybe ())
    declareRule (atts, axiomDeclaration) = runMaybeT $ do
        guard (isSmtLemma $ Attribute.smtLemma atts)
        (lemma, vars) <-
            runTranslator
            $ translatePredicate translateUninterpreted
            $ wrapPredicate $ sentenceAxiomPattern axiomDeclaration
        SMT.assert (addQuantifiers vars lemma)

    addQuantifiers vars lemma | null vars = lemma
    addQuantifiers vars lemma = SMT.List
        [ SMT.Atom "forall"
        , SMT.List
            [ SMT.List [sexpr, t] | (sexpr, t) <- Map.elems vars ]
        , lemma
        ]

translateUninterpreted
    :: ( Ord p
       , p ~ StepPattern Object variable
       , Unparse (variable Object)
       )
    => SExpr  -- ^ type name
    -> p  -- ^ uninterpreted pattern
    -> Translator p SExpr
translateUninterpreted t pat | isVariable pat =
    lookupPattern <|> freeVariable
  where
    isVariable p =
        case Cofree.tailF $ Recursive.project p of
            VariablePattern _ -> True
            _ -> False
    lookupPattern = do
        result <- State.gets $ Map.lookup pat
        maybe empty (return . fst) result
    freeVariable = do
        n <- Counter.increment
        let var = SMT.Atom ("<" <> Text.pack (show n) <> ">")
        State.modify' (Map.insert pat (var, t))
        return var
translateUninterpreted _ _ = empty<|MERGE_RESOLUTION|>--- conflicted
+++ resolved
@@ -47,17 +47,9 @@
 -- It assumes that all symbols in all smt-lemma rules either have been
 -- declared in the smt prelude or they have an smtlib attribute.
 declareSMTLemmas
-<<<<<<< HEAD
     :: forall m
     .   ( MonadSMT m
-        , Given (MetadataTools Object StepperAttributes)
-=======
-    :: forall m param dom .
-        ( MonadSMT m
-        , Traversable dom
-        , dom ~ Domain.Builtin
         , Given (SmtMetadataTools StepperAttributes)
->>>>>>> 1b03e1c8
         )
     => VerifiedModule StepperAttributes Attribute.Axiom
     -> m ()
