--- conflicted
+++ resolved
@@ -38,21 +38,12 @@
     )
 import qualified Kore.Internal.OrPattern as OrPattern
 import Kore.Internal.Pattern as Pattern
-<<<<<<< HEAD
 import Kore.Internal.Predicate
     ( pattern PredicateTrue
     , makeEqualsPredicate
     )
 import qualified Kore.Internal.Predicate as Predicate
 import Kore.Internal.TermLike
-=======
-import Kore.Internal.TermLike
-import Kore.Predicate.Predicate
-    ( pattern PredicateTrue
-    , makeEqualsPredicate
-    )
-import qualified Kore.Predicate.Predicate as Predicate
->>>>>>> a7ed2a10
 import qualified Kore.Step.Simplification.And as And
     ( simplifyEvaluated
     )
