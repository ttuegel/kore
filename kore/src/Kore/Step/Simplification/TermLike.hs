{- |
Copyright   : (c) Runtime Verification, 2018
License     : NCSA

-}
module Kore.Step.Simplification.TermLike
    ( simplify
    , simplifyToOr
    , simplifyInternal
    ) where

import Control.Comonad.Trans.Cofree
    ( CofreeF ((:<))
    )
<<<<<<< HEAD
import qualified Control.Exception as Exception
import Data.Functor.Const
import qualified Data.Functor.Foldable as Recursive
import qualified Data.Text.Prettyprint.Doc as Pretty
import qualified GHC.Stack as GHC
=======
import qualified Control.Lens.Combinators as Lens
import Data.Functor.Const
import qualified Data.Functor.Foldable as Recursive
import qualified Data.Map as Map
import Data.Maybe
    ( fromMaybe
    )
import qualified Data.Set as Set
>>>>>>> 600e4a9f

import qualified Kore.Attribute.Pattern.FreeVariables as FreeVariables
import Kore.Internal.OrPattern
    ( OrPattern
    )
import qualified Kore.Internal.OrPattern as OrPattern
import Kore.Internal.Pattern as Pattern
import qualified Kore.Internal.Predicate as Predicate
import Kore.Internal.TermLike
    ( TermLike
    , TermLikeF (..)
    )
import qualified Kore.Internal.TermLike as TermLike
import qualified Kore.Profiler.Profile as Profiler
    ( identifierSimplification
    )
import qualified Kore.Step.Axiom.Identifier as AxiomIdentifier
    ( matchAxiomIdentifier
    )
import qualified Kore.Step.Simplification.And as And
    ( simplify
    )
import qualified Kore.Step.Simplification.Application as Application
    ( simplify
    )
import qualified Kore.Step.Simplification.Bottom as Bottom
    ( simplify
    )
import qualified Kore.Step.Simplification.Builtin as Builtin
    ( simplify
    )
import qualified Kore.Step.Simplification.Ceil as Ceil
    ( simplify
    )
import qualified Kore.Step.Simplification.DomainValue as DomainValue
    ( simplify
    )
import qualified Kore.Step.Simplification.Equals as Equals
    ( simplify
    )
import qualified Kore.Step.Simplification.Exists as Exists
    ( simplify
    )
import qualified Kore.Step.Simplification.Floor as Floor
    ( simplify
    )
import qualified Kore.Step.Simplification.Forall as Forall
    ( simplify
    )
import qualified Kore.Step.Simplification.Iff as Iff
    ( simplify
    )
import qualified Kore.Step.Simplification.Implies as Implies
    ( simplify
    )
import qualified Kore.Step.Simplification.In as In
    ( simplify
    )
import qualified Kore.Step.Simplification.Inhabitant as Inhabitant
    ( simplify
    )
import qualified Kore.Step.Simplification.Mu as Mu
    ( simplify
    )
import qualified Kore.Step.Simplification.Next as Next
    ( simplify
    )
import qualified Kore.Step.Simplification.Not as Not
    ( simplify
    )
import qualified Kore.Step.Simplification.Nu as Nu
    ( simplify
    )
import qualified Kore.Step.Simplification.Or as Or
    ( simplify
    )
import qualified Kore.Step.Simplification.Rewrites as Rewrites
    ( simplify
    )
import Kore.Step.Simplification.Simplify
import qualified Kore.Step.Simplification.StringLiteral as StringLiteral
    ( simplify
    )
import qualified Kore.Step.Simplification.Top as Top
    ( simplify
    )
import qualified Kore.Step.Simplification.Variable as Variable
    ( simplify
    )
<<<<<<< HEAD
import Kore.Unparser
    ( unparse
    )

=======
import qualified Kore.Substitute as Substitute
import qualified Kore.Variables.Binding as Binding
import Kore.Variables.Fresh
    ( refreshVariable
    )
import Kore.Variables.UnifiedVariable
    ( UnifiedVariable (..)
    )
>>>>>>> 600e4a9f

-- TODO(virgil): Add a Simplifiable class and make all pattern types
-- instances of that.

{-|'simplify' simplifies a `TermLike`, returning a 'Pattern'.
-}
simplify
    ::  ( GHC.HasCallStack
        , SimplifierVariable variable
        , MonadSimplify simplifier
        )
    =>  TermLike variable
    ->  Predicate variable
    ->  simplifier (Pattern variable)
simplify patt predicate = do
    orPatt <- simplifyToOr predicate patt
    return (OrPattern.toPattern orPatt)

{-|'simplifyToOr' simplifies a TermLike variable, returning an
'OrPattern'.
-}
simplifyToOr
    ::  ( GHC.HasCallStack
        , SimplifierVariable variable
        , MonadSimplify simplifier
        )
    =>  Predicate variable
    ->  TermLike variable
    ->  simplifier (OrPattern variable)
simplifyToOr term predicate =
    localSimplifierTermLike (const simplifier)
        . simplifyInternal predicate
        $ term
  where
    simplifier = termLikeSimplifier simplifyToOr

simplifyInternal
<<<<<<< HEAD
    ::  forall variable simplifier
    .   ( GHC.HasCallStack
        , SimplifierVariable variable
        , MonadSimplify simplifier
        )
    =>  TermLike variable
    ->  Predicate variable
    ->  simplifier (OrPattern variable)
=======
    :: forall variable simplifier
    .   (SimplifierVariable variable
        , Substitute.SubstitutionVariable variable
        , MonadSimplify simplifier
        )
    => TermLike variable
    -> Predicate variable
    -> simplifier (OrPattern variable)
>>>>>>> 600e4a9f
simplifyInternal term predicate = simplifyInternalWorker term
  where
    tracer termLike = case AxiomIdentifier.matchAxiomIdentifier termLike of
        Nothing -> id
        Just identifier -> Profiler.identifierSimplification identifier

    predicateFreeVars =
        FreeVariables.getFreeVariables $ Predicate.freeVariables predicate

    simplifyChildren
        :: Traversable t
        => t (TermLike variable)
        -> simplifier (t (OrPattern variable))
    simplifyChildren = traverse simplifyInternalWorker

    simplifyInternalWorker termLike =
        assertSimplifiedResults $ tracer termLike $
        let doNotSimplify =
                Exception.assert (TermLike.isSimplified termLike)
                return (OrPattern.fromTermLike termLike)
            (_ :< termLikeF) = Recursive.project termLike
        in case termLikeF of
            -- Unimplemented cases
            ApplyAliasF _ -> doNotSimplify
            -- Do not simplify evaluated patterns.
            EvaluatedF  _ -> doNotSimplify
            --
            AndF andF ->
                And.simplify =<< simplifyChildren andF
            ApplySymbolF applySymbolF ->
                Application.simplify predicate
                    =<< simplifyChildren applySymbolF
            CeilF ceilF ->
                Ceil.simplify predicate =<< simplifyChildren ceilF
            EqualsF equalsF ->
                Equals.simplify predicate =<< simplifyChildren equalsF
            ExistsF exists ->
                let fresh = Lens.over Binding.existsBinder refreshBinder exists
                in  Exists.simplify =<< simplifyChildren fresh
            IffF iffF ->
                Iff.simplify =<< simplifyChildren iffF
            ImpliesF impliesF ->
                Implies.simplify =<< simplifyChildren impliesF
            InF inF ->
                In.simplify predicate =<< simplifyChildren inF
            NotF notF ->
                Not.simplify =<< simplifyChildren notF
            --
            BottomF bottomF -> Bottom.simplify <$> simplifyChildren bottomF
            BuiltinF builtinF -> Builtin.simplify <$> simplifyChildren builtinF
            DomainValueF domainValueF ->
                DomainValue.simplify <$> simplifyChildren domainValueF
            FloorF floorF -> Floor.simplify <$> simplifyChildren floorF
            ForallF forall ->
                let fresh = Lens.over Binding.forallBinder refreshBinder forall
                in  Forall.simplify <$> simplifyChildren fresh
            InhabitantF inhF -> Inhabitant.simplify <$> simplifyChildren inhF
            MuF mu ->
                let fresh = Lens.over Binding.muBinder refreshBinder mu
                in  Mu.simplify <$> simplifyChildren fresh
            NuF nu ->
                let fresh = Lens.over Binding.nuBinder refreshBinder nu
                in  Nu.simplify <$> simplifyChildren fresh
            -- TODO(virgil): Move next up through patterns.
            NextF nextF -> Next.simplify <$> simplifyChildren nextF
            OrF orF -> Or.simplify <$> simplifyChildren orF
            RewritesF rewritesF ->
                Rewrites.simplify <$> simplifyChildren rewritesF
            TopF topF -> Top.simplify <$> simplifyChildren topF
            --
            StringLiteralF stringLiteralF ->
                return $ StringLiteral.simplify (getConst stringLiteralF)
            VariableF variableF ->
                return $ Variable.simplify (getConst variableF)
<<<<<<< HEAD
      where
        assertSimplifiedResults getResults = do
            results <- getResults
            let unsimplified =
                    filter (not . Pattern.isSimplified)
                    $ OrPattern.toPatterns results
            if null unsimplified
                then return results
                else (error . show . Pretty.vsep)
                    [ "Incomplete simplification!"
                    , Pretty.indent 2 "input:"
                    , Pretty.indent 4 (unparse termLike)
                    , Pretty.indent 2 "unsimplified results:"
                    , (Pretty.indent 4 . Pretty.vsep)
                        (unparse <$> unsimplified)
                    , "Expected all patterns to be fully simplified."
                    ]
=======

    refreshBinder
        :: Binding.Binder (UnifiedVariable variable) (TermLike variable)
        -> Binding.Binder (UnifiedVariable variable) (TermLike variable)
    refreshBinder binder@Binding.Binder { binderVariable, binderChild }
      | binderVariable `Set.member` predicateFreeVars =
        let existsFreeVars =
                FreeVariables.getFreeVariables
                $ TermLike.freeVariables binderChild
            fresh =
                fromMaybe (error "guard above ensures result <> Nothing")
                    $ refreshVariable
                        (predicateFreeVars <> existsFreeVars)
                        binderVariable
            freshChild =
                TermLike.substitute
                    (Map.singleton
                        binderVariable
                        (TermLike.mkVar fresh)
                    )
                    binderChild
        in Binding.Binder
            { binderVariable = fresh
            , binderChild = freshChild
            }
      | otherwise = binder
>>>>>>> 600e4a9f
<|MERGE_RESOLUTION|>--- conflicted
+++ resolved
@@ -12,13 +12,7 @@
 import Control.Comonad.Trans.Cofree
     ( CofreeF ((:<))
     )
-<<<<<<< HEAD
 import qualified Control.Exception as Exception
-import Data.Functor.Const
-import qualified Data.Functor.Foldable as Recursive
-import qualified Data.Text.Prettyprint.Doc as Pretty
-import qualified GHC.Stack as GHC
-=======
 import qualified Control.Lens.Combinators as Lens
 import Data.Functor.Const
 import qualified Data.Functor.Foldable as Recursive
@@ -27,7 +21,8 @@
     ( fromMaybe
     )
 import qualified Data.Set as Set
->>>>>>> 600e4a9f
+import qualified Data.Text.Prettyprint.Doc as Pretty
+import qualified GHC.Stack as GHC
 
 import qualified Kore.Attribute.Pattern.FreeVariables as FreeVariables
 import Kore.Internal.OrPattern
@@ -117,13 +112,10 @@
 import qualified Kore.Step.Simplification.Variable as Variable
     ( simplify
     )
-<<<<<<< HEAD
+import qualified Kore.Substitute as Substitute
 import Kore.Unparser
     ( unparse
     )
-
-=======
-import qualified Kore.Substitute as Substitute
 import qualified Kore.Variables.Binding as Binding
 import Kore.Variables.Fresh
     ( refreshVariable
@@ -131,7 +123,6 @@
 import Kore.Variables.UnifiedVariable
     ( UnifiedVariable (..)
     )
->>>>>>> 600e4a9f
 
 -- TODO(virgil): Add a Simplifiable class and make all pattern types
 -- instances of that.
@@ -169,25 +160,15 @@
     simplifier = termLikeSimplifier simplifyToOr
 
 simplifyInternal
-<<<<<<< HEAD
     ::  forall variable simplifier
     .   ( GHC.HasCallStack
         , SimplifierVariable variable
+        , Substitute.SubstitutionVariable variable
         , MonadSimplify simplifier
         )
     =>  TermLike variable
     ->  Predicate variable
     ->  simplifier (OrPattern variable)
-=======
-    :: forall variable simplifier
-    .   (SimplifierVariable variable
-        , Substitute.SubstitutionVariable variable
-        , MonadSimplify simplifier
-        )
-    => TermLike variable
-    -> Predicate variable
-    -> simplifier (OrPattern variable)
->>>>>>> 600e4a9f
 simplifyInternal term predicate = simplifyInternalWorker term
   where
     tracer termLike = case AxiomIdentifier.matchAxiomIdentifier termLike of
@@ -262,7 +243,6 @@
                 return $ StringLiteral.simplify (getConst stringLiteralF)
             VariableF variableF ->
                 return $ Variable.simplify (getConst variableF)
-<<<<<<< HEAD
       where
         assertSimplifiedResults getResults = do
             results <- getResults
@@ -280,7 +260,6 @@
                         (unparse <$> unsimplified)
                     , "Expected all patterns to be fully simplified."
                     ]
-=======
 
     refreshBinder
         :: Binding.Binder (UnifiedVariable variable) (TermLike variable)
@@ -306,5 +285,4 @@
             { binderVariable = fresh
             , binderChild = freshChild
             }
-      | otherwise = binder
->>>>>>> 600e4a9f
+      | otherwise = binder