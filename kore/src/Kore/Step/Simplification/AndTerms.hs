--- conflicted
+++ resolved
@@ -1259,13 +1259,7 @@
             \sort injections."
             first
             second
-<<<<<<< HEAD
-        Monad.Unify.scatter []
-=======
         empty
-  where
-    isConstructor = give tools Attribute.isConstructor_
->>>>>>> 0bc188e9
 constructorAndEqualsAssumesDifferentHeads _ _ _ = empty
 
 {- | Unifcation or equality for a domain value pattern vs a constructor
