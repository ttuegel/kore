--- conflicted
+++ resolved
@@ -366,44 +366,13 @@
 newtype BuiltinAndAxiomSimplifier =
     -- TODO (thomas.tuegel): Rename me!
     BuiltinAndAxiomSimplifier
-<<<<<<< HEAD
-        (  forall variable simplifier
-        .  (SimplifierVariable variable, MonadSimplify simplifier)
-        => TermLikeSimplifier
-        -> BuiltinAndAxiomSimplifierMap
-        -> TermLike variable
-        -> Condition variable
-        -> simplifier (AttemptedAxiom variable)
-        )
-
-runBuiltinAndAxiomSimplifier
-    :: forall variable simplifier
-    .  (SimplifierVariable variable, MonadSimplify simplifier)
-    => BuiltinAndAxiomSimplifier
-    -> Condition variable
-    -> TermLike variable
-    -> simplifier (AttemptedAxiom variable)
-runBuiltinAndAxiomSimplifier
-    (BuiltinAndAxiomSimplifier simplifier)
-    predicate
-    termLike
-  = do
-    simplifierAxioms <- askSimplifierAxioms
-    simplifierTermLike <- askSimplifierTermLike
-    simplifier
-        simplifierTermLike
-        simplifierAxioms
-        termLike
-        predicate
-=======
         { runBuiltinAndAxiomSimplifier
-            ::  forall variable simplifier
+            :: forall variable simplifier
             .  (SimplifierVariable variable, MonadSimplify simplifier)
             => TermLike variable
             -> Condition variable
             -> simplifier (AttemptedAxiom variable)
         }
->>>>>>> a7ed2a10
 
 {-|A type to abstract away the mapping from symbol identifiers to
 their corresponding evaluators.
@@ -555,13 +524,7 @@
     helper
         :: forall variable simplifier
         .  (SimplifierVariable variable, MonadSimplify simplifier)
-<<<<<<< HEAD
-        => TermLikeSimplifier
-        -> BuiltinAndAxiomSimplifierMap
-        -> TermLike variable
-=======
         => TermLike variable
->>>>>>> a7ed2a10
         -> Condition variable
         -> simplifier (AttemptedAxiom variable)
     helper termLike _ =
