{-|
Module      : Kore.Domain.Builtin
Description : Internal representation of internal domains
Copyright   : (c) Runtime Verification, 2018
License     : NCSA
Maintainer  : thomas.tuegel@runtimeverification.com
-}

module Kore.Domain.Builtin
    ( Builtin (..)
    , builtinSort
    , InternalList (..)
    --
    , Element (..)
    , Value (..)
    , AcWrapper (..)
    , wrapElement, unwrapElement
    , InternalAc (..)
    , NormalizedAc (..)
    , emptyNormalizedAc
    --
    , InternalMap
    , MapElement
    , MapValue
    , NormalizedMap (..)
    --
    , InternalSet
    , SetElement
    , SetValue
    , NormalizedSet (..)
    --
    , InternalInt (..)
    , InternalBool (..)
    , InternalString (..)
    , Domain (..)
    ) where

import           Control.DeepSeq
                 ( NFData (..) )
import qualified Control.Lens as Lens
import           Control.Lens.Iso
import qualified Data.Bifunctor as Bifunctor
import qualified Data.Foldable as Foldable
import           Data.Hashable
import           Data.Map
                 ( Map )
import qualified Data.Map as Map
import           Data.Sequence
                 ( Seq )
import           Data.Text
                 ( Text )
import           Data.Text.Prettyprint.Doc
                 ( (<+>) )
import qualified Data.Text.Prettyprint.Doc as Pretty
import qualified Generics.SOP as SOP
import qualified GHC.Generics as GHC

import Kore.Attribute.Synthetic
import Kore.Debug
import Kore.Domain.Class
import Kore.Internal.Symbol
import Kore.Syntax
import Kore.Unparser

-- * Helpers

{- | Unparse a concatenation of elements, given the @unit@ and @concat@ symbols.

The children are already unparsed. If they are @element@s of the collection,
they are wrapped by the @element@ symbol.

 -}
unparseConcat
    :: Symbol  -- ^ unit symbol
    -> Symbol  -- ^ concat symbol
    -> [Pretty.Doc ann]      -- ^ children
    -> Pretty.Doc ann
unparseConcat unitSymbol concatSymbol =
    \case
        [] -> applyUnit
        xs -> foldr1 applyConcat xs
  where
    applyUnit = unparse unitSymbol <> noArguments
    applyConcat set1 set2 = unparse concatSymbol <> arguments' [set1, set2]

-- * Builtin List

{- | Internal representation of the builtin @LIST.List@ domain.
 -}
data InternalList child =
    InternalList
        { builtinListSort :: !Sort
        , builtinListUnit :: !Symbol
        , builtinListElement :: !Symbol
        , builtinListConcat :: !Symbol
        , builtinListChild :: !(Seq child)
        }
    deriving (Eq, Foldable, Functor, GHC.Generic, Ord, Show, Traversable)

instance SOP.Generic (InternalList child)

instance SOP.HasDatatypeInfo (InternalList child)

instance Debug child => Debug (InternalList child)

instance Hashable child => Hashable (InternalList child) where
    hashWithSalt salt builtin =
        hashWithSalt salt (Foldable.toList builtinListChild)
      where
        InternalList { builtinListChild } = builtin

instance NFData child => NFData (InternalList child)

instance Unparse child => Unparse (InternalList child) where
    unparse builtinList =
        unparseConcat
            builtinListUnit
            builtinListConcat
            (element <$> Foldable.toList builtinListChild)
      where
        element x = unparse builtinListElement <> arguments [x]
        InternalList { builtinListChild } = builtinList
        InternalList { builtinListUnit } = builtinList
        InternalList { builtinListElement } = builtinList
        InternalList { builtinListConcat } = builtinList

    unparse2 builtinList =
        unparseConcat
            builtinListUnit
            builtinListConcat
            (element <$> Foldable.toList builtinListChild)
      where
        element x = unparse2 builtinListElement <> arguments2 [x]
        InternalList { builtinListChild } = builtinList
        InternalList { builtinListUnit } = builtinList
        InternalList { builtinListElement } = builtinList
        InternalList { builtinListConcat } = builtinList

-- * Builtin AC (associative-commutative) generic stuff

{- | Internal representation for associative-commutative domain values.

The valueWrapper is a data type holding the non-key part of elements.
For a set, the valueWapper would be something equivalent to @Data.Empty.T@.
For a map, it would be something equivalent to @Identity@.
-}
data NormalizedAc (collection :: * -> * -> *) key child = NormalizedAc
    { elementsWithVariables :: [Element collection child]
    -- ^ Non-concrete elements of the structure.
    -- These would be of sorts @(Int, String)@ for a map from @Int@ to @String@.
    , concreteElements :: Map key (Value collection child)
    -- ^ Concrete elements of the structure.
    -- These would be of sorts @(Int, String)@ for a map from @Int@ to @String@.
    , opaque :: [child]
    -- ^ Unoptimized (i.e. non-element) parts of the structure.
    }
    deriving (GHC.Generic)

deriving instance
    ( Eq key, Eq child
    , Eq (Element collection child), Eq (Value collection child)
    ) =>
    Eq (NormalizedAc collection key child)

deriving instance
    ( Ord key, Ord child
    , Ord (Element collection child), Ord (Value collection child)
    ) =>
    Ord (NormalizedAc collection key child)

deriving instance
    ( Show key, Show child
    , Show (Element collection child), Show (Value collection child)
    ) =>
    Show (NormalizedAc collection key child)

deriving instance
    (Functor (Element collection), Functor (Value collection)) =>
    Functor (NormalizedAc collection key)

deriving instance
    (Foldable (Element collection), Foldable (Value collection)) =>
    Foldable (NormalizedAc collection key)

deriving instance
    (Traversable (Element collection), Traversable (Value collection)) =>
    Traversable (NormalizedAc collection key)

instance
    ( Hashable key, Hashable child
    , Hashable (Element collection child), Hashable (Value collection child)
    ) =>
    Hashable (NormalizedAc collection key child)
  where
    hashWithSalt salt normalized@(NormalizedAc _ _ _) =
        salt
            `hashWithSalt` elementsWithVariables
            `hashWithSalt` Map.toList concreteElements
            `hashWithSalt` opaque
      where
        NormalizedAc { elementsWithVariables } = normalized
        NormalizedAc { concreteElements } = normalized
        NormalizedAc { opaque } = normalized

instance
    ( NFData key, NFData child
    , NFData (Element collection child), NFData (Value collection child)
    ) =>
    NFData (NormalizedAc collection key child)

instance SOP.Generic (NormalizedAc key valueWrapper child)

instance SOP.HasDatatypeInfo (NormalizedAc key valueWrapper child)

instance
    ( Debug key, Debug child
    , Debug (Element collection child), Debug (Value collection child)
    ) =>
    Debug (NormalizedAc collection key child)

emptyNormalizedAc :: NormalizedAc key valueWrapper child
emptyNormalizedAc = NormalizedAc
    { elementsWithVariables = []
    , concreteElements = Map.empty
    , opaque = []
    }

{- | Internal representation of associative-commutative builtin terms.
-}
data InternalAc key (normalized :: * -> * -> *) child =
    InternalAc
        { builtinAcSort :: !Sort
        , builtinAcUnit :: !Symbol
        , builtinAcElement :: !Symbol
        , builtinAcConcat :: !Symbol
        , builtinAcChild :: normalized key child
        }
    deriving (Eq, Foldable, Functor, Traversable, GHC.Generic, Ord, Show)

{- | Establishes a bijection between value wrappers and entire-structure
wrappers, with a few utility functions for the two.
-}
class AcWrapper (normalized :: * -> * -> *) where
    -- TODO (thomas.tuegel): Make this a type family?
    data family Value normalized child
    data family Element normalized child

    unwrapAc :: normalized key child -> NormalizedAc normalized key child
    wrapAc :: NormalizedAc normalized key child -> normalized key child

    {-| Pairs the values in two wrappers as they should be paired for
    unification.
    -}
    alignValues
        :: Value normalized a
        -> Value normalized b
        -> Value normalized (a, b)

    elementIso
        :: Iso' (Element normalized child) (child, Value normalized child)

    unparseElement
        :: (child -> Pretty.Doc ann)
        -> Element normalized child -> Pretty.Doc ann

    unparseConcreteElement
        :: (key -> Pretty.Doc ann)
        -> (child -> Pretty.Doc ann)
        -> (key, Value normalized child) -> Pretty.Doc ann

unwrapElement
    :: AcWrapper normalized
    => Element normalized child -> (child, Value normalized child)
unwrapElement = Lens.view elementIso

wrapElement
    :: AcWrapper normalized
    => (child, Value normalized child) -> Element normalized child
wrapElement = Lens.review elementIso

unparsedChildren
<<<<<<< HEAD
    :: forall ann child key normalized valueWrapper
    .  (AcWrapper normalized valueWrapper)
=======
    :: forall ann child key normalized
    .  (AcWrapper normalized)
>>>>>>> 60ea2fbc
    => Symbol
    -> (key -> Pretty.Doc ann)
    -> (child -> Pretty.Doc ann)
    -> normalized key child
    -> [Pretty.Doc ann]
unparsedChildren elementSymbol keyUnparser childUnparser wrapped =
    (elementUnparser <$> elementsWithVariables)
    ++ (concreteElementUnparser <$> Map.toAscList concreteElements)
    ++ (child . childUnparser <$> opaque)
  where
    unwrapped :: NormalizedAc normalized key child
    -- Matching needed only for getting compiler notifications when
    -- the NormalizedAc field count changes.
    unwrapped@(NormalizedAc _ _ _) = unwrapAc wrapped

    NormalizedAc {elementsWithVariables} = unwrapped
    NormalizedAc {concreteElements} = unwrapped
    NormalizedAc {opaque} = unwrapped
    element = (<>) ("/* element: */" <+> unparse elementSymbol)
    concreteElement = (<>) ("/* concrete element: */" <+> unparse elementSymbol)
    child = (<+>) "/* opaque child: */"

<<<<<<< HEAD
    elementUnparser :: (child, valueWrapper child) -> Pretty.Doc ann
    elementUnparser = element . unparseElement keyUnparser childUnparser
=======
    elementUnparser :: Element normalized child -> Pretty.Doc ann
    elementUnparser = element . unparseElement childUnparser
>>>>>>> 60ea2fbc

    concreteElementUnparser :: (key, Value normalized child) -> Pretty.Doc ann
    concreteElementUnparser =
        concreteElement . unparseConcreteElement keyUnparser childUnparser

instance Hashable (normalized key child)
    => Hashable (InternalAc key normalized child)
  where
    hashWithSalt salt builtin =
        hashWithSalt salt builtinAcChild
      where
        InternalAc { builtinAcChild } = builtin

instance (NFData (normalized key child))
    => NFData (InternalAc key normalized child)

instance SOP.Generic (InternalAc key normalized child)

instance SOP.HasDatatypeInfo (InternalAc key normalized child)

instance (Debug (normalized key child))
    => Debug (InternalAc key normalized child)

instance
    ( Unparse key
    , Unparse child
    , AcWrapper normalized
    )
    => Unparse (InternalAc key normalized child)
  where
    unparse = unparseInternalAc unparse unparse
    unparse2 = unparseInternalAc unparse2 unparse2

unparseInternalAc
    :: (AcWrapper normalized)
    => (key -> Pretty.Doc ann)
    -> (child -> Pretty.Doc ann)
    -> InternalAc key normalized child
    -> Pretty.Doc ann
unparseInternalAc keyUnparser childUnparser builtinAc =
    unparseConcat builtinAcUnit builtinAcConcat
    $ unparsedChildren builtinAcElement keyUnparser childUnparser builtinAcChild
  where
    InternalAc { builtinAcChild } = builtinAc
    InternalAc { builtinAcUnit } = builtinAc
    InternalAc { builtinAcElement } = builtinAc
    InternalAc { builtinAcConcat } = builtinAc

-- * Builtin Map

{- | Wrapper for map values.
-}
type MapValue = Value NormalizedMap

instance Hashable child => Hashable (MapValue child) where
    hashWithSalt salt (MapValue child) = hashWithSalt salt child

instance NFData child => NFData (MapValue child)

instance SOP.Generic (MapValue child)

instance SOP.HasDatatypeInfo (MapValue child)

instance Debug child => Debug (MapValue child)

{- | Wrapper for map elements.
 -}
type MapElement = Element NormalizedMap

instance Hashable child => Hashable (MapElement child) where
    hashWithSalt salt (MapElement child) = hashWithSalt salt child

instance NFData child => NFData (MapElement child)

instance SOP.Generic (MapElement child)

instance SOP.HasDatatypeInfo (MapElement child)

instance Debug child => Debug (MapElement child)

{- | Wrapper for normalized maps, to be used in the `builtinAcChild` field.
-}
newtype NormalizedMap key child =
    NormalizedMap {getNormalizedMap :: NormalizedAc NormalizedMap key child}
    deriving (Eq, Foldable, Functor, GHC.Generic, Ord, Show, Traversable)

instance (Hashable key, Hashable child) => Hashable (NormalizedMap key child)
  where
    hashWithSalt salt (NormalizedMap m) = hashWithSalt salt m

instance (NFData key, NFData child) => NFData (NormalizedMap key child)

instance SOP.Generic (NormalizedMap key child)

instance SOP.HasDatatypeInfo (NormalizedMap key child)

instance (Debug key, Debug child) => Debug (NormalizedMap key child)

instance AcWrapper NormalizedMap where
    newtype Value NormalizedMap child = MapValue { getMapValue :: child }
        deriving (Eq, Foldable, Functor, GHC.Generic, Ord, Show, Traversable)

    newtype Element NormalizedMap child =
        MapElement { getMapElement :: (child, child) }
        deriving (Eq, Foldable, Functor, GHC.Generic, Ord, Show, Traversable)

    wrapAc = NormalizedMap
    unwrapAc = getNormalizedMap
    alignValues (MapValue a) (MapValue b) = MapValue (a, b)

    elementIso =
        Lens.iso
            (Bifunctor.second MapValue . getMapElement)
            (MapElement . Bifunctor.second getMapValue)

    unparseElement childUnparser (MapElement (key, value)) =
        arguments' [childUnparser key, childUnparser value]
    unparseConcreteElement keyUnparser childUnparser (key, MapValue value) =
        arguments' [keyUnparser key, childUnparser value]

{- | Internal representation of the builtin @MAP.Map@ domain.
-}
type InternalMap key child = InternalAc key NormalizedMap child

-- * Builtin Set

{- | Wrapper for set values, i.e. a wrapper which does not allow any value
for a given key.
-}
type SetValue = Value NormalizedSet

instance Hashable (SetValue child) where
    hashWithSalt salt SetValue = hashWithSalt salt (0 :: Int)

instance NFData (SetValue child)

instance SOP.Generic (SetValue child)

instance SOP.HasDatatypeInfo (SetValue child)

instance Debug (SetValue child)

{- | Wrapper for set elements.
-}
type SetElement = Element NormalizedSet

instance Hashable child => Hashable (SetElement child) where
    hashWithSalt salt (SetElement key) = hashWithSalt salt key

instance NFData child => NFData (SetElement child)

instance SOP.Generic (SetElement child)

instance SOP.HasDatatypeInfo (SetElement child)

instance Debug child => Debug (SetElement child)

{- | Wrapper for normalized sets, to be used in the `builtinAcChild` field.
-}
newtype NormalizedSet key child =
    NormalizedSet { getNormalizedSet :: NormalizedAc NormalizedSet key child }
    deriving (Eq, Foldable, Functor, Traversable, GHC.Generic, Ord, Show)

instance (Hashable key, Hashable child) => Hashable (NormalizedSet key child)
  where
    hashWithSalt salt (NormalizedSet set) =
        hashWithSalt salt set

instance (NFData key, NFData child) => NFData (NormalizedSet key child)

instance SOP.Generic (NormalizedSet key child)

instance SOP.HasDatatypeInfo (NormalizedSet key child)

instance (Debug key, Debug child) => Debug (NormalizedSet key child)

instance AcWrapper NormalizedSet where
    data Value NormalizedSet child = SetValue
        deriving (Eq, Foldable, Functor, Traversable, GHC.Generic, Ord, Show)

    newtype Element NormalizedSet child =
        SetElement { getSetElement :: child }
        deriving (Eq, Foldable, Functor, Traversable, GHC.Generic, Ord, Show)

    wrapAc = NormalizedSet
    unwrapAc = getNormalizedSet
    alignValues _ _ = SetValue

    elementIso = Lens.iso (flip (,) SetValue . getSetElement) (SetElement . fst)

    unparseElement childUnparser (SetElement key) =
        argument' (childUnparser key)
    unparseConcreteElement keyUnparser _childUnparser (key, SetValue) =
        argument' (keyUnparser key)

{- | Internal representation of the builtin @SET.Set@ domain.
 -}
type InternalSet key child = InternalAc key NormalizedSet child

-- * Builtin Int

{- | Internal representation of the builtin @INT.Int@ domain.
 -}
data InternalInt =
    InternalInt
        { builtinIntSort :: !Sort
        , builtinIntValue :: !Integer
        }
    deriving (Eq, GHC.Generic, Ord, Show)

instance Hashable InternalInt

instance NFData InternalInt

instance SOP.Generic InternalInt

instance SOP.HasDatatypeInfo InternalInt

instance Debug InternalInt

instance Unparse InternalInt where
    unparse InternalInt { builtinIntSort, builtinIntValue } =
        "\\dv"
        <> parameters [builtinIntSort]
        <> arguments' [Pretty.dquotes $ Pretty.pretty builtinIntValue]

    unparse2 InternalInt { builtinIntSort, builtinIntValue } =
        "\\dv2"
        <> parameters2 [builtinIntSort]
        <> arguments' [Pretty.dquotes $ Pretty.pretty builtinIntValue]

-- * Builtin Bool

{- | Internal representation of the builtin @BOOL.Bool@ domain.
 -}
data InternalBool =
    InternalBool
        { builtinBoolSort :: !Sort
        , builtinBoolValue :: !Bool
        }
    deriving (Eq, GHC.Generic, Ord, Show)

instance Hashable InternalBool

instance NFData InternalBool

instance SOP.Generic InternalBool

instance SOP.HasDatatypeInfo InternalBool

instance Debug InternalBool

instance Unparse InternalBool where
    unparse InternalBool { builtinBoolSort, builtinBoolValue } =
        "\\dv"
        <> parameters [builtinBoolSort]
        <> arguments' [Pretty.dquotes value]
      where
        value
          | builtinBoolValue = "true"
          | otherwise        = "false"

    unparse2 InternalBool { builtinBoolSort, builtinBoolValue } =
        "\\dv2"
        <> parameters2 [builtinBoolSort]
        <> arguments' [Pretty.dquotes value]
      where
        value
          | builtinBoolValue = "true"
          | otherwise        = "false"

-- * Builtin String

{- | Internal representation of the builtin @STRING.String@ domain.
 -}
data InternalString =
    InternalString
        { internalStringSort :: !Sort
        , internalStringValue :: !Text
        }
    deriving (Eq, GHC.Generic, Ord, Show)

instance Hashable InternalString

instance NFData InternalString

instance SOP.Generic InternalString

instance SOP.HasDatatypeInfo InternalString

instance Debug InternalString

instance Unparse InternalString where
    unparse InternalString { internalStringSort, internalStringValue } =
        "\\dv"
        <> parameters [internalStringSort]
        <> arguments [StringLiteral internalStringValue]

    unparse2 InternalString { internalStringSort, internalStringValue } =
        "\\dv2"
        <> parameters2 [internalStringSort]
        <> arguments2 [StringLiteral internalStringValue]

-- * Builtin domain representations

data Builtin key child
    = BuiltinMap !(InternalMap key child)
    | BuiltinList !(InternalList child)
    | BuiltinSet !(InternalSet key child)
    | BuiltinInt !InternalInt
    | BuiltinBool !InternalBool
    | BuiltinString !InternalString
    deriving (Eq, Foldable, Functor, GHC.Generic, Ord, Show, Traversable)

instance SOP.Generic (Builtin key child)

instance SOP.HasDatatypeInfo (Builtin key child)

instance (Debug key, Debug child) => Debug (Builtin key child)

instance (Hashable key, Hashable child) => Hashable (Builtin key child)

instance (NFData key, NFData child) => NFData (Builtin key child)

instance (Unparse key, Unparse child) => Unparse (Builtin key child) where
    unparse evaluated =
        Pretty.sep ["/* builtin: */", unparseGeneric evaluated]
    unparse2 evaluated =
        Pretty.sep ["/* builtin: */", unparse2Generic evaluated]

builtinSort :: Builtin key child -> Sort
builtinSort builtin =
    case builtin of
        BuiltinInt InternalInt { builtinIntSort } -> builtinIntSort
        BuiltinBool InternalBool { builtinBoolSort } -> builtinBoolSort
        BuiltinString InternalString { internalStringSort } ->
            internalStringSort
        BuiltinMap InternalAc { builtinAcSort } -> builtinAcSort
        BuiltinList InternalList { builtinListSort } -> builtinListSort
        BuiltinSet InternalAc { builtinAcSort } -> builtinAcSort

instance Synthetic (Builtin key) Sort where
    synthetic = builtinSort
    {-# INLINE synthetic #-}

instance Domain (Builtin key) where
    lensDomainValue mapDomainValue builtin =
        getBuiltin <$> mapDomainValue original
      where
        original =
            DomainValue
                { domainValueChild = builtin
                , domainValueSort = builtinSort builtin
                }
        getBuiltin
            :: forall child
            .  DomainValue Sort (Builtin key child)
            -> Builtin key child
        getBuiltin DomainValue { domainValueSort, domainValueChild } =
            case domainValueChild of
                BuiltinInt internal ->
                    BuiltinInt internal { builtinIntSort = domainValueSort }
                BuiltinBool internal ->
                    BuiltinBool internal { builtinBoolSort = domainValueSort }
                BuiltinString internal ->
                    BuiltinString internal
                        { internalStringSort = domainValueSort }
                BuiltinMap internal ->
                    BuiltinMap internal { builtinAcSort = domainValueSort }
                BuiltinList internal ->
                    BuiltinList internal { builtinListSort = domainValueSort }
                BuiltinSet internal ->
                    BuiltinSet internal { builtinAcSort = domainValueSort }<|MERGE_RESOLUTION|>--- conflicted
+++ resolved
@@ -279,13 +279,8 @@
 wrapElement = Lens.review elementIso
 
 unparsedChildren
-<<<<<<< HEAD
-    :: forall ann child key normalized valueWrapper
-    .  (AcWrapper normalized valueWrapper)
-=======
     :: forall ann child key normalized
-    .  (AcWrapper normalized)
->>>>>>> 60ea2fbc
+    .  AcWrapper normalized
     => Symbol
     -> (key -> Pretty.Doc ann)
     -> (child -> Pretty.Doc ann)
@@ -308,13 +303,8 @@
     concreteElement = (<>) ("/* concrete element: */" <+> unparse elementSymbol)
     child = (<+>) "/* opaque child: */"
 
-<<<<<<< HEAD
-    elementUnparser :: (child, valueWrapper child) -> Pretty.Doc ann
-    elementUnparser = element . unparseElement keyUnparser childUnparser
-=======
     elementUnparser :: Element normalized child -> Pretty.Doc ann
     elementUnparser = element . unparseElement childUnparser
->>>>>>> 60ea2fbc
 
     concreteElementUnparser :: (key, Value normalized child) -> Pretty.Doc ann
     concreteElementUnparser =
