--- conflicted
+++ resolved
@@ -68,14 +68,8 @@
 import qualified Kore.Internal.Alias as Internal
 import Kore.Internal.ApplicationSorts
 import qualified Kore.Internal.Symbol as Internal
-<<<<<<< HEAD
-import Kore.Internal.TermLike
-    ( TermLike
-    )
-=======
 import           Kore.Internal.TermLike
                  ( TermLikeF )
->>>>>>> 250b2cc5
 import qualified Kore.Internal.TermLike as Internal
 import Kore.Parser
     ( ParsedPattern
