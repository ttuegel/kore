{-|
Copyright   : (c) Runtime Verification, 2018
License     : NCSA
-}

{-# LANGUAGE UndecidableInstances #-}

module Kore.ASTVerifier.PatternVerifier
    ( verifyPattern
    , verifyStandalonePattern
    , verifyNoPatterns
    , verifyAliasLeftPattern
    , verifyFreeVariables
    , withDeclaredVariables
    , PatternVerifier (..)
    , runPatternVerifier
    , Context (..)
    , verifiedModuleContext
    , withBuiltinVerifiers
    , DeclaredVariables (..), emptyDeclaredVariables
    , assertExpectedSort
    , assertSameSort
    ) where

import Control.Applicative
import qualified Control.Monad as Monad
import Control.Monad.Reader
    ( MonadReader
    , ReaderT
    , runReaderT
    )
import qualified Control.Monad.Reader as Reader
import qualified Control.Monad.Trans.Class as Trans
import Control.Monad.Trans.Maybe
import qualified Data.Foldable as Foldable
import Data.Function
    ( (&)
    )
import qualified Data.Functor.Foldable as Recursive
import qualified Data.Map as Map
import Data.Set
    ( Set
    )
import qualified Data.Set as Set
import Data.Text
    ( Text
    )
import Data.Text.Prettyprint.Doc
    ( (<+>)
    )
import qualified Data.Text.Prettyprint.Doc as Pretty
import Data.Text.Prettyprint.Doc.Render.Text
    ( renderStrict
    )
import qualified GHC.Generics as GHC

import Kore.AST.Error
import Kore.ASTVerifier.Error
import Kore.ASTVerifier.SortVerifier
import qualified Kore.Attribute.Null as Attribute
import qualified Kore.Attribute.Pattern as Attribute
import qualified Kore.Attribute.Sort as Attribute.Sort
import qualified Kore.Attribute.Sort.HasDomainValues as Attribute.HasDomainValues
import qualified Kore.Attribute.Symbol as Attribute
import Kore.Attribute.Synthetic
import qualified Kore.Builtin as Builtin
import Kore.Error
import Kore.IndexedModule.Error
import Kore.IndexedModule.IndexedModule
import Kore.IndexedModule.Resolvers
import qualified Kore.Internal.Alias as Internal
import Kore.Internal.ApplicationSorts
import qualified Kore.Internal.Symbol as Internal
import Kore.Internal.TermLike
    ( TermLikeF
    )
import qualified Kore.Internal.TermLike as Internal
import Kore.Parser
    ( ParsedPattern
    )
import Kore.Syntax as Syntax
import Kore.Syntax.Definition
import Kore.Unparser
import qualified Kore.Variables.Free as Variables
import Kore.Variables.UnifiedVariable
import qualified Kore.Verified as Verified

newtype DeclaredVariables =
    DeclaredVariables
        { getDeclaredVariables :: Map.Map Id (UnifiedVariable Variable) }
    deriving (Monoid, Semigroup)

emptyDeclaredVariables :: DeclaredVariables
emptyDeclaredVariables = mempty

data Context =
    Context
        { declaredVariables :: !DeclaredVariables
        , declaredSortVariables :: !(Set SortVariable)
        -- ^ The sort variables in scope.
        , indexedModule :: !(VerifiedModule Attribute.Symbol Attribute.Null)
        -- ^ The indexed Kore module containing all definitions in scope.
        , builtinDomainValueVerifiers
            :: !(Builtin.DomainValueVerifiers Verified.Pattern)
        , builtinApplicationVerifiers
            :: !(Builtin.ApplicationVerifiers Verified.Pattern)
<<<<<<< HEAD
=======
        }
    deriving (GHC.Generic)

verifiedModuleContext :: VerifiedModule Attribute.Symbol axiomAttr -> Context
verifiedModuleContext verifiedModule =
    Context
        { declaredVariables = mempty
        , declaredSortVariables = mempty
        , indexedModule = eraseAxiomAttributes verifiedModule
        , builtinDomainValueVerifiers = mempty
        , builtinApplicationVerifiers = mempty
        }

withBuiltinVerifiers :: Builtin.Verifiers -> Context -> Context
withBuiltinVerifiers verifiers context =
    context
        { builtinDomainValueVerifiers = Builtin.domainValueVerifiers verifiers
        , builtinApplicationVerifiers = Builtin.applicationVerifiers verifiers
>>>>>>> c48fc7b4
        }

newtype PatternVerifier a =
    PatternVerifier
        { getPatternVerifier :: ReaderT Context (Either (Error VerifyError)) a }
    deriving (Applicative, Functor, Monad)

deriving instance MonadReader Context PatternVerifier

deriving instance e ~ VerifyError => MonadError (Error e) PatternVerifier

runPatternVerifier
    :: Context
    -> PatternVerifier a
    -> Either (Error VerifyError) a
runPatternVerifier ctx PatternVerifier { getPatternVerifier } =
    runReaderT getPatternVerifier ctx

lookupSortDeclaration
    :: Id
    -> PatternVerifier Verified.SentenceSort
lookupSortDeclaration sortId = do
    Context { indexedModule } <- Reader.ask
    (_, sortDecl) <- resolveSort indexedModule sortId
    return sortDecl

lookupAlias
    ::  SymbolOrAlias
    ->  MaybeT PatternVerifier Verified.Alias
lookupAlias symbolOrAlias = do
    Context { indexedModule } <- Reader.ask
    let resolveAlias' = resolveAlias indexedModule aliasConstructor
    (_, decl) <- resolveAlias' `catchError` const empty
    aliasSorts <-
        Trans.lift
        $ applicationSortsFromSymbolOrAliasSentence symbolOrAlias decl
    let aliasLeft = leftDefinition decl
        aliasRight = sentenceAliasRightPattern decl
    return Internal.Alias
        { aliasConstructor
        , aliasParams
        , aliasSorts
        , aliasLeft
        , aliasRight
        }
  where
    aliasConstructor = symbolOrAliasConstructor symbolOrAlias
    aliasParams = symbolOrAliasParams symbolOrAlias
    leftDefinition def =
        applicationChildren
        . sentenceAliasLeftPattern
        $ def

lookupSymbol
    ::  SymbolOrAlias
    ->  MaybeT PatternVerifier Internal.Symbol
lookupSymbol symbolOrAlias = do
    Context { indexedModule } <- Reader.ask
    let resolveSymbol' = resolveSymbol indexedModule symbolConstructor
    (symbolAttributes, decl) <- resolveSymbol' `catchError` const empty
    symbolSorts <-
        Trans.lift
        $ applicationSortsFromSymbolOrAliasSentence symbolOrAlias decl
    let symbol =
            Internal.Symbol
                { symbolConstructor
                , symbolParams
                , symbolAttributes
                , symbolSorts
                }
    return symbol
  where
    symbolConstructor = symbolOrAliasConstructor symbolOrAlias
    symbolParams = symbolOrAliasParams symbolOrAlias

lookupDeclaredVariable :: Id -> PatternVerifier (UnifiedVariable Variable)
lookupDeclaredVariable varId = do
    variables <- Reader.asks (getDeclaredVariables . declaredVariables)
    maybe errorUnquantified return $ Map.lookup varId variables
  where
    errorUnquantified :: PatternVerifier (UnifiedVariable Variable)
    errorUnquantified =
        koreFailWithLocations [varId]
            ("Unquantified variable: '" <> getId varId <> "'.")

addDeclaredVariable
    :: UnifiedVariable Variable
    -> DeclaredVariables
    -> DeclaredVariables
addDeclaredVariable variable (getDeclaredVariables -> variables) =
    DeclaredVariables $ Map.insert
        (foldMapVariable variableName variable)
        variable
        variables

{- | Add a new variable to the set of 'DeclaredVariables'.

The new variable must not already be declared.

 -}
newDeclaredVariable
    :: DeclaredVariables
    -> UnifiedVariable Variable
    -> PatternVerifier DeclaredVariables
newDeclaredVariable declared variable = do
    let declaredVariables = getDeclaredVariables declared
    case Map.lookup name declaredVariables of
        Just variable' -> alreadyDeclared variable'
        Nothing -> return (addDeclaredVariable variable declared)
  where
    name = foldMapVariable variableName variable
    alreadyDeclared
        :: UnifiedVariable Variable -> PatternVerifier DeclaredVariables
    alreadyDeclared variable' =
        koreFailWithLocations [variable', variable]
            (  "Variable '"
            <> getId name
            <> "' was already declared."
            )

{- | Collect 'DeclaredVariables'.

Each variable in the 'Foldable' collection must be unique.

See also: 'newDeclaredVariable'

 -}
uniqueDeclaredVariables
    :: Foldable f
    => f (UnifiedVariable Variable)
    -> PatternVerifier DeclaredVariables
uniqueDeclaredVariables =
    Foldable.foldlM newDeclaredVariable emptyDeclaredVariables

{- | Run a 'PatternVerifier' in a particular variable context.

See also: 'verifyStandalonePattern'

 -}
withDeclaredVariables
    :: DeclaredVariables
    -> PatternVerifier a
    -> PatternVerifier a
withDeclaredVariables declaredVariables' =
    Reader.local (\ctx -> ctx { declaredVariables = declaredVariables' })

{- | Verify the left-hand side of an alias definition.

The left-hand side must consist of the alias applied to a non-repeating sequence
of variables with the same sorts as the alias declaration.

The verified left-hand side is returned with the set of 'DeclaredVariables'. The
'DeclaredVariables' are used to verify the right-hand side of the alias
definition.

See also: 'uniqueDeclaredVariables', 'withDeclaredVariables'

 -}
verifyAliasLeftPattern
    :: Alias
    -> [Sort]
    -> Application SymbolOrAlias (UnifiedVariable Variable)
    -> PatternVerifier
        ( DeclaredVariables
        , Application SymbolOrAlias (UnifiedVariable Variable)
        )
verifyAliasLeftPattern alias aliasSorts leftPattern = do
    koreFailWhen (declaredHead /= symbolOrAlias) aliasDeclarationMismatch
    let expect = expectVariable <$> applicationChildren leftPattern
    verified <- verifyPatternsWithSorts unifiedVariableSort aliasSorts expect
    declaredVariables <- uniqueDeclaredVariables verified
    let verifiedLeftPattern = leftPattern { applicationChildren = verified }
    return (declaredVariables, verifiedLeftPattern)
  where
    symbolOrAlias = applicationSymbolOrAlias leftPattern
    declaredHead =
        SymbolOrAlias
            { symbolOrAliasConstructor = aliasConstructor alias
            , symbolOrAliasParams = SortVariableSort <$> aliasParams alias
            }
    aliasDeclarationMismatch =
        (show . Pretty.vsep)
            [ "Alias left-hand side:"
            , Pretty.indent 4 $ unparse symbolOrAlias
            , "does not match declaration:"
            , Pretty.indent 4 $ unparse alias
            ]
    expectVariable
        :: UnifiedVariable Variable
        -> PatternVerifier (UnifiedVariable Variable)
    expectVariable var = do
        verifyVariableDeclaration var
        return var

{- | Verify that a Kore pattern is well-formed.

This includes verifying that:
- the pattern has the expected sort (if provided)
- the sorts of all subterms agree
- all variables are explicitly quantified

 -}
verifyPattern
    :: Maybe Sort
    -- ^ If present, represents the expected sort of the pattern.
    -> ParsedPattern
    -> PatternVerifier Verified.Pattern
verifyPattern expectedSort korePattern = do
    verified <- Recursive.fold verifyBasePattern korePattern
    assertExpectedSort expectedSort (Internal.termLikeSort verified)
    return verified

{- | Verify a Kore pattern with implicitly-quantified variables.

@verifyStandalonePattern@ calls 'verifyPattern', but quantifies all free
variables of the pattern.

See also: 'verifyPattern', 'verifyFreeVariables', 'withDeclaredVariables'

 -}
verifyStandalonePattern
    :: Maybe Sort
    -> ParsedPattern
    -> PatternVerifier Verified.Pattern
verifyStandalonePattern expectedSort korePattern = do
    declaredVariables <- verifyFreeVariables korePattern
    withDeclaredVariables declaredVariables
        (verifyPattern expectedSort korePattern)

{- | Fail if a Kore pattern is found.

@verifyNoPatterns@ is useful to 'traverse' sentence types with phantom pattern
type variables.

 -}
verifyNoPatterns
    :: MonadError (Error VerifyError) m
    => ParsedPattern
    -> m Verified.Pattern
verifyNoPatterns _ = koreFail "Unexpected pattern."

verifyBasePattern
    :: Base ParsedPattern (PatternVerifier Verified.Pattern)
    -> PatternVerifier Verified.Pattern
verifyBasePattern (_ :< patternF) =
    let patternName = patternNameForContext patternF in
    withLocationAndContext patternF patternName
    $ fmap synthesize
    $ case patternF of
        Syntax.AndF and' ->
            Internal.AndF <$> verifyAnd and'
        Syntax.ApplicationF app -> verifyApplication app
        Syntax.BottomF bottom ->
            Internal.BottomF <$> verifyBottom bottom
        Syntax.CeilF ceil' ->
            Internal.CeilF <$> verifyCeil ceil'
        Syntax.DomainValueF dv -> verifyDomainValue dv
        Syntax.EqualsF equals' ->
            Internal.EqualsF <$> verifyEquals equals'
        Syntax.ExistsF exists ->
            Internal.ExistsF <$> verifyExists exists
        Syntax.FloorF floor' ->
            Internal.FloorF <$> verifyFloor floor'
        Syntax.ForallF forall' ->
            Internal.ForallF <$> verifyForall forall'
        Syntax.IffF iff ->
            Internal.IffF <$> verifyIff iff
        Syntax.ImpliesF implies ->
            Internal.ImpliesF <$> verifyImplies implies
        Syntax.InF in' ->
            Internal.InF <$> verifyIn in'
        Syntax.MuF mu ->
            Internal.MuF <$> verifyMu mu
        Syntax.NextF next ->
            Internal.NextF <$> verifyNext next
        Syntax.NotF not' ->
            Internal.NotF <$> verifyNot not'
        Syntax.NuF nu ->
            Internal.NuF <$> verifyNu nu
        Syntax.OrF or' ->
            Internal.OrF <$> verifyOr or'
        Syntax.RewritesF rewrites ->
            Internal.RewritesF <$> verifyRewrites rewrites
        Syntax.StringLiteralF str ->
            Internal.StringLiteralF <$> verifyStringLiteral str
        Syntax.TopF top ->
            Internal.TopF <$> verifyTop top
        Syntax.VariableF (Const variable) ->
            Internal.VariableF <$> verifyVariable variable
        Syntax.InhabitantF _ ->
            koreFail "Unexpected pattern."

verifyPatternSort :: Sort -> PatternVerifier ()
verifyPatternSort patternSort = do
    Context { declaredSortVariables } <- Reader.ask
    _ <- verifySort lookupSortDeclaration declaredSortVariables patternSort
    return ()

verifyOperands
    :: Traversable operator
    => (forall a. operator a -> Sort)
    -> operator (PatternVerifier Verified.Pattern)
    -> PatternVerifier (operator Verified.Pattern)
verifyOperands operandSort = \operator -> do
    let patternSort = operandSort operator
        expectedSort = Just patternSort
    verifyPatternSort patternSort
    let verifyChildWithSort verify = do
            child <- verify
            assertExpectedSort expectedSort (Internal.termLikeSort child)
            return child
    traverse verifyChildWithSort operator
{-# INLINE verifyOperands #-}

verifyAnd
    :: And Sort (PatternVerifier Verified.Pattern)
    -> PatternVerifier (And Sort Verified.Pattern)
verifyAnd = verifyOperands andSort

verifyOr
    :: Or Sort (PatternVerifier Verified.Pattern)
    -> PatternVerifier (Or Sort Verified.Pattern)
verifyOr = verifyOperands orSort

verifyIff
    :: Iff Sort (PatternVerifier Verified.Pattern)
    -> PatternVerifier (Iff Sort Verified.Pattern)
verifyIff = verifyOperands iffSort

verifyImplies
    :: Implies Sort (PatternVerifier Verified.Pattern)
    -> PatternVerifier (Implies Sort Verified.Pattern)
verifyImplies = verifyOperands impliesSort

verifyBottom
    :: Bottom Sort (PatternVerifier Verified.Pattern)
    -> PatternVerifier (Bottom Sort Verified.Pattern)
verifyBottom = verifyOperands bottomSort

verifyTop
    :: Top Sort (PatternVerifier Verified.Pattern)
    -> PatternVerifier (Top Sort Verified.Pattern)
verifyTop = verifyOperands topSort

verifyNot
    :: Not Sort (PatternVerifier Verified.Pattern)
    -> PatternVerifier (Not Sort Verified.Pattern)
verifyNot = verifyOperands notSort

verifyRewrites
    :: Rewrites Sort (PatternVerifier Verified.Pattern)
    -> PatternVerifier (Rewrites Sort Verified.Pattern)
verifyRewrites = verifyOperands rewritesSort

verifyPredicate
    :: Traversable predicate
    => (forall a. predicate a -> Sort)  -- ^ Operand sort
    -> (forall a. predicate a -> Sort)  -- ^ Result sort
    -> predicate (PatternVerifier Verified.Pattern)
    -> PatternVerifier (predicate Verified.Pattern)
verifyPredicate operandSort resultSort = \predicate -> do
    let patternSort = resultSort predicate
    verifyPatternSort patternSort
    verifyOperands operandSort predicate
{-# INLINE verifyPredicate #-}

verifyCeil
    :: Ceil Sort (PatternVerifier Verified.Pattern)
    -> PatternVerifier (Ceil Sort Verified.Pattern)
verifyCeil = verifyPredicate ceilOperandSort ceilResultSort

verifyFloor
    :: Floor Sort (PatternVerifier Verified.Pattern)
    -> PatternVerifier (Floor Sort Verified.Pattern)
verifyFloor = verifyPredicate floorOperandSort floorResultSort

verifyEquals
    :: Equals Sort (PatternVerifier Verified.Pattern)
    -> PatternVerifier (Equals Sort Verified.Pattern)
verifyEquals = verifyPredicate equalsOperandSort equalsResultSort

verifyIn
    :: In Sort (PatternVerifier Verified.Pattern)
    -> PatternVerifier (In Sort Verified.Pattern)
verifyIn = verifyPredicate inOperandSort inResultSort

verifyNext
    :: Next Sort (PatternVerifier Verified.Pattern)
    -> PatternVerifier (Next Sort Verified.Pattern)
verifyNext = verifyOperands nextSort

verifyPatternsWithSorts
    :: (child -> Sort)
    -> [Sort]
    -> [PatternVerifier child]
    -> PatternVerifier [child]
verifyPatternsWithSorts getChildSort sorts operands = do
    koreFailWhen (declaredOperandCount /= actualOperandCount)
        (  "Expected "
        ++ show declaredOperandCount
        ++ " operands, but got "
        ++ show actualOperandCount
        ++ "."
        )
    Monad.zipWithM
        (\sort verify -> do
            verified <- verify
            assertExpectedSort (Just sort) (getChildSort verified)
            return verified
        )
        sorts
        operands
  where
    declaredOperandCount = length sorts
    actualOperandCount = length operands

verifyApplyAlias
    ::  Application SymbolOrAlias (PatternVerifier Verified.Pattern)
    ->  MaybeT PatternVerifier
            (Application (Internal.Alias Verified.Pattern) Verified.Pattern)
verifyApplyAlias application =
    lookupAlias symbolOrAlias >>= \alias -> Trans.lift $ do
    let verified = application { applicationSymbolOrAlias = alias }
        sorts = Internal.aliasSorts alias
    leftVariables <- getLeftVariables (Internal.aliasConstructor alias)
    Foldable.traverse_ ensureChildIsDeclaredVarType $ zip leftVariables children
    verifyApplicationChildren Internal.termLikeSort verified sorts
  where
    Application
        { applicationSymbolOrAlias = symbolOrAlias
        , applicationChildren      = children
        } = application

    getLeftVariables :: Id -> PatternVerifier [UnifiedVariable Variable]
    getLeftVariables aliasId = do
        indexedModule <- Reader.asks indexedModule
        alias <- resolveAlias indexedModule aliasId
        pure . applicationChildren . sentenceAliasLeftPattern . snd $ alias

    -- If an alias was defined using an element variable, it can only take an
    -- argument that is an element variable.
    -- If it was defined using a set variable, we can use it with any argument.
    -- Otherwise, it is a verification error.
    ensureChildIsDeclaredVarType
        :: (UnifiedVariable Variable, PatternVerifier Verified.Pattern)
        -> PatternVerifier ()
    ensureChildIsDeclaredVarType (var, mpat) = do
        pat <- mpat
        case (var, pat) of
            (ElemVar _, Internal.ElemVar_ _) -> pure ()
            (SetVar  _, _) -> pure ()
            _ ->
                koreFail
                    "The alias was declared with an element variable, but its\
                    \argument is not an element variable."

verifyApplySymbol
    :: (child -> Sort)
    -> Application SymbolOrAlias (PatternVerifier child)
    -> MaybeT PatternVerifier (Application Internal.Symbol child)
verifyApplySymbol getChildSort application =
    lookupSymbol symbolOrAlias >>= \symbol -> Trans.lift $ do
    let verified = application { applicationSymbolOrAlias = symbol }
        sorts = Internal.symbolSorts symbol
    verifyApplicationChildren getChildSort verified sorts
  where
    Application { applicationSymbolOrAlias = symbolOrAlias } = application

verifyApplicationChildren
    :: (child -> Sort)
    -> Application head (PatternVerifier child)
    -> ApplicationSorts
    -> PatternVerifier (Application head child)
verifyApplicationChildren getChildSort application sorts = do
    let operandSorts = applicationSortsOperands sorts
    verifiedChildren <- verifyChildren operandSorts children
    return application { applicationChildren = verifiedChildren }
  where
    verifyChildren = verifyPatternsWithSorts getChildSort
    Application { applicationChildren = children } = application

verifyApplication
    ::  Application SymbolOrAlias (PatternVerifier Verified.Pattern)
    ->  PatternVerifier (TermLikeF Variable Verified.Pattern)
verifyApplication application = do
    result <- verifyApplyAlias' <|> verifyApplySymbol' & runMaybeT
    maybe (koreFail . noHead $ symbolOrAlias) return result
  where
    symbolOrAlias = applicationSymbolOrAlias application
    verifyApplyAlias' = Internal.ApplyAliasF <$> verifyApplyAlias application
    verifyApplySymbol' = do
        application' <- verifyApplySymbol Internal.termLikeSort application
        Context { builtinApplicationVerifiers } <- Reader.ask
        let symbol = applicationSymbolOrAlias application'
            builtinVerifier =
                Builtin.lookupApplicationVerifier
                    symbol
                    builtinApplicationVerifiers
        Trans.lift . PatternVerifier . Trans.lift
            $ maybe
                (return . Internal.ApplySymbolF)
                Builtin.runApplicationVerifier
                builtinVerifier
            $ application'

verifyBinder
    :: Traversable binder
    => (forall a. binder a -> Sort)
    -> (forall a. binder a -> (UnifiedVariable Variable))
    -> binder (PatternVerifier Verified.Pattern)
    -> PatternVerifier (binder Verified.Pattern)
verifyBinder binderSort binderVariable = \binder -> do
    let variable = binderVariable binder
        patternSort = binderSort binder
    verifyVariableDeclaration variable
    verifyPatternSort patternSort
    let withQuantifiedVariable ctx@Context { declaredVariables } =
            ctx
                { declaredVariables =
                    addDeclaredVariable
                        variable
                        declaredVariables
                }
    Reader.local withQuantifiedVariable (verifyOperands binderSort binder)
{-# INLINE verifyBinder #-}

verifyExists
    :: Exists Sort Variable (PatternVerifier Verified.Pattern)
    -> PatternVerifier (Exists Sort Variable Verified.Pattern)
verifyExists = verifyBinder existsSort (ElemVar . existsVariable)

verifyForall
    :: Forall Sort Variable (PatternVerifier Verified.Pattern)
    -> PatternVerifier (Forall Sort Variable Verified.Pattern)
verifyForall = verifyBinder forallSort (ElemVar . forallVariable)

verifyMu
    :: Mu Variable (PatternVerifier Verified.Pattern)
    -> PatternVerifier (Mu Variable Verified.Pattern)
verifyMu = verifyBinder muSort (SetVar . muVariable)
  where
    muSort = variableSort . getSetVariable . muVariable

verifyNu
    :: Nu Variable (PatternVerifier Verified.Pattern)
    -> PatternVerifier (Nu Variable Verified.Pattern)
verifyNu = verifyBinder nuSort (SetVar . nuVariable)
  where
    nuSort = variableSort . getSetVariable . nuVariable

verifyVariable
    :: UnifiedVariable Variable
    -> PatternVerifier (Const (UnifiedVariable Variable) Verified.Pattern)
verifyVariable var = do
    declaredVariable <- lookupDeclaredVariable varName
    let declaredSort = foldMapVariable variableSort declaredVariable
    koreFailWithLocationsWhen
        (varSort /= declaredSort)
        [ var, declaredVariable ]
        "The declared sort is different."
    return (Const var)
  where
    varName = foldMapVariable variableName var
    varSort = foldMapVariable variableSort var

verifyDomainValue
    :: DomainValue Sort (PatternVerifier Verified.Pattern)
    -> PatternVerifier (TermLikeF Variable Verified.Pattern)
verifyDomainValue domain = do
    let DomainValue { domainValueSort = patternSort } = domain
    Context { builtinDomainValueVerifiers, indexedModule } <- Reader.ask
    verifyPatternSort patternSort
    let
        lookupSortDeclaration' sortId = do
            (_, sortDecl) <- resolveSort indexedModule sortId
            return sortDecl
    verifySortHasDomainValues patternSort
    domain' <- sequence domain
    verified <-
        PatternVerifier . Reader.lift
        $ Builtin.verifyDomainValue
            builtinDomainValueVerifiers
            lookupSortDeclaration'
            domain'
    let freeVariables' =
            foldMap Attribute.freeVariables
                (Internal.extractAttributes <$> verified)
    Monad.unless (null freeVariables')
        (koreFail "Domain value must not contain free variables.")
    return verified

verifySortHasDomainValues :: Sort -> PatternVerifier ()
verifySortHasDomainValues patternSort = do
    Context { indexedModule } <- Reader.ask
    (sortAttrs, _) <- resolveSort indexedModule dvSortId
    koreFailWithLocationsWhen
        (not
            (Attribute.HasDomainValues.getHasDomainValues
                (Attribute.Sort.hasDomainValues sortAttrs)
            )
        )
        [patternSort]
        sortNeedsDomainValueAttributeMessage
  where
    dvSortId = case patternSort of
        SortVariableSort _ ->
            error "Unimplemented: domain values with variable sorts"
        SortActualSort SortActual {sortActualName} -> sortActualName

verifyStringLiteral
    :: Const StringLiteral (PatternVerifier Verified.Pattern)
    -> PatternVerifier (Const StringLiteral Verified.Pattern)
verifyStringLiteral = sequence

verifyVariableDeclaration
    :: UnifiedVariable Variable -> PatternVerifier VerifySuccess
verifyVariableDeclaration variable = do
    Context { declaredSortVariables } <- Reader.ask
    verifySort
        lookupSortDeclaration
        declaredSortVariables
        varSort
  where
    varSort = foldMapVariable variableSort variable

applicationSortsFromSymbolOrAliasSentence
    :: SentenceSymbolOrAlias sentence
    => SymbolOrAlias
    -> sentence pat
    -> PatternVerifier ApplicationSorts
applicationSortsFromSymbolOrAliasSentence symbolOrAlias sentence = do
    Context { declaredSortVariables } <- Reader.ask
    mapM_
        ( verifySort
            lookupSortDeclaration
            declaredSortVariables
        )
        (symbolOrAliasParams symbolOrAlias)
    symbolOrAliasSorts (symbolOrAliasParams symbolOrAlias) sentence

assertSameSort
    :: Sort
    -> Sort
    -> PatternVerifier ()
assertSameSort expectedSort actualSort =
    koreFailWithLocationsWhen
        (expectedSort /= actualSort)
        [expectedSort, actualSort]
        ((renderStrict . Pretty.layoutCompact)
         ("Expecting sort"
          <+> Pretty.squotes (unparse expectedSort)
          <+> "but got"
          <+> Pretty.squotes (unparse actualSort)
          <> Pretty.dot)
        )

assertExpectedSort
    :: Maybe Sort
    -> Sort
    -> PatternVerifier ()
assertExpectedSort Nothing _ = return ()
assertExpectedSort (Just expected) actual =
    assertSameSort expected actual

verifyFreeVariables
    :: ParsedPattern
    -> PatternVerifier DeclaredVariables
verifyFreeVariables unifiedPattern =
    Monad.foldM
        addFreeVariable
        emptyDeclaredVariables
        $
        Set.toList (Variables.freePureVariables unifiedPattern)

addFreeVariable
    :: DeclaredVariables
    -> UnifiedVariable Variable
    -> PatternVerifier DeclaredVariables
addFreeVariable (getDeclaredVariables -> vars) var = do
    checkVariable var vars
    return . DeclaredVariables $
        Map.insert (foldMapVariable variableName var) var vars

checkVariable
    :: UnifiedVariable Variable
    -> Map.Map Id (UnifiedVariable Variable)
    -> PatternVerifier VerifySuccess
checkVariable var vars =
    maybe verifySuccess inconsistent
    $ Map.lookup (foldMapVariable variableName var) vars
  where
    inconsistent v =
        koreFailWithLocations [v, var]
        $ renderStrict $ Pretty.layoutCompact
        $ "Inconsistent free variable usage:"
            <+> unparse v
            <+> "and"
            <+> unparse var
            <> Pretty.dot

patternNameForContext :: PatternF Variable p -> Text
patternNameForContext (AndF _) = "\\and"
patternNameForContext (ApplicationF application) =
    "symbol or alias '"
    <> getId
        (symbolOrAliasConstructor (applicationSymbolOrAlias application))
    <> "'"
patternNameForContext (BottomF _) = "\\bottom"
patternNameForContext (CeilF _) = "\\ceil"
patternNameForContext (DomainValueF _) = "\\dv"
patternNameForContext (EqualsF _) = "\\equals"
patternNameForContext (ExistsF exists) =
    "\\exists '"
    <> variableNameForContext (getElementVariable $ existsVariable exists)
    <> "'"
patternNameForContext (FloorF _) = "\\floor"
patternNameForContext (ForallF forall) =
    "\\forall '"
    <> variableNameForContext (getElementVariable $ forallVariable forall)
    <> "'"
patternNameForContext (IffF _) = "\\iff"
patternNameForContext (ImpliesF _) = "\\implies"
patternNameForContext (InF _) = "\\in"
patternNameForContext (MuF _) = "\\mu"
patternNameForContext (NextF _) = "\\next"
patternNameForContext (NotF _) = "\\not"
patternNameForContext (NuF _) = "\\nu"
patternNameForContext (OrF _) = "\\or"
patternNameForContext (RewritesF _) = "\\rewrites"
patternNameForContext (StringLiteralF _) = "<string>"
patternNameForContext (TopF _) = "\\top"
patternNameForContext (VariableF (Const (ElemVar variable))) =
    "element variable '" <> variableNameForContext (getElementVariable variable) <> "'"
patternNameForContext (InhabitantF _) = "\\inh"
patternNameForContext (VariableF (Const (SetVar variable))) =
    "set variable '" <> variableNameForContext (getSetVariable variable) <> "'"

variableNameForContext :: Variable -> Text
variableNameForContext variable = getId (variableName variable)<|MERGE_RESOLUTION|>--- conflicted
+++ resolved
@@ -104,8 +104,6 @@
             :: !(Builtin.DomainValueVerifiers Verified.Pattern)
         , builtinApplicationVerifiers
             :: !(Builtin.ApplicationVerifiers Verified.Pattern)
-<<<<<<< HEAD
-=======
         }
     deriving (GHC.Generic)
 
@@ -124,7 +122,6 @@
     context
         { builtinDomainValueVerifiers = Builtin.domainValueVerifiers verifiers
         , builtinApplicationVerifiers = Builtin.applicationVerifiers verifiers
->>>>>>> c48fc7b4
         }
 
 newtype PatternVerifier a =
