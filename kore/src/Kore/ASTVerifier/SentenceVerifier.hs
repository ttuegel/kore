{-|
Module      : Kore.ASTVerifier.SentenceVerifier
Description : Tools for verifying the wellformedness of a Kore 'Sentence'.
Copyright   : (c) Runtime Verification, 2018
License     : NCSA
Maintainer  : virgil.serbanuta@runtimeverification.com
Stability   : experimental
Portability : POSIX
-}
module Kore.ASTVerifier.SentenceVerifier
    ( verifyUniqueNames
    , verifySentences
    ) where

import           Control.Monad
                 ( foldM )
import           Data.Function
import qualified Data.Map as Map
import           Data.Maybe
                 ( isJust )
import qualified Data.Set as Set
import           Data.Text
                 ( Text )
import qualified Data.Text as Text

import           Kore.AST.Error
import           Kore.ASTVerifier.AttributesVerifier
import           Kore.ASTVerifier.Error
import           Kore.ASTVerifier.PatternVerifier as PatternVerifier
import           Kore.ASTVerifier.SortVerifier
import qualified Kore.Attribute.Constructor as Attribute
import qualified Kore.Attribute.Hook as Attribute
import qualified Kore.Attribute.Parser as Attribute.Parser
<<<<<<< HEAD
import qualified Kore.Attribute.Symbol as Attribute
=======
import qualified Kore.Attribute.Sort as Attribute
>>>>>>> 0b15085d
import qualified Kore.Builtin as Builtin
import           Kore.Error
import           Kore.IndexedModule.IndexedModule as IndexedModule
import           Kore.IndexedModule.Resolvers
import           Kore.Syntax
import           Kore.Syntax.Definition
import qualified Kore.Verified as Verified

{-|'verifyUniqueNames' verifies that names defined in a list of sentences are
unique both within the list and outside, using the provided name set.
-}
verifyUniqueNames
    :: [Sentence pat]
    -> Map.Map Text AstLocation
    -- ^ Names that are already defined.
    -> Either (Error VerifyError) (Map.Map Text AstLocation)
    -- ^ On success returns the names that were previously defined together with
    -- the names defined in the given 'Module'.
verifyUniqueNames sentences existingNames =
    foldM verifyUniqueId existingNames definedNames
  where
    definedNames =
        concatMap definedNamesForSentence sentences

data UnparameterizedId = UnparameterizedId
    { unparameterizedIdName     :: String
    , unparameterizedIdLocation :: AstLocation
    }
    deriving (Show)


toUnparameterizedId :: Id -> UnparameterizedId
toUnparameterizedId Id {getId = name, idLocation = location} =
    UnparameterizedId
        { unparameterizedIdName = Text.unpack name
        , unparameterizedIdLocation = location
        }

verifyUniqueId
    :: Map.Map Text AstLocation
    -> UnparameterizedId
    -> Either (Error VerifyError) (Map.Map Text AstLocation)
verifyUniqueId existing (UnparameterizedId name location) =
    case Map.lookup name' existing of
        Just location' ->
            koreFailWithLocations [location, location']
                ("Duplicated name: '" ++ name ++ "'.")
        _ -> Right (Map.insert name' location existing)
  where
    name' = Text.pack name

definedNamesForSentence :: Sentence pat -> [UnparameterizedId]
definedNamesForSentence (SentenceAliasSentence sentenceAlias) =
    [ toUnparameterizedId (getSentenceSymbolOrAliasConstructor sentenceAlias) ]
definedNamesForSentence (SentenceSymbolSentence sentenceSymbol) =
    [ toUnparameterizedId (getSentenceSymbolOrAliasConstructor sentenceSymbol) ]
definedNamesForSentence (SentenceImportSentence _) = []
definedNamesForSentence (SentenceAxiomSentence _)  = []
definedNamesForSentence (SentenceClaimSentence _)  = []
definedNamesForSentence (SentenceSortSentence sentenceSort) =
    [ toUnparameterizedId (sentenceSortName sentenceSort) ]
definedNamesForSentence (SentenceHookSentence (SentenceHookedSort sentence)) =
    definedNamesForSentence (SentenceSortSentence sentence)
definedNamesForSentence (SentenceHookSentence (SentenceHookedSymbol sentence)) =
    definedNamesForSentence (SentenceSymbolSentence sentence)

{-|'verifySentences' verifies the welformedness of a list of Kore 'Sentence's.
-}
verifySentences
    :: KoreIndexedModule Attribute.Symbol axiomAtts
    -- ^ The module containing all definitions which are visible in this
    -- pattern.
    -> AttributesVerification Attribute.Symbol axiomAtts
    -> Builtin.Verifiers
    -> [ParsedSentence]
    -> Either (Error VerifyError) [Verified.Sentence]
verifySentences indexedModule attributesVerification builtinVerifiers =
    traverse
        (verifySentence
            builtinVerifiers
            indexedModule
            attributesVerification
        )

verifySentence
    :: Builtin.Verifiers
    -> KoreIndexedModule Attribute.Symbol axiomAtts
    -> AttributesVerification Attribute.Symbol axiomAtts
    -> ParsedSentence
    -> Either (Error VerifyError) Verified.Sentence
verifySentence builtinVerifiers indexedModule attributesVerification sentence =
    withSentenceContext sentence verifySentenceWorker
  where
    verifySentenceWorker :: Either (Error VerifyError) Verified.Sentence
    verifySentenceWorker = do
        verified <-
            case sentence of
                SentenceSymbolSentence symbolSentence ->
                    (<$>)
                        SentenceSymbolSentence
                        (verifySymbolSentence
                            indexedModule
                            symbolSentence
                        )
                SentenceAliasSentence aliasSentence ->
                    (<$>)
                        SentenceAliasSentence
                        (verifyAliasSentence
                            builtinVerifiers
                            indexedModule
                            aliasSentence
                        )
                SentenceAxiomSentence axiomSentence ->
                    (<$>)
                        SentenceAxiomSentence
                        (verifyAxiomSentence
                            axiomSentence
                            builtinVerifiers
                            indexedModule
                        )
                SentenceClaimSentence claimSentence ->
                    (<$>)
                        (SentenceClaimSentence . SentenceClaim)
                        (verifyAxiomSentence
                            (getSentenceClaim claimSentence)
                            builtinVerifiers
                            indexedModule
                        )
                SentenceImportSentence importSentence ->
                    -- Since we have an IndexedModule, we assume that imports
                    -- were already resolved, so there is nothing left to verify
                    -- here.
                    (<$>)
                        SentenceImportSentence
                        (traverse verifyNoPatterns importSentence)
                SentenceSortSentence sortSentence ->
                    (<$>)
                        SentenceSortSentence
                        (verifySortSentence sortSentence)
                SentenceHookSentence hookSentence ->
                    (<$>)
                        SentenceHookSentence
                        (verifyHookSentence
                            builtinVerifiers
                            indexedModule
                            attributesVerification
                            hookSentence
                        )
        verifySentenceAttributes
            attributesVerification
            sentence
        return verified

verifySentenceAttributes
    :: AttributesVerification declAtts axiomAtts
    -> ParsedSentence
    -> Either (Error VerifyError) VerifySuccess
verifySentenceAttributes attributesVerification sentence =
    do
        let attributes = sentenceAttributes sentence
        verifyAttributes attributes attributesVerification
        case sentence of
            SentenceHookSentence _ -> return ()
            _ -> verifyNoHookAttribute attributesVerification attributes
        verifySuccess

verifyHookSentence
    :: Builtin.Verifiers
    -> KoreIndexedModule declAtts axiomAtts
    -> AttributesVerification declAtts axiomAtts
    -> ParsedSentenceHook
    -> Either (Error VerifyError) Verified.SentenceHook
verifyHookSentence
    builtinVerifiers
    indexedModule
    attributesVerification
  =
    \case
        SentenceHookedSort s -> SentenceHookedSort <$> verifyHookedSort s
        SentenceHookedSymbol s -> SentenceHookedSymbol <$> verifyHookedSymbol s
  where
    verifyHookedSort
        sentence@SentenceSort { sentenceSortAttributes }
      = do
        verified <- verifySortSentence sentence
        hook <-
            verifySortHookAttribute
                indexedModule
                attributesVerification
                sentenceSortAttributes
        attrs <-
            Attribute.Parser.liftParser
            $ Attribute.Parser.parseAttributes sentenceSortAttributes
        Builtin.sortDeclVerifier
            builtinVerifiers
            hook
            (IndexedModule.eraseAttributes indexedModule)
            sentence
            attrs
        return verified

    verifyHookedSymbol
        sentence@SentenceSymbol { sentenceSymbolAttributes }
      = do
        verified <- verifySymbolSentence indexedModule sentence
        hook <-
            verifySymbolHookAttribute
                attributesVerification
                sentenceSymbolAttributes
        Builtin.runSymbolVerifier (Builtin.symbolVerifier builtinVerifiers hook) findSort sentence
        return verified

    findSort = findIndexedSort indexedModule

verifySymbolSentence
    :: KoreIndexedModule declAtts axiomAtts
    -> ParsedSentenceSymbol
    -> Either (Error VerifyError) Verified.SentenceSymbol
verifySymbolSentence indexedModule sentence =
    do
        variables <- buildDeclaredSortVariables sortParams
        mapM_
            (verifySort findSort variables)
            (sentenceSymbolSorts sentence)
        verifyConstructorNotInHookedSort
        verifySort
            findSort
            variables
            (sentenceSymbolResultSort sentence)
        traverse verifyNoPatterns sentence
  where
    findSort = findIndexedSort indexedModule
    sortParams = (symbolParams . sentenceSymbolSymbol) sentence

    verifyConstructorNotInHookedSort :: Either (Error VerifyError) ()
    verifyConstructorNotInHookedSort =
        let
            symbol = symbolConstructor $ sentenceSymbolSymbol sentence
            attributes = sentenceSymbolAttributes sentence
            resultSort = sentenceSymbolResultSort sentence
            resultSortId = getSortId resultSort

            -- TODO(vladimir.ciobanu): Lookup this attribute in the symbol
            -- attribute record when it becomes available.
            isCtor =
                Attribute.constructorAttribute  `elem` getAttributes attributes
            resultSortHook = do
                (sortDescription, _) <-
                    Map.lookup resultSortId
                        $ indexedModuleSortDescriptions indexedModule
                Attribute.getHook . Attribute.hook $ sortDescription
        in
            koreFailWhen
                (isCtor && isJust resultSortHook)
                ( "Cannot define constructor '"
                ++ getIdForError symbol
                ++ "' for hooked sort '"
                ++ getIdForError resultSortId
                ++ "'."
                )

verifyAliasSentence
    :: Builtin.Verifiers
    -> KoreIndexedModule Attribute.Symbol axiomAtts
    -> ParsedSentenceAlias
    -> Either (Error VerifyError) Verified.SentenceAlias
verifyAliasSentence builtinVerifiers indexedModule sentence =
    do
        variables <- buildDeclaredSortVariables sortParams
        mapM_ (verifySort findSort variables) sentenceAliasSorts
        verifySort findSort variables sentenceAliasResultSort
        let context =
                PatternVerifier.Context
                    { builtinDomainValueVerifiers =
                        Builtin.domainValueVerifiers builtinVerifiers
                    , indexedModule =
                        IndexedModule.eraseAxiomAttributes
                        $ IndexedModule.erasePatterns indexedModule
                    , declaredSortVariables = variables
                    , declaredVariables = emptyDeclaredVariables
                    }
        runPatternVerifier context $ do
            (declaredVariables, verifiedLeftPattern) <-
                verifyAliasLeftPattern leftPattern
            verifiedRightPattern <-
                withDeclaredVariables declaredVariables
                $ verifyPattern (Just expectedSort) rightPattern
            return sentence
                { sentenceAliasLeftPattern = verifiedLeftPattern
                , sentenceAliasRightPattern = verifiedRightPattern
                }
  where
    SentenceAlias { sentenceAliasLeftPattern = leftPattern } = sentence
    SentenceAlias { sentenceAliasRightPattern = rightPattern } = sentence
    SentenceAlias { sentenceAliasSorts } = sentence
    SentenceAlias { sentenceAliasResultSort } = sentence
    findSort     = findIndexedSort indexedModule
    sortParams   = (aliasParams . sentenceAliasAlias) sentence
    expectedSort = sentenceAliasResultSort

verifyAxiomSentence
    :: ParsedSentenceAxiom
    -> Builtin.Verifiers
    -> KoreIndexedModule Attribute.Symbol axiomAtts
    -> Either (Error VerifyError) Verified.SentenceAxiom
verifyAxiomSentence axiom builtinVerifiers indexedModule =
    do
        variables <- buildDeclaredSortVariables $ sentenceAxiomParameters axiom
        let context =
                PatternVerifier.Context
                    { builtinDomainValueVerifiers =
                        Builtin.domainValueVerifiers builtinVerifiers
                    , indexedModule =
                        indexedModule
                        & IndexedModule.erasePatterns
                        & IndexedModule.eraseAxiomAttributes
                    , declaredSortVariables = variables
                    , declaredVariables = emptyDeclaredVariables
                    }
        verifiedAxiomPattern <- runPatternVerifier context $ do
            verifyStandalonePattern Nothing sentenceAxiomPattern
        return axiom { sentenceAxiomPattern = verifiedAxiomPattern }
  where
    SentenceAxiom { sentenceAxiomPattern } = axiom

verifySortSentence
    :: ParsedSentenceSort
    -> Either (Error VerifyError) Verified.SentenceSort
verifySortSentence sentenceSort = do
    _ <- buildDeclaredSortVariables (sentenceSortParameters sentenceSort)
    traverse verifyNoPatterns sentenceSort

buildDeclaredSortVariables
    :: [SortVariable]
    -> Either (Error VerifyError) (Set.Set SortVariable)
buildDeclaredSortVariables [] = Right Set.empty
buildDeclaredSortVariables (unifiedVariable : list) = do
    variables <- buildDeclaredSortVariables list
    koreFailWithLocationsWhen
        (unifiedVariable `Set.member` variables)
        [unifiedVariable]
        (  "Duplicated sort variable: '"
        ++ extractVariableName unifiedVariable
        ++ "'.")
    return (Set.insert unifiedVariable variables)
  where
    extractVariableName variable = getIdForError (getSortVariable variable)<|MERGE_RESOLUTION|>--- conflicted
+++ resolved
@@ -31,16 +31,13 @@
 import qualified Kore.Attribute.Constructor as Attribute
 import qualified Kore.Attribute.Hook as Attribute
 import qualified Kore.Attribute.Parser as Attribute.Parser
-<<<<<<< HEAD
+import qualified Kore.Attribute.Sort as Attribute.Sort
 import qualified Kore.Attribute.Symbol as Attribute
-=======
-import qualified Kore.Attribute.Sort as Attribute
->>>>>>> 0b15085d
 import qualified Kore.Builtin as Builtin
 import           Kore.Error
 import           Kore.IndexedModule.IndexedModule as IndexedModule
 import           Kore.IndexedModule.Resolvers
-import           Kore.Syntax
+import           Kore.Sort
 import           Kore.Syntax.Definition
 import qualified Kore.Verified as Verified
 
@@ -286,7 +283,7 @@
                 (sortDescription, _) <-
                     Map.lookup resultSortId
                         $ indexedModuleSortDescriptions indexedModule
-                Attribute.getHook . Attribute.hook $ sortDescription
+                Attribute.getHook . Attribute.Sort.hook $ sortDescription
         in
             koreFailWhen
                 (isCtor && isJust resultSortHook)
