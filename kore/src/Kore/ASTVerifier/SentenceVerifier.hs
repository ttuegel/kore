--- conflicted
+++ resolved
@@ -150,25 +150,11 @@
 askPatternContext variables = do
     verifiedModule <- State.get
     VerifierContext { builtinVerifiers } <- askVerifierContext
-<<<<<<< HEAD
-    return PatternVerifier.Context
-        { builtinDomainValueVerifiers =
-            Builtin.domainValueVerifiers builtinVerifiers
-        , builtinApplicationVerifiers =
-            Builtin.applicationVerifiers builtinVerifiers
-        , indexedModule =
-            verifiedModule
-            & IndexedModule.eraseAxiomAttributes
-        , declaredSortVariables = variables
-        , declaredVariables = emptyDeclaredVariables
-        }
-=======
     let context =
             PatternVerifier.verifiedModuleContext verifiedModule
             & PatternVerifier.withBuiltinVerifiers builtinVerifiers
             & Lens.set (field @"declaredSortVariables") variables
     return context
->>>>>>> c48fc7b4
 
 {- | Find the attributes for the named sort.
 
