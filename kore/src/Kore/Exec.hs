--- conflicted
+++ resolved
@@ -341,11 +341,7 @@
             (Axioms axioms)
             (AlreadyProven (map unparseToText2 alreadyProven))
             (ToProve
-<<<<<<< HEAD
-                (map (\x -> (x, depthLimit))
-=======
                 (map (\x -> (x,depthLimit))
->>>>>>> 152388e6
                     (extractUntrustedClaims' claims)
                 )
             )
