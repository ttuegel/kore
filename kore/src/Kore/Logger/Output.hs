{-|
Module      : Kore.Logger.Output
Description : Logger helpers and internals needed for Main.
Copyright   : (c) Runtime Verification, 2018
License     : NCSA
Maintainer  : vladimir.ciobanu@runtimeverification.com
-}

module Kore.Logger.Output
    ( KoreLogType (..)
    , KoreLogOptions (..)
    , EntryTypes
    , TimestampsSwitch (..)
    , koreLogFilters
    , withLogger
    , parseKoreLogOptions
    , emptyLogger
    , stderrLogger
    , swappableLogger
    , makeKoreLogger
    , Colog.logTextStderr
    , Colog.logTextHandle
    , module Kore.Logger
    , runLoggerT
    ) where

import Colog
    ( LogAction (..)
    )
import qualified Colog
import Control.Applicative
    ( Alternative (..)
    )
import Control.Concurrent.Async
    ( Async
    , async
    , wait
    )
import Control.Concurrent.MVar
import Control.Concurrent.STM
    ( TChan
    , atomically
    , newTChanIO
    , readTChan
    , writeTChan
    )
import Control.Exception
    ( BlockedIndefinitelyOnSTM (..)
    )
import Control.Monad
    ( forever
    )
import Control.Monad.Catch
    ( MonadMask
    , bracket
    , catch
    , finally
    )
import Control.Monad.IO.Class
    ( MonadIO
    , liftIO
    )
import Control.Monad.Reader
    ( runReaderT
    )
import Data.Functor
    ( void
    )
import Data.Functor.Contravariant
    ( contramap
    )
import Data.Set
    ( Set
    )
import qualified Data.Set as Set
import Data.String
    ( IsString
    , fromString
    )
import Data.Text
    ( Text
    )
import qualified Data.Text as Text
import qualified Data.Text.Prettyprint.Doc as Pretty
import qualified Data.Text.Prettyprint.Doc.Render.Text as Pretty
import Data.Time.Clock
    ( getCurrentTime
    )
import Data.Time.Format
    ( defaultTimeLocale
    , formatTime
    )
import Data.Time.LocalTime
    ( LocalTime
    , getCurrentTimeZone
    , utcToLocalTime
    )
import Options.Applicative
    ( Parser
    , flag'
    , help
    , helpDoc
    , long
    , maybeReader
    , option
    )
import qualified Options.Applicative.Help.Pretty as OptPretty
import qualified Text.Megaparsec as Parser
import qualified Text.Megaparsec.Char as Parser
import Type.Reflection
    ( SomeTypeRep (..)
    )

import Kore.Logger
import Kore.Logger.DebugAppliedRule
import Kore.Logger.DebugAxiomEvaluation
    ( DebugAxiomEvaluationOptions
    , filterDebugAxiomEvaluation
    , parseDebugAxiomEvaluationOptions
    )
import Kore.Logger.DebugSolver
    ( DebugSolverOptions (DebugSolverOptions)
    , parseDebugSolverOptions
    , solverTranscriptLogger
    )
import qualified Kore.Logger.DebugSolver as DebugSolver.DoNotUse
import Kore.Logger.Registry
    ( getEntryTypesAsText
    , lookupTextFromTypeWithError
    , parseEntryType
    , toSomeEntryType
    )

-- | 'KoreLogType' is passed via command line arguments and decides if and how
-- the logger will operate.
data KoreLogType
    = LogStdErr
    -- ^ Log to stderr
    | LogFileText FilePath
    -- ^ Log to specified file when '--log <filename>' is passed.
    deriving (Eq, Show)

type EntryTypes = Set SomeTypeRep

-- | 'KoreLogOptions' is the top-level options type for logging, containing the
-- desired output method and the minimum 'Severity'.
data KoreLogOptions = KoreLogOptions
    { logType   :: KoreLogType
    -- ^ desired output method, see 'KoreLogType'
    , logLevel  :: Severity
    -- ^ minimal log level, passed via "--log-level"
    , timestampsSwitch :: TimestampsSwitch
    -- ^ enable or disable timestamps
    , logEntries :: EntryTypes
    -- ^ extra entries to show, ignoring 'logLevel'
    , debugAppliedRuleOptions :: DebugAppliedRuleOptions
    , debugAxiomEvaluationOptions :: DebugAxiomEvaluationOptions
    , debugSolverOptions :: DebugSolverOptions
    }
    deriving (Eq, Show)

-- | Internal type used to add timestamps to a 'LogMessage'.
data WithTimestamp = WithTimestamp SomeEntry LocalTime

-- | Generates an appropriate logger for the given 'KoreLogOptions'. It uses
-- the CPS style because some outputters require cleanup (e.g. files).
withLogger
    :: KoreLogOptions
    -> (LogAction IO SomeEntry -> IO a)
    -> IO a
withLogger
    koreLogOptions@KoreLogOptions { debugSolverOptions }
    continue
  =
    withMainLogger koreLogOptions
    $ \mainLogger -> withSmtSolverLogger debugSolverOptions
    $ \smtSolverLogger -> continue (mainLogger <> smtSolverLogger)

withMainLogger :: KoreLogOptions -> (LogAction IO SomeEntry -> IO a) -> IO a
withMainLogger
    koreLogOptions@KoreLogOptions { logType, timestampsSwitch } continue =
        case logType of
            LogStdErr -> continue
                $ koreLogFilters koreLogOptions (stderrLogger timestampsSwitch)
            LogFileText filename ->
                Colog.withLogTextFile filename
                $ continue
                . koreLogFilters koreLogOptions
                . makeKoreLogger timestampsSwitch

withSmtSolverLogger
    :: DebugSolverOptions -> (LogAction IO SomeEntry -> IO a) -> IO a
withSmtSolverLogger DebugSolverOptions {logFile} continue =
    case logFile of
        Nothing -> continue mempty
        Just filename -> Colog.withLogTextFile filename
            $ continue . solverTranscriptLogger

koreLogFilters
    :: Applicative m
    => KoreLogOptions
    -> LogAction m SomeEntry
    -> LogAction m SomeEntry
koreLogFilters koreLogOptions baseLogger =
    Colog.cfilter
        (\entry ->
            filterEntry logEntries entry
            || filterSeverity logLevel entry
            || filterDebugAppliedRule debugAppliedRuleOptions entry
            || filterDebugAxiomEvaluation debugAxiomEvaluationOptions entry
        )
    baseLogger
  where
    KoreLogOptions { logLevel, logEntries } = koreLogOptions
    KoreLogOptions { debugAppliedRuleOptions } = koreLogOptions
    KoreLogOptions { debugAxiomEvaluationOptions } = koreLogOptions

{- | Select the log entry types present in the active set.
 -}
filterEntry
    :: EntryTypes
    -> SomeEntry
    -> Bool
filterEntry logEntries (SomeEntry entry) =
    toSomeEntryType entry `elem` logEntries

{- | Select log entries with 'Severity' greater than or equal to the level.
 -}
filterSeverity
    :: Severity
    -> SomeEntry
    -> Bool
filterSeverity level entry =
    entrySeverity entry >= level

-- | Run a 'LoggerT' with the given options.
runLoggerT :: KoreLogOptions -> LoggerT IO a -> IO a
runLoggerT options loggerT = do
    let runLogger = runReaderT . getLoggerT $ loggerT
    withLogger options $ \logger -> do
        (asyncThread, modifiedLogger) <- concurrentLogger logger
        finally
            (runLogger modifiedLogger)
            (wait asyncThread)

concurrentLogger :: LogAction IO a -> IO (Async (), LogAction IO a)
concurrentLogger logger = do
    tChan <- newTChanIO
    asyncThread <-
        async $ catch
            (runLoggerThread tChan)
            (\BlockedIndefinitelyOnSTM -> return ())
    return (asyncThread, writeTChanLogger tChan)
  where
    runLoggerThread tChan =
        forever $ do
              val <- atomically $ readTChan tChan
              logger Colog.<& val

writeTChanLogger :: TChan a -> LogAction IO a
writeTChanLogger tChan =
<<<<<<< HEAD
    LogAction $ \msg -> atomically $ writeTChan tChan msg
=======
    LogAction $ \msg ->
        atomically $ writeTChan tChan msg
>>>>>>> fa65722d

-- Parser for command line log options.
parseKoreLogOptions :: Parser KoreLogOptions
parseKoreLogOptions =
    KoreLogOptions
    <$> (parseType <|> pure LogStdErr)
    <*> (parseLevel <|> pure Warning)
    <*> (parseTimestampsOption <|> pure TimestampsEnable)
    <*> (mconcat <$> many parseEntries)
    <*> parseDebugAppliedRuleOptions
    <*> parseDebugAxiomEvaluationOptions
    <*> parseDebugSolverOptions
  where
    parseType :: Parser KoreLogType
    parseType =
        option
            (maybeReader parseTypeString)
            $ long "log"
            <> help "Name of the log file"

      where
        parseTypeString filename = pure $ LogFileText filename

    parseLevel =
        option
            (maybeReader parseSeverity)
            $ long "log-level"
            <> help "Log level: debug, info, warning, error, or critical"
    parseSeverity =
        \case
            "debug"    -> pure Debug
            "info"     -> pure Info
            "warning"  -> pure Warning
            "error"    -> pure Error
            "critical" -> pure Critical
            _          -> Nothing
    parseTimestampsOption :: Parser TimestampsSwitch
    parseTimestampsOption = parseTimestampsEnable <|> parseTimestampsDisable
      where
        parseTimestampsEnable =
            flag' TimestampsEnable
                (  long "enable-log-timestamps"
                <> help "Enable log timestamps" )
        parseTimestampsDisable =
            flag' TimestampsDisable
                (  long "disable-log-timestamps"
                <> help "Disable log timestamps" )

    parseEntries =
        option
            parseCommaSeparatedEntries
            $ long "log-entries"
            <> helpDoc
               ( Just listOfEntries )

    parseCommaSeparatedEntries = maybeReader $ Parser.parseMaybe entryParser
    entryParser :: Parser.Parsec String String EntryTypes
    entryParser = do
        args <- many itemParser
        pure . Set.fromList $ args
    itemParser :: Parser.Parsec String String SomeTypeRep
    itemParser = do
        argument <- some (Parser.noneOf [',', ' '])
        _ <- void (Parser.char ',') <|> Parser.eof
        parseEntryType . Text.pack $ argument

listOfEntries :: OptPretty.Doc
listOfEntries =
    OptPretty.vsep $
        [ "Log entries: logs entries of supplied types"
        , "Available entry types:"
        ]
        <> fmap
            (OptPretty.indent 4 . OptPretty.text . Text.unpack)
            getEntryTypesAsText

-- | Enable or disable timestamps
data TimestampsSwitch = TimestampsEnable | TimestampsDisable
    deriving (Eq, Show)

-- Creates a kore logger which:
--     * adds timestamps
--     * formats messages: "[<severity>][<localTime>][<scope>]: <message>"
makeKoreLogger
    :: forall m
    .  MonadIO m
    => TimestampsSwitch
    -> LogAction m Text
    -> LogAction m SomeEntry
makeKoreLogger timestampSwitch logToText =
    Colog.cmapM withTimestamp
    $ contramap messageToText logToText
  where
    messageToText :: WithTimestamp -> Text
    messageToText (WithTimestamp entry localTime) =
        Pretty.renderStrict
        . Pretty.layoutPretty Pretty.defaultLayoutOptions
        $ timestamp <> defaultLogPretty entry
      where
        timestamp = case timestampSwitch of
            TimestampsEnable -> Pretty.brackets (formattedTime localTime)
            TimestampsDisable -> mempty
    formattedTime = formatLocalTime "%Y-%m-%d %H:%M:%S%Q"

-- | Adds the current timestamp to a log entry.
withTimestamp :: MonadIO io => SomeEntry -> io WithTimestamp
withTimestamp msg = WithTimestamp msg <$> getLocalTime

-- Helper to get the local time in 'MonadIO'.
getLocalTime :: MonadIO m => m LocalTime
getLocalTime =
    liftIO $ utcToLocalTime <$> getCurrentTimeZone <*> getCurrentTime

-- Formats the local time using the provided format string.
formatLocalTime :: IsString s => String -> LocalTime -> s
formatLocalTime format = fromString . formatTime defaultTimeLocale format

emptyLogger :: Applicative m => LogAction m msg
emptyLogger = mempty

stderrLogger :: MonadIO io => TimestampsSwitch -> LogAction io SomeEntry
stderrLogger timestampsSwitch =
    makeKoreLogger timestampsSwitch Colog.logTextStderr

{- | @swappableLogger@ delegates to the logger contained in the 'MVar'.

This allows the logger to be "swapped" during execution. (It also automatically
makes the logger thread-safe.)

 -}
swappableLogger
    :: (MonadIO m, MonadMask m)
    => MVar (LogAction m a)
    -> LogAction m a
swappableLogger mvar =
    Colog.LogAction $ bracket acquire release . worker
  where
    acquire = liftIO $ takeMVar mvar
    release = liftIO . putMVar mvar
    worker a logAction = Colog.unLogAction logAction a

defaultLogPretty :: SomeEntry -> Pretty.Doc ann
defaultLogPretty (SomeEntry entry) =
    Pretty.hsep
        [ Pretty.brackets (Pretty.pretty . entrySeverity $ entry)
        , ":"
        , Pretty.brackets
            . Pretty.pretty
            . lookupTextFromTypeWithError
            . toSomeEntryType
            $ entry
        , ":"
        , Pretty.pretty entry
        ]<|MERGE_RESOLUTION|>--- conflicted
+++ resolved
@@ -259,12 +259,7 @@
 
 writeTChanLogger :: TChan a -> LogAction IO a
 writeTChanLogger tChan =
-<<<<<<< HEAD
     LogAction $ \msg -> atomically $ writeTChan tChan msg
-=======
-    LogAction $ \msg ->
-        atomically $ writeTChan tChan msg
->>>>>>> fa65722d
 
 -- Parser for command line log options.
 parseKoreLogOptions :: Parser KoreLogOptions
