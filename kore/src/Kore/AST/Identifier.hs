{- |
Module      : Kore.AST.Identifier
Description : Kore identifiers and locations
Copyright   : (c) Runtime Verification, 2018
License     : NCSA
Maintainer  : thomas.tuegel@runtimeverification.com

Please refer to Section 9 (The Kore Language) of the
<http://github.com/kframework/kore/blob/master/docs/semantics-of-k.pdf Semantics of K>.
-}
module Kore.AST.Identifier
    (
    -- * Identifiers
      Id (..)
    , getIdForError
    , noLocationId
<<<<<<< HEAD
    , implicitId
=======
    , unparseIdLower
>>>>>>> 36c5c65e
    -- * Locations
    , AstLocation (..)
    , FileLocation (..)
    , prettyPrintAstLocation
    ) where

import           Control.DeepSeq
                 ( NFData )
import           Data.Hashable
                 ( Hashable )
import           Data.String
                 ( IsString (..) )
import           Data.Text
                 ( Text )
import qualified Data.Text as Text
import qualified Data.Text.Prettyprint.Doc as Pretty
import           GHC.Generics
                 ( Generic )

import Kore.Unparser

{-| 'FileLocation' represents a position in a source file.
-}
data FileLocation = FileLocation
    { fileName :: FilePath
    , line     :: Int
    , column   :: Int
    }
    deriving (Eq, Show, Generic)

instance Hashable FileLocation
instance NFData FileLocation

{-| 'AstLocation' represents the origin of an AST node.

Its representation may change, e.g. the `AstLocationFile` branch could become a
range instead of a single character position. You should treat the entire
AstLocation as much as possible as an opaque token, i.e. hopefully only
the kore parsing code and pretty printing code below would access
the AstLocationFile branch.
-}
data AstLocation
    = AstLocationNone
    | AstLocationImplicit
    | AstLocationGeneratedVariable
    | AstLocationTest
    | AstLocationFile FileLocation
    | AstLocationUnknown
    -- ^ This should not be used and should be eliminated in further releases
    deriving (Eq, Show, Generic)

instance Hashable AstLocation
instance NFData AstLocation

{-| 'prettyPrintAstLocation' displays an `AstLocation` in a way that's
(sort of) user friendly.
-}
prettyPrintAstLocation :: AstLocation -> String
prettyPrintAstLocation AstLocationNone = "<unknown location>"
prettyPrintAstLocation AstLocationImplicit = "<implicitly defined entity>"
prettyPrintAstLocation AstLocationGeneratedVariable =
    "<variable generated internally>"
prettyPrintAstLocation AstLocationTest = "<test data>"
prettyPrintAstLocation
    (AstLocationFile FileLocation
        { fileName = name
        , line = line'
        , column = column'
        }
    )
    = name ++ " " ++ show line' ++ ":" ++ show column'
prettyPrintAstLocation AstLocationUnknown = "<unknown location>"

{-|'Id' corresponds to the @object-identifier@ and @meta-identifier@
syntactic categories from the Semantics of K, Section 9.1.1 (Lexicon).

The 'level' type parameter is used to distiguish between the meta- and object-
versions of symbol declarations. It should verify 'MetaOrObject level'.

We may chage the Id's representation in the future so one should treat it as
an opaque entity as much as possible.

Note that Id comparison ignores the AstLocation.
-}
data Id level = Id
    { getId      :: !Text
    , idLocation :: !AstLocation
    }
    deriving (Show, Generic)

instance Ord (Id level) where
    compare first@(Id _ _) second@(Id _ _) =
        compare (getId first) (getId second)

{-# ANN module ("HLint: ignore Redundant compare" :: String) #-}
instance Eq (Id level) where
    first == second = compare first second == EQ

instance Hashable (Id level)

instance NFData (Id level)

instance IsString (Id level) where
    fromString = noLocationId . fromString

instance Unparse (Id level) where
    unparse = Pretty.pretty . getId
    unparse2 = Pretty.pretty . getId

{-| 'unparseIdLower' prints an identifier in lower case.
    'unparseIdUpper' prints an identifier in upper case.
-}
unparseIdLower :: Id leve -> Pretty.Doc ann
unparseIdLower Id { getId } = Pretty.pretty (Text.toLower getId)


{-| 'noLocationId' creates an Id without a source location. While there are some
narrow cases where this makes sense, you should really consider other options
(including adding a new entry to the `AstLocation` data definition).
-}
noLocationId :: Text -> Id level
noLocationId value = Id
    { getId = value
    , idLocation = AstLocationNone
    }

-- | Create an implicit 'Id'.
implicitId :: Text -> Id level
implicitId name = Id name AstLocationImplicit

getIdForError :: Id level -> String
getIdForError = Text.unpack . getId<|MERGE_RESOLUTION|>--- conflicted
+++ resolved
@@ -14,11 +14,8 @@
       Id (..)
     , getIdForError
     , noLocationId
-<<<<<<< HEAD
     , implicitId
-=======
     , unparseIdLower
->>>>>>> 36c5c65e
     -- * Locations
     , AstLocation (..)
     , FileLocation (..)
