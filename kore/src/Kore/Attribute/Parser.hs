--- conflicted
+++ resolved
@@ -81,12 +81,8 @@
 import           Kore.Error
                  ( Error, castError )
 import qualified Kore.Error
-<<<<<<< HEAD
 import           Kore.Sort
-import           SimpleSMT
-=======
 import           SMT.SimpleSMT
->>>>>>> 1b03e1c8
                  ( SExpr, readSExprs )
 
 data ParseError
