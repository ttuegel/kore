--- conflicted
+++ resolved
@@ -61,20 +61,13 @@
     , leftPattern
     )
 import Kore.Step.Simplification.Simplify
-<<<<<<< HEAD
-import Kore.Step.Strategy hiding
-    ( transitionRule
-    )
-import qualified Kore.Step.Strategy as Strategy
-=======
 import Kore.Step.Strategy
     ( ExecutionGraph (..)
     , GraphSearchOrder
     , Strategy
     , executionHistoryStep
-    , runStrategyWithSearchOrder
-    )
->>>>>>> 16f71e7b
+    )
+import qualified Kore.Step.Strategy as Strategy
 import Kore.Step.Transition
     ( TransitionT
     , runTransitionT
@@ -144,16 +137,8 @@
 newtype AlreadyProven = AlreadyProven {getAlreadyProven :: [Text]}
 
 verify
-<<<<<<< HEAD
-    :: forall claim m
-    .  Claim claim
-    => ProofState claim (Pattern Variable) ~ CommonProofState
-    => Show claim
-    => (MonadCatch m, MonadSimplify m)
-=======
-    :: forall simplifier
-    .  (MonadCatch simplifier, MonadSimplify simplifier)
->>>>>>> 16f71e7b
+    :: forall simplifier
+    .  (MonadCatch simplifier, MonadSimplify simplifier)
     => Limit Natural
     -> GraphSearchOrder
     -> AllClaims ReachabilityRule
@@ -194,16 +179,8 @@
         stuck { provenClaims = stillProven ++ provenClaims }
 
 verifyHelper
-<<<<<<< HEAD
-    :: forall claim m
-    .  Claim claim
-    => ProofState claim (Pattern Variable) ~ CommonProofState
-    => Show claim
-    => (MonadCatch m, MonadSimplify m)
-=======
-    :: forall simplifier
-    .  (MonadCatch simplifier, MonadSimplify simplifier)
->>>>>>> 16f71e7b
+    :: forall simplifier
+    .  (MonadCatch simplifier, MonadSimplify simplifier)
     => Limit Natural
     -> GraphSearchOrder
     -> AllClaims ReachabilityRule
@@ -228,16 +205,8 @@
         wrapStuckPattern stuckPattern = Stuck { stuckPattern, provenClaims }
 
 verifyClaim
-<<<<<<< HEAD
-    :: forall claim m
-    .  (MonadCatch m, MonadSimplify m)
-    => ProofState claim (Pattern Variable) ~ CommonProofState
-    => Claim claim
-    => Show claim
-=======
-    :: forall simplifier
-    .  (MonadCatch simplifier, MonadSimplify simplifier)
->>>>>>> 16f71e7b
+    :: forall simplifier
+    .  (MonadCatch simplifier, MonadSimplify simplifier)
     => Limit Natural
     -> GraphSearchOrder
     -> AllClaims ReachabilityRule
@@ -255,11 +224,10 @@
     let
         startPattern = ProofState.Goal $ getConfiguration goal
         limitedStrategy =
-<<<<<<< HEAD
             strategy goal claims axioms
             & Foldable.toList
             & Limit.takeWithin depthLimit
-    unfoldM
+    Strategy.unfoldM
         breadthLimit
         searchOrder
         transit
@@ -270,8 +238,8 @@
     destination = getDestination goal
 
     throwUnproven
-        :: ListT (ExceptT (Pattern Variable) m) (ProofState.ProofState (Pattern Variable))
-        -> ExceptT (Pattern Variable) m ()
+        :: ListT (Verifier simplifier) CommonProofState
+        -> Verifier simplifier ()
     throwUnproven acts =
         foldListT acts throwUnprovenOrElse done
       where
@@ -279,8 +247,8 @@
 
     throwUnprovenOrElse
         :: ProofState.ProofState (Pattern Variable)
-        -> ExceptT (Pattern Variable) m ()
-        -> ExceptT (Pattern Variable) m ()
+        -> Verifier simplifier ()
+        -> Verifier simplifier ()
     throwUnprovenOrElse proofState acts = do
         ProofState.extractUnproven proofState
             & Foldable.traverse_ Monad.Except.throwError
@@ -293,30 +261,10 @@
         & lift
 
     modifiedTransitionRule
-        :: Prim claim
-        -> CommonProofState
-        -> TransitionT (Rule claim) (Verifier m) CommonProofState
-=======
-            Limit.takeWithin
-                depthLimit
-                (Foldable.toList $ strategy goal claims axioms)
-    executionGraph <-
-        runStrategyWithSearchOrder
-            breadthLimit
-            modifiedTransitionRule
-            limitedStrategy
-            searchOrder
-            startPattern
-    -- Throw the first unproven configuration as an error.
-    Foldable.traverse_ Monad.Except.throwError (unprovenNodes executionGraph)
-  where
-    destination = getDestination goal
-    modifiedTransitionRule
         ::  Prim ReachabilityRule
         ->  CommonProofState
         ->  TransitionT (Rule ReachabilityRule) (Verifier simplifier)
                 CommonProofState
->>>>>>> 16f71e7b
     modifiedTransitionRule prim proofState' = do
         transitions <-
             lift . lift . runTransitionT
