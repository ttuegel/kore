{-|
Copyright   : (c) Runtime Verification, 2018
License     : NCSA
Maintainer  : virgil.serbanuta@runtimeverification.com

This should be imported qualified.
-}

module Kore.Strategies.Verification
    ( CommonProofState
    , Stuck (..)
    , AllClaims (..)
    , Axioms (..)
    , ToProve (..)
    , AlreadyProven (..)
    , verify
    , verifyClaimStep
    , lhsProofStateTransformer
    ) where

import Prelude.Kore

import qualified Control.Lens as Lens
import Control.Monad
    ( (>=>)
    )
import qualified Control.Monad as Monad
    ( foldM_
    )
import Control.Monad.Catch
    ( MonadCatch
    , MonadMask
    , handle
    , handleAll
    , throwM
    )
import Control.Monad.Except
    ( ExceptT
    , withExceptT
    )
import qualified Control.Monad.Except as Monad.Except
import Data.Coerce
    ( coerce
    )
import qualified Data.Foldable as Foldable
import qualified Data.Graph.Inductive.Graph as Graph
import Data.List.Extra
    ( groupSortOn
    )
import Data.Text
    ( Text
    )
import qualified Generics.SOP as SOP
import qualified GHC.Generics as GHC
import Numeric.Natural
    ( Natural
    )

import Data.Limit
    ( Limit
    )
import qualified Data.Limit as Limit
import qualified Kore.Attribute.Axiom as Attribute.Axiom
import Kore.Debug
import Kore.Internal.OrPattern
    ( OrPattern
    )
import qualified Kore.Internal.OrPattern as OrPattern
import Kore.Internal.Pattern
    ( Pattern
    )
import qualified Kore.Internal.Pattern as Pattern
import Kore.Log.DebugProofState
<<<<<<< HEAD
import Kore.Log.InfoProofDepth
=======
import Kore.Log.InfoExecBreadth
>>>>>>> c58b152d
import Kore.Step.RulePattern
    ( ReachabilityRule (..)
    , leftPattern
    , toRulePattern
    )
import Kore.Step.Simplification.Simplify
import Kore.Step.Strategy
    ( ExecutionGraph (..)
    , GraphSearchOrder
    , Strategy
    , executionHistoryStep
    )
import qualified Kore.Step.Strategy as Strategy
import Kore.Step.Transition
    ( runTransitionT
    )
import qualified Kore.Step.Transition as Transition
import Kore.Strategies.Goal
import Kore.Strategies.ProofState
    ( ProofState
    , ProofStateTransformer (..)
    )
import qualified Kore.Strategies.ProofState as ProofState
    ( ProofState (..)
    , extractUnproven
    , proofState
    )
import qualified Kore.Strategies.ProofState as Prim
    ( Prim (..)
    )
import Kore.Syntax.Variable
import Kore.Unparser
import Log
    ( MonadLog (..)
    )
import Logic
    ( LogicT
    )
import qualified Logic
import Prof

type CommonProofState = ProofState.ProofState ReachabilityRule

type CommonTransitionRule m =
    TransitionRule m (Rule ReachabilityRule) CommonProofState

-- | Extracts the left hand side (configuration) from the
-- 'CommonProofState'. If the 'ProofState' is 'Proven', then
-- the configuration will be '\\bottom'.
lhsProofStateTransformer
    :: ProofStateTransformer
        ReachabilityRule
        (Pattern VariableName)
lhsProofStateTransformer =
    ProofStateTransformer
        { goalTransformer = getConfiguration
        , goalRemainderTransformer = getConfiguration
        , goalRewrittenTransformer = getConfiguration
        , goalStuckTransformer = getConfiguration
        , provenValue = Pattern.bottom
        }

{- | @Verifer a@ is a 'Simplifier'-based action which returns an @a@.

The action may throw an exception if the proof fails; the exception is a single
@'Pattern' 'VariableName'@, the first unprovable configuration.

 -}
type Verifier m = ExceptT (OrPattern VariableName) m

{- | Verifies a set of claims. When it verifies a certain claim, after the
first step, it also uses the claims as axioms (i.e. it does coinductive proofs).

If the verification fails, returns an error containing a pattern that could
not be rewritten (either because no axiom could be applied or because we
didn't manage to verify a claim within the its maximum number of steps).

If the verification succeeds, it returns ().
-}
data Stuck =
    Stuck
    { stuckPatterns :: !(OrPattern VariableName)
    , provenClaims :: ![ReachabilityRule]
    }
    deriving (Eq, GHC.Generic, Show)

instance SOP.Generic Stuck

instance SOP.HasDatatypeInfo Stuck

instance Debug Stuck

instance Diff Stuck

newtype AllClaims claim = AllClaims {getAllClaims :: [claim]}
newtype Axioms claim = Axioms {getAxioms :: [Rule claim]}
newtype ToProve claim = ToProve {getToProve :: [(claim, Limit Natural)]}
newtype AlreadyProven = AlreadyProven {getAlreadyProven :: [Text]}

verify
    :: forall simplifier
    .  MonadMask simplifier
    => MonadSimplify simplifier
    => MonadProf simplifier
    => Limit Natural
    -> GraphSearchOrder
    -> AllClaims ReachabilityRule
    -> Axioms ReachabilityRule
    -> AlreadyProven
    -> ToProve ReachabilityRule
    -- ^ List of claims, together with a maximum number of verification steps
    -- for each.
    -> ExceptT Stuck simplifier ()
verify
    breadthLimit
    searchOrder
    claims
    axioms
    (AlreadyProven alreadyProven)
    (ToProve toProve)
  =
    withExceptT addStillProven
    $ verifyHelper breadthLimit searchOrder claims axioms unproven
  where
    unproven :: ToProve ReachabilityRule
    stillProven :: [ReachabilityRule]
    (unproven, stillProven) =
        (ToProve newToProve, newAlreadyProven)
      where
        (newToProve, newAlreadyProven) =
            partitionEithers (map lookupEither toProve)
        lookupEither
            :: (ReachabilityRule, Limit Natural)
            -> Either (ReachabilityRule, Limit Natural) ReachabilityRule
        lookupEither claim@(rule, _) =
            if unparseToText2 rule `elem` alreadyProven
                then Right rule
                else Left claim

    addStillProven :: Stuck -> Stuck
    addStillProven stuck@Stuck { provenClaims } =
        stuck { provenClaims = stillProven ++ provenClaims }

verifyHelper
    :: forall simplifier
    .  MonadSimplify simplifier
    => MonadMask simplifier
    => MonadProf simplifier
    => Limit Natural
    -> GraphSearchOrder
    -> AllClaims ReachabilityRule
    -> Axioms ReachabilityRule
    -> ToProve ReachabilityRule
    -- ^ List of claims, together with a maximum number of verification steps
    -- for each.
    -> ExceptT Stuck simplifier ()
verifyHelper breadthLimit searchOrder claims axioms (ToProve toProve) =
    Monad.foldM_ verifyWorker [] toProve
  where
    verifyWorker
        :: [ReachabilityRule]
        -> (ReachabilityRule, Limit Natural)
        -> ExceptT Stuck simplifier [ReachabilityRule]
    verifyWorker provenClaims unprovenClaim@(claim, _) =
        withExceptT wrapStuckPattern $ do
            verifyClaim breadthLimit searchOrder claims axioms unprovenClaim
            return (claim : provenClaims)
      where
        wrapStuckPattern :: OrPattern VariableName -> Stuck
        wrapStuckPattern stuckPatterns = Stuck { stuckPatterns, provenClaims }

verifyClaim
    :: forall simplifier
    .  MonadSimplify simplifier
    => MonadMask simplifier
    => MonadProf simplifier
    => Limit Natural
    -> GraphSearchOrder
    -> AllClaims ReachabilityRule
    -> Axioms ReachabilityRule
    -> (ReachabilityRule, Limit Natural)
    -> ExceptT (OrPattern VariableName) simplifier ()
verifyClaim
    breadthLimit
    searchOrder
    (AllClaims claims)
    (Axioms axioms)
    (goal, depthLimit)
  =
    traceExceptT D_OnePath_verifyClaim [debugArg "rule" goal] $ do
    let
        startGoal = ProofState.Goal goal
        limitedStrategy =
            strategy
            & Foldable.toList
            & Limit.takeWithin depthLimit
    proofDepths <-
        Strategy.leavesM
            updateQueue
            (Strategy.unfoldTransition transit)
            (limitedStrategy, (ProofDepth 0, startGoal))
            & fmap discardStrategy
            & throwUnproven
            & handle handleLimitExceeded
    let maxProofDepth = sconcat (ProofDepth 0 :| proofDepths)
    infoProvenDepth maxProofDepth
  where
    discardStrategy = snd

    handleLimitExceeded
        :: Strategy.LimitExceeded (ProofDepth, CommonProofState)
        -> Verifier simplifier a
    handleLimitExceeded (Strategy.LimitExceeded states) =
        (Monad.Except.throwError . OrPattern.fromPatterns)
        (ProofState.proofState lhsProofStateTransformer . snd <$> states)

    updateQueue = \as ->
        Strategy.unfoldSearchOrder searchOrder as
        >=> lift . Strategy.applyBreadthLimit breadthLimit discardStrategy
        >=> ( \queue ->
                infoExecBreadth (ExecBreadth $ genericLength queue)
                >> return queue
            )
      where
        genericLength = fromIntegral . length

    throwUnproven
        :: LogicT (Verifier simplifier) (ProofDepth, CommonProofState)
        -> Verifier simplifier [ProofDepth]
    throwUnproven acts =
        do
            (proofDepth, proofState) <- acts
            let maybeUnproven = ProofState.extractUnproven proofState
            Foldable.for_ maybeUnproven $ \unproven -> do
                infoUnprovenDepth proofDepth
                Monad.Except.throwError . OrPattern.fromPattern
                    $ getConfiguration unproven
            pure proofDepth
        & Logic.observeAllT

    transit instr config =
        Strategy.transitionRule
            (transitionRule' claims axioms & trackProofDepth)
            instr
            config
        & runTransitionT
        & fmap (map fst)
        & lift

-- | Attempts to perform a single proof step, starting at the configuration
-- in the execution graph designated by the provided node. Re-constructs the
-- execution graph by inserting this step.
verifyClaimStep
    :: forall simplifier
    .  MonadSimplify simplifier
    => MonadMask simplifier
    => MonadProf simplifier
    => [ReachabilityRule]
    -- ^ list of claims in the spec module
    -> [Rule ReachabilityRule]
    -- ^ list of axioms in the main module
    -> ExecutionGraph CommonProofState (Rule ReachabilityRule)
    -- ^ current execution graph
    -> Graph.Node
    -- ^ selected node in the graph
    -> simplifier (ExecutionGraph CommonProofState (Rule ReachabilityRule))
verifyClaimStep claims axioms executionGraph node =
    executionHistoryStep
        (transitionRule' claims axioms)
        strategy'
        executionGraph
        node
  where
    strategy' :: Strategy Prim
    strategy'
        | isRoot = firstStep
        | otherwise = followupStep

    firstStep :: Strategy Prim
    firstStep = reachabilityFirstStep

    followupStep :: Strategy Prim
    followupStep = reachabilityNextStep

    ExecutionGraph { root } = executionGraph

    isRoot :: Bool
    isRoot = node == root

transitionRule'
    :: MonadSimplify simplifier
    => MonadProf simplifier
    => MonadMask simplifier
    => [ReachabilityRule]
    -> [Rule ReachabilityRule]
    -> CommonTransitionRule simplifier
transitionRule' claims axioms =
    transitionRule claims axiomGroups
    & profTransitionRule
    & withConfiguration
    & withDebugProofState
    & logTransitionRule
  where
    axiomGroups = groupSortOn Attribute.Axiom.getPriorityOfAxiom axioms

profTransitionRule
    :: forall m
    .  MonadProf m
    => CommonTransitionRule m
    -> CommonTransitionRule m
profTransitionRule rule prim proofState =
    case prim of
        Prim.ApplyClaims -> tracing ":transit:apply-claims"
        Prim.ApplyAxioms -> tracing ":transit:apply-axioms"
        Prim.CheckImplication -> tracing ":transit:check-implies"
        Prim.Simplify -> tracing ":transit:simplify"
        _ -> rule prim proofState
  where
    tracing name =
        lift (traceProf name (runTransitionT (rule prim proofState)))
        >>= Transition.scatter

logTransitionRule
    :: forall m
    .  MonadSimplify m
    => CommonTransitionRule m
    -> CommonTransitionRule m
logTransitionRule rule prim proofState =
    case proofState of
        ProofState.Goal goal          -> logWith goal
        ProofState.GoalRemainder goal -> logWith goal
        _                  -> rule prim proofState
  where
    logWith goal = case prim of
        Prim.Simplify ->
            whileSimplify goal $ rule prim proofState
        Prim.CheckImplication ->
            whileCheckImplication goal $ rule prim proofState
        _ ->
            rule prim proofState

{- | Modify a 'TransitionRule' to track the depth of a proof.
 -}
trackProofDepth
    :: forall m rule goal
    .  TransitionRule m rule (ProofState goal)
    -> TransitionRule m rule (ProofDepth, ProofState goal)
trackProofDepth rule prim (proofDepth, proofState) = do
    proofState' <- rule prim proofState
    let proofDepth' = (if didRewrite proofState' then succ else id) proofDepth
    pure (proofDepth', proofState')
  where
    didRewrite proofState' =
        isApply prim && isRewritable proofState && isRewritten proofState'

    isApply Prim.ApplyClaims = True
    isApply Prim.ApplyAxioms = True
    isApply _                = False

    isRewritable (ProofState.Goal _)          = True
    isRewritable (ProofState.GoalRemainder _) = True
    isRewritable _                            = False

    isRewritten (ProofState.GoalRewritten _) = True
    isRewritten  ProofState.Proven           = True
    isRewritten _                            = False

debugProofStateBracket
    :: forall monad
    .  MonadLog monad
    => ProofState ReachabilityRule
    -- ^ current proof state
    -> Prim
    -- ^ transition
    -> monad (ProofState ReachabilityRule)
    -- ^ action to be computed
    -> monad (ProofState ReachabilityRule)
debugProofStateBracket
    proofState
    (coerce -> transition)
    action
  = do
    result <- action
    logEntry DebugProofState
        { proofState
        , transition
        , result = Just result
        }
    return result

debugProofStateFinal
    :: forall monad
    .  Alternative monad
    => MonadLog monad
    => ProofState ReachabilityRule
    -- ^ current proof state
    -> Prim
    -- ^ transition
    -> monad (ProofState ReachabilityRule)
debugProofStateFinal proofState (coerce -> transition) = do
    logEntry DebugProofState
        { proofState
        , transition
        , result = Nothing
        }
    empty

withDebugProofState
    :: forall monad
    .  MonadLog monad
    => CommonTransitionRule monad
    -> CommonTransitionRule monad
withDebugProofState transitionFunc =
    \transition state ->
        Transition.orElse
            (debugProofStateBracket
                state
                transition
                (transitionFunc transition state)
            )
            (debugProofStateFinal
                state
                transition
            )

withConfiguration
    :: MonadCatch monad
    => CommonTransitionRule monad
    -> CommonTransitionRule monad
withConfiguration transit prim proofState =
    handle' (transit prim proofState)
  where
    config =
        ProofState.extractUnproven proofState
        & fmap (Lens.view leftPattern . toRulePattern)
    handle' = maybe id (\c -> handleAll (throwM . WithConfiguration c)) config<|MERGE_RESOLUTION|>--- conflicted
+++ resolved
@@ -71,11 +71,8 @@
     )
 import qualified Kore.Internal.Pattern as Pattern
 import Kore.Log.DebugProofState
-<<<<<<< HEAD
+import Kore.Log.InfoExecBreadth
 import Kore.Log.InfoProofDepth
-=======
-import Kore.Log.InfoExecBreadth
->>>>>>> c58b152d
 import Kore.Step.RulePattern
     ( ReachabilityRule (..)
     , leftPattern
