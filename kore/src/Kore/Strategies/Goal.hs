{-|
Copyright   : (c) Runtime Verification, 2019
License     : NCSA
-}
module Kore.Strategies.Goal
    ( Goal (..)
    , Rule (..)
    , TransitionRuleTemplate (..)
    , unprovenNodes
    , proven
    , onePathFirstStep
    , onePathFollowupStep
    , allPathFirstStep
    , allPathFollowupStep
    , makeRuleFromPatterns
    , getConfiguration
    , getDestination
    , transitionRuleTemplate
    , isTrusted
    ) where

import Control.Applicative
    ( Alternative (..)
    )
import Control.Monad.Catch
    ( MonadCatch
    , onException
    )
import qualified Control.Monad.Trans as Monad.Trans
import Data.Coerce
    ( Coercible
    , coerce
    )
import qualified Data.Default as Default
import qualified Data.Foldable as Foldable
import Data.Maybe
    ( mapMaybe
    )
import qualified Data.Set as Set
import qualified Data.Text.Prettyprint.Doc as Pretty
import qualified Generics.SOP as SOP
import GHC.Generics as GHC

import Debug
    ( formatExceptionInfo
    )
import qualified Kore.Attribute.Axiom as Attribute.Axiom
import qualified Kore.Attribute.Pattern.FreeVariables as Attribute.FreeVariables
import qualified Kore.Attribute.Trusted as Attribute.Trusted
import Kore.Debug
import qualified Kore.Internal.Condition as Condition
import qualified Kore.Internal.Conditional as Conditional
import qualified Kore.Internal.MultiOr as MultiOr
import Kore.Internal.Pattern
    ( Pattern
    )
import qualified Kore.Internal.Pattern as Pattern
import Kore.Internal.Predicate
    ( Predicate
    )
import qualified Kore.Internal.Predicate as Predicate
import Kore.Internal.TermLike
    ( mkAnd
    )
<<<<<<< HEAD
=======
import Kore.Predicate.Predicate
    ( Predicate
    )
import qualified Kore.Predicate.Predicate as Predicate
>>>>>>> a7ed2a10
import qualified Kore.Profiler.Profile as Profile
    ( timeStrategy
    )
import qualified Kore.Step.Result as Result
import Kore.Step.Rule
    ( AllPathRule (..)
    , OnePathRule (..)
    , RewriteRule (..)
    , RulePattern (..)
    )
import qualified Kore.Step.Rule as RulePattern
    ( RulePattern (..)
    )
import Kore.Step.Simplification.Data
    ( MonadSimplify
    , SimplifierVariable
    )
import Kore.Step.Simplification.Pattern
    ( simplifyAndRemoveTopExists
    )
import qualified Kore.Step.SMT.Evaluator as SMT.Evaluator
import qualified Kore.Step.Step as Step
import Kore.Step.Strategy
    ( Strategy
    )
import qualified Kore.Step.Strategy as Strategy
import Kore.Strategies.ProofState hiding
    ( Prim
    , ProofState
    )
import qualified Kore.Strategies.ProofState as ProofState
import Kore.TopBottom
    ( isBottom
    )
import qualified Kore.Unification.Procedure as Unification
import qualified Kore.Unification.Unify as Monad.Unify
import Kore.Unparser
    ( Unparse
    , unparse
    , unparseToText
    )
import Kore.Variables.UnifiedVariable
    ( UnifiedVariable (ElemVar)
    , isElemVar
    )

{- | The final nodes of an execution graph which were not proven.

See also: 'Strategy.pickFinal', 'extractUnproven'

 -}
unprovenNodes
    :: forall goal a
    .  Goal goal
    => ProofState.ProofState a ~ ProofState goal a
    => Strategy.ExecutionGraph (ProofState goal a) (Rule goal)
    -> MultiOr.MultiOr a
unprovenNodes executionGraph =
    MultiOr.MultiOr
    $ mapMaybe extractUnproven
    $ Strategy.pickFinal executionGraph

{- | Does the 'Strategy.ExecutionGraph' indicate a successful proof?
 -}
proven
    :: forall goal a
    .  Goal goal
    => ProofState.ProofState a ~ ProofState goal a
    => Strategy.ExecutionGraph (ProofState goal a) (Rule goal)
    -> Bool
proven = Foldable.null . unprovenNodes

class Goal goal where
    data Rule goal
    type Prim goal
    type ProofState goal a

    transitionRule
        :: (MonadCatch m, MonadSimplify m)
        => Prim goal
        -> ProofState goal goal
        -> Strategy.TransitionT (Rule goal) m (ProofState goal goal)

    strategy
        :: [goal]
        -> [Rule goal]
        -> [Strategy (Prim goal)]

{- NOTE: Non-deterministic semantics

The current implementation of one-path verification assumes that the proof goal
is deterministic, that is: the proof goal would not be discharged during at a
non-confluent state in the execution of a non-deterministic semantics. (Often
this means that the definition is simply deterministic.) As a result, given the
non-deterministic definition

> module ABC
>   import DOMAINS
>   syntax S ::= "a" | "b" | "c"
>   rule [ab]: a => b
>   rule [ac]: a => c
> endmodule

this claim would be provable,

> rule a => b [claim]

but this claim would **not** be provable,

> rule a => c [claim]

because the algorithm would first apply semantic rule [ab], which prevents rule
[ac] from being used.

We decided to assume that the definition is deterministic because one-path
verification is mainly used only for deterministic semantics and the assumption
simplifies the implementation. However, this assumption is not an essential
feature of the algorithm. You should not rely on this assumption elsewhere. This
decision is subject to change without notice.

This instance contains the default implementation for a one-path strategy. You can apply it to the
first two arguments and pass the resulting function to 'Kore.Strategies.Verification.verify'.

Things to note when implementing your own:

1. The first step does not use the reachability claims

2. You can return an infinite list.
-}

instance (SimplifierVariable variable) => Goal (OnePathRule variable) where

    newtype Rule (OnePathRule variable) =
        OnePathRewriteRule { unRule :: RewriteRule variable }
        deriving (GHC.Generic, Show, Unparse)

    type Prim (OnePathRule variable) =
        ProofState.Prim (Rule (OnePathRule variable))

    type ProofState (OnePathRule variable) a =
        ProofState.ProofState a

    transitionRule =
        transitionRuleTemplate
            TransitionRuleTemplate
                { simplifyTemplate =
                    simplify
                , removeDestinationTemplate =
                    removeDestination
                , isTriviallyValidTemplate =
                    isTriviallyValid
                , deriveParTemplate =
                    derivePar
                , deriveSeqTemplate =
                    deriveSeq
                }

    strategy goals rules =
        onePathFirstStep rewrites
        : repeat
            ( onePathFollowupStep
                coinductiveRewrites
                rewrites
            )
      where
        rewrites = rules
        coinductiveRewrites =
            OnePathRewriteRule
            . RewriteRule
            . getOnePathRule
            <$> goals

instance SOP.Generic (Rule (OnePathRule variable))

instance SOP.HasDatatypeInfo (Rule (OnePathRule variable))

instance Debug variable => Debug (Rule (OnePathRule variable))

instance (Debug variable, Diff variable) => Diff (Rule (OnePathRule variable))

instance (SimplifierVariable variable) => Goal (AllPathRule variable) where

    newtype Rule (AllPathRule variable) =
        AllPathRewriteRule { unRule :: RewriteRule variable }
        deriving (GHC.Generic, Show, Unparse)

    type Prim (AllPathRule variable) =
        ProofState.Prim (Rule (AllPathRule variable))

    type ProofState (AllPathRule variable) a =
        ProofState.ProofState a

    transitionRule =
        transitionRuleTemplate
            TransitionRuleTemplate
                { simplifyTemplate =
                    simplify
                , removeDestinationTemplate =
                    removeDestination
                , isTriviallyValidTemplate =
                    isTriviallyValid
                , deriveParTemplate =
                    derivePar
                , deriveSeqTemplate =
                    deriveSeq
                }

    strategy goals rules =
        allPathFirstStep rewrites
        : repeat
            ( allPathFollowupStep
                coinductiveRewrites
                rewrites
            )
      where
        rewrites = rules
        coinductiveRewrites =
            AllPathRewriteRule
            . RewriteRule
            . getAllPathRule
            <$> goals

instance SOP.Generic (Rule (AllPathRule variable))

instance SOP.HasDatatypeInfo (Rule (AllPathRule variable))

instance Debug variable => Debug (Rule (AllPathRule variable))

instance (Debug variable, Diff variable) => Diff (Rule (AllPathRule variable))

data TransitionRuleTemplate monad goal =
    TransitionRuleTemplate
    { simplifyTemplate
        :: goal -> Strategy.TransitionT (Rule goal) monad goal
    , removeDestinationTemplate
        :: goal -> Strategy.TransitionT (Rule goal) monad goal
    , isTriviallyValidTemplate :: goal -> Bool
    , deriveParTemplate
        :: [Rule goal]
        -> goal
        -> Strategy.TransitionT (Rule goal) monad (ProofState goal goal)
    , deriveSeqTemplate
        :: [Rule goal]
        -> goal
        -> Strategy.TransitionT (Rule goal) monad (ProofState goal goal)
    }

transitionRuleTemplate
    :: forall m goal
    .  MonadSimplify m
    => Goal goal
    => ProofState goal goal ~ ProofState.ProofState goal
    => Prim goal ~ ProofState.Prim (Rule goal)
    => TransitionRuleTemplate m goal
    -> Prim goal
    -> ProofState goal goal
    -> Strategy.TransitionT (Rule goal) m (ProofState goal goal)
transitionRuleTemplate
    TransitionRuleTemplate
        { simplifyTemplate
        , removeDestinationTemplate
        , isTriviallyValidTemplate
        , deriveParTemplate
        , deriveSeqTemplate
        }
  =
    transitionRuleWorker
  where
    transitionRuleWorker
        :: Prim goal
        -> ProofState goal goal
        -> Strategy.TransitionT (Rule goal) m (ProofState goal goal)
    transitionRuleWorker CheckProven Proven = empty
    transitionRuleWorker CheckGoalRemainder (GoalRemainder _) = empty

    transitionRuleWorker ResetGoal (GoalRewritten goal) = return (Goal goal)

    transitionRuleWorker Simplify (Goal g) =
        Profile.timeStrategy "Goal.Simplify"
        $ Goal <$> simplifyTemplate g
    transitionRuleWorker Simplify (GoalRemainder g) =
        Profile.timeStrategy "Goal.SimplifyRemainder"
        $ GoalRemainder <$> simplifyTemplate g

    transitionRuleWorker RemoveDestination (Goal g) =
        Profile.timeStrategy "Goal.RemoveDestination"
        $ Goal <$> removeDestinationTemplate g
    transitionRuleWorker RemoveDestination (GoalRemainder g) =
        Profile.timeStrategy "Goal.RemoveDestinationRemainder"
        $ GoalRemainder <$> removeDestinationTemplate g

    transitionRuleWorker TriviallyValid (Goal g)
      | isTriviallyValidTemplate g = return Proven
    transitionRuleWorker TriviallyValid (GoalRemainder g)
      | isTriviallyValidTemplate g = return Proven
    transitionRuleWorker TriviallyValid (GoalRewritten g)
      | isTriviallyValidTemplate g = return Proven

    transitionRuleWorker (DerivePar rules) (Goal g) =
        -- TODO (virgil): Wrap the results in GoalRemainder/GoalRewritten here.
        --
        -- Note that in most transitions it is obvious what is being transformed
        -- into what, e.g. that a `ResetGoal` transition transforms
        -- `GoalRewritten` into `Goal`. However, here we're taking a `Goal`
        -- and transforming it into `GoalRewritten` and `GoalRemainder` in an
        -- opaque way. I think that there's no good reason for wrapping the
        -- results in `derivePar` as opposed to here.
        Profile.timeStrategy "Goal.DerivePar"
        $ deriveParTemplate rules g
    transitionRuleWorker (DerivePar rules) (GoalRemainder g) =
        -- TODO (virgil): Wrap the results in GoalRemainder/GoalRewritten here.
        -- See above for an explanation.
        Profile.timeStrategy "Goal.DeriveParRemainder"
        $ deriveParTemplate rules g

    transitionRuleWorker (DeriveSeq rules) (Goal g) =
        -- TODO (virgil): Wrap the results in GoalRemainder/GoalRewritten here.
        -- See above for an explanation.
        Profile.timeStrategy "Goal.DeriveSeq"
        $ deriveSeqTemplate rules g
    transitionRuleWorker (DeriveSeq rules) (GoalRemainder g) =
        -- TODO (virgil): Wrap the results in GoalRemainder/GoalRewritten here.
        -- See above for an explanation.
        Profile.timeStrategy "Goal.DeriveSeqRemainder"
        $ deriveSeqTemplate rules g

    transitionRuleWorker _ state = return state

-- TODO(Ana): could be less general when all-path will be connected to repl
onePathFirstStep
    :: Goal goal
    => ProofState goal goal ~ ProofState.ProofState goal
    => Prim goal ~ ProofState.Prim (Rule goal)
    => [Rule goal]
    -> Strategy (Prim goal)
onePathFirstStep axioms =
    (Strategy.sequence . map Strategy.apply)
        [ CheckProven
        , CheckGoalRemainder
        , Simplify
        , TriviallyValid
        , RemoveDestination
        , Simplify
        , TriviallyValid
        , DeriveSeq axioms
        , Simplify
        , TriviallyValid
        , ResetGoal
        , Simplify
        , TriviallyValid
        ]

-- TODO(Ana): could be less general when all-path will be connected to repl
onePathFollowupStep
    :: Goal goal
    => ProofState goal goal ~ ProofState.ProofState goal
    => Prim goal ~ ProofState.Prim (Rule goal)
    => [Rule goal]
    -> [Rule goal]
    -> Strategy (Prim goal)
onePathFollowupStep claims axioms =
    (Strategy.sequence . map Strategy.apply)
        [ CheckProven
        , CheckGoalRemainder
        , Simplify
        , TriviallyValid
        , RemoveDestination
        , Simplify
        , TriviallyValid
        , DeriveSeq claims
        , Simplify
        , TriviallyValid
        , DeriveSeq axioms
        , Simplify
        , TriviallyValid
        , ResetGoal
        , Simplify
        , TriviallyValid
        ]

allPathFirstStep
    :: [Rule (AllPathRule variable)]
    -> Strategy (Prim (AllPathRule variable))
allPathFirstStep axioms =
    (Strategy.sequence . map Strategy.apply)
        [ CheckProven
        , CheckGoalRemainder
        , Simplify
        , TriviallyValid
        , RemoveDestination
        , Simplify
        , TriviallyValid
        , DerivePar axioms
        , Simplify
        , TriviallyValid
        , ResetGoal
        , Simplify
        , TriviallyValid
        ]

allPathFollowupStep
    :: [Rule (AllPathRule variable)]
    -> [Rule (AllPathRule variable)]
    -> Strategy (Prim (AllPathRule variable))
allPathFollowupStep claims axioms =
    (Strategy.sequence . map Strategy.apply)
        [ CheckProven
        , CheckGoalRemainder
        , Simplify
        , TriviallyValid
        , RemoveDestination
        , Simplify
        , TriviallyValid
        , DeriveSeq claims
        , Simplify
        , TriviallyValid
        , DerivePar axioms
        , Simplify
        , TriviallyValid
        , ResetGoal
        , Simplify
        , TriviallyValid
        ]

-- | Remove the destination of the goal.
removeDestination
    :: (MonadCatch m, MonadSimplify m)
    => Goal goal
    => SimplifierVariable variable
    => Coercible goal (RulePattern variable)
    => goal
    -> Strategy.TransitionT (Rule goal) m goal
removeDestination goal = errorBracket $ do
    let removal = removalPredicate destination configuration
        result = Conditional.andPredicate configuration removal
    pure $ makeRuleFromPatterns result destination
  where
    destination = getDestination goal
    configuration = getConfiguration goal

    errorBracket action =
        onException action
            (formatExceptionInfo
                ("configuration=" <> unparseToText configuration)
            )

simplify
    :: (MonadCatch m, MonadSimplify m)
    => Goal goal
    => SimplifierVariable variable
    => Coercible goal (RulePattern variable)
    => goal
    -> Strategy.TransitionT (Rule goal) m goal
simplify goal = errorBracket $ do
    configs <-
        Monad.Trans.lift
        $ simplifyAndRemoveTopExists configuration
    filteredConfigs <- SMT.Evaluator.filterMultiOr configs
    if null filteredConfigs
        then pure $ makeRuleFromPatterns Pattern.bottom destination
        else do
            let simplifiedRules =
                    fmap (`makeRuleFromPatterns` destination) filteredConfigs
            Foldable.asum (pure <$> simplifiedRules)
  where
    destination = getDestination goal
    configuration = getConfiguration goal

    errorBracket action =
        onException action
            (formatExceptionInfo
                ("configuration=" <> unparseToText configuration)
            )

isTriviallyValid
    :: SimplifierVariable variable
    => Goal goal
    => Coercible goal (RulePattern variable)
    => goal -> Bool
isTriviallyValid = isBottom . RulePattern.left . coerce

isTrusted
    :: SimplifierVariable variable
    => Goal goal
    => Coercible goal (RulePattern variable)
    => goal -> Bool
isTrusted =
    Attribute.Trusted.isTrusted
    . Attribute.Axiom.trusted
    . RulePattern.attributes
    . coerce

-- | Apply 'Rule's to the goal in parallel.
derivePar
    :: forall m goal variable
    .  (MonadCatch m, MonadSimplify m)
    => Goal goal
    => ProofState.ProofState goal ~ ProofState goal goal
    => SimplifierVariable variable
    => Coercible goal (RulePattern variable)
    => Coercible (RulePattern variable) goal
    => Coercible (Rule goal) (RulePattern variable)
    => Coercible (RulePattern variable) (Rule goal)
    => [Rule goal]
    -> goal
    -> Strategy.TransitionT (Rule goal) m (ProofState goal goal)
derivePar rules goal = errorBracket $ do
    let rewrites = coerce <$> rules
    eitherResults <-
        Monad.Trans.lift
        . Monad.Unify.runUnifierT
        $ Step.applyRewriteRulesParallel
            (Step.UnificationProcedure Unification.unificationProcedure)
            rewrites
            configuration
    case eitherResults of
        Left err ->
            (error . show . Pretty.vsep)
            [ "Not implemented error:"
            , Pretty.indent 4 (Pretty.pretty err)
            , "while applying a \\rewrite axiom to the pattern:"
            , Pretty.indent 4 (unparse configuration)
            ,   "We decided to end the execution because we don't \
                \understand this case well enough at the moment."
            ]
        Right results -> do
            let mapRules =
                    Result.mapRules
                    $ coerce
                    . RewriteRule
                    . Step.unwrapRule
                    . Step.withoutUnification
                traverseConfigs =
                    Result.traverseConfigs
                        (pure . GoalRewritten)
                        (pure . GoalRemainder)
            let onePathResults =
                    Result.mapConfigs
                        (`makeRuleFromPatterns` destination)
                        (`makeRuleFromPatterns` destination)
                        (Result.mergeResults results)
            results' <-
                traverseConfigs (mapRules onePathResults)
            Result.transitionResults results'
  where
    destination = getDestination goal
    configuration :: Pattern variable
    configuration = getConfiguration goal

    errorBracket action =
        onException action
            (formatExceptionInfo
                ("configuration=" <> unparseToText configuration)
            )

-- | Apply 'Rule's to the goal in sequence.
deriveSeq
    :: forall m goal variable
    .  (MonadCatch m, MonadSimplify m)
    => Goal goal
    => ProofState.ProofState goal ~ ProofState goal goal
    => SimplifierVariable variable
    => Coercible goal (RulePattern variable)
    => Coercible (RulePattern variable) goal
    => Coercible (Rule goal) (RulePattern variable)
    => Coercible (RulePattern variable) (Rule goal)
    => [Rule goal]
    -> goal
    -> Strategy.TransitionT (Rule goal) m (ProofState goal goal)
deriveSeq rules goal = errorBracket $ do
    let rewrites = coerce <$> rules
    eitherResults <-
        Monad.Trans.lift
        . Monad.Unify.runUnifierT
        $ Step.applyRewriteRulesSequence
            (Step.UnificationProcedure Unification.unificationProcedure)
            configuration
            rewrites
    case eitherResults of
        Left err ->
            (error . show . Pretty.vsep)
            [ "Not implemented error:"
            , Pretty.indent 4 (Pretty.pretty err)
            , "while applying a \\rewrite axiom to the pattern:"
            , Pretty.indent 4 (unparse configuration)
            ,   "We decided to end the execution because we don't \
                \understand this case well enough at the moment."
            ]
        Right results -> do
            let mapRules =
                    Result.mapRules
                    $ coerce
                    . RewriteRule
                    . Step.unwrapRule
                    . Step.withoutUnification
                traverseConfigs =
                    Result.traverseConfigs
                        (pure . GoalRewritten)
                        (pure . GoalRemainder)
            let onePathResults =
                    Result.mapConfigs
                        (`makeRuleFromPatterns` destination)
                        (`makeRuleFromPatterns` destination)
                        (Result.mergeResults results)
            results' <-
                traverseConfigs (mapRules onePathResults)
            Result.transitionResults results'
  where
    destination = getDestination goal
    configuration = getConfiguration goal

    errorBracket action =
        onException action
            (formatExceptionInfo
                ("configuration=" <> unparseToText configuration)
            )

makeRuleFromPatterns
    :: forall rule variable
    .  SimplifierVariable variable
    => Coercible (RulePattern variable) rule
    => Pattern variable
    -> Pattern variable
    -> rule
makeRuleFromPatterns configuration destination =
    let (left, Condition.toPredicate -> requires) =
            Pattern.splitTerm configuration
        (right, Condition.toPredicate -> ensures) =
            Pattern.splitTerm destination
    in coerce RulePattern
        { left
        , antiLeft = Nothing
        , right
        , requires
        , ensures
        , attributes = Default.def
        }

{- | The predicate to remove the destination from the present configuration.
 -}
removalPredicate
    :: SimplifierVariable variable
    => Pattern variable
    -- ^ Destination
    -> Pattern variable
    -- ^ Current configuration
    -> Predicate variable
removalPredicate destination config =
    let
        -- The variables of the destination that are missing from the
        -- configuration. These are the variables which should be existentially
        -- quantified in the removal predicate.
        configVariables =
            Attribute.FreeVariables.getFreeVariables
            $ Pattern.freeVariables config
        destinationVariables =
            Attribute.FreeVariables.getFreeVariables
            $ Pattern.freeVariables destination
        extraVariables = Set.toList
            $ Set.difference destinationVariables configVariables
        extraElementVariables = [v | ElemVar v <- extraVariables]
        extraNonElemVariables = filter (not . isElemVar) extraVariables
        quantifyPredicate =
            Predicate.makeMultipleExists extraElementVariables
    in
        if not (null extraNonElemVariables)
        then error
            ("Cannot quantify non-element variables: "
                ++ show (unparse <$> extraNonElemVariables))
        else Predicate.makeNotPredicate
            $ quantifyPredicate
            $ Predicate.makeCeilPredicate
            $ mkAnd
                (Pattern.toTermLike destination)
                (Pattern.toTermLike config)

getConfiguration
    :: forall rule variable
    .  Ord variable
    => Coercible rule (RulePattern variable)
    => rule
    -> Pattern variable
getConfiguration (coerce -> RulePattern { left, requires }) =
    Pattern.withCondition left (Conditional.fromPredicate requires)

getDestination
    :: forall rule variable
    .  Ord variable
    => Coercible rule (RulePattern variable)
    => rule
    -> Pattern variable
getDestination (coerce -> RulePattern { right, ensures }) =
    Pattern.withCondition right (Conditional.fromPredicate ensures)<|MERGE_RESOLUTION|>--- conflicted
+++ resolved
@@ -62,13 +62,6 @@
 import Kore.Internal.TermLike
     ( mkAnd
     )
-<<<<<<< HEAD
-=======
-import Kore.Predicate.Predicate
-    ( Predicate
-    )
-import qualified Kore.Predicate.Predicate as Predicate
->>>>>>> a7ed2a10
 import qualified Kore.Profiler.Profile as Profile
     ( timeStrategy
     )
