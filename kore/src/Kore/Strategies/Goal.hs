{-|
Copyright   : (c) Runtime Verification, 2019
License     : NCSA
-}
module Kore.Strategies.Goal
    ( Goal (..)
    , AppliedRule (..)
    , strategy
    , TransitionRule
    , Prim
    , ClaimExtractor (..)
    , WithConfiguration (..)
    , CheckImplicationResult (..)
    , extractClaims
    , unprovenNodes
    , proven
    , reachabilityFirstStep
    , reachabilityNextStep
    , transitionRule
    , isTrusted
    -- * Re-exports
    , module Kore.Strategies.Rule
    , module Kore.Log.InfoReachability
    , getConfiguration
    , getDestination
    -- * For testing
    , checkImplicationWorker
    ) where

import Prelude.Kore

import Control.Lens
    ( Lens'
    )
import qualified Control.Lens as Lens
import Control.Monad
    ( foldM
    )
import Control.Monad.Catch
    ( Exception (..)
    , SomeException (..)
    )
import Control.Monad.State.Strict
    ( MonadState
    , StateT
    , runStateT
    )
import qualified Control.Monad.State.Strict as State
import Data.Coerce
    ( coerce
    )
import qualified Data.Foldable as Foldable
import Data.Functor.Compose
import Data.Generics.Product
    ( field
    )
import Data.Generics.Wrapped
    ( _Unwrapped
    )
import qualified Data.Monoid as Monoid
import Data.Stream.Infinite
    ( Stream (..)
    )
import qualified Data.Stream.Infinite as Stream
import qualified Generics.SOP as SOP
import qualified GHC.Generics as GHC

import Debug
import qualified Kore.Attribute.Axiom as Attribute.Axiom
import qualified Kore.Attribute.Label as Attribute
    ( Label
    )
import qualified Kore.Attribute.RuleIndex as Attribute
    ( RuleIndex
    )
import qualified Kore.Attribute.SourceLocation as Attribute
    ( SourceLocation
    )
import qualified Kore.Attribute.Trusted as Attribute.Trusted
import Kore.IndexedModule.IndexedModule
    ( IndexedModule (indexedModuleClaims)
    , VerifiedModule
    )
import qualified Kore.Internal.Condition as Condition
import qualified Kore.Internal.Conditional as Conditional
import qualified Kore.Internal.MultiOr as MultiOr
import Kore.Internal.OrPattern
    ( OrPattern
    )
import qualified Kore.Internal.OrPattern as OrPattern
import Kore.Internal.Pattern
    ( Pattern
    )
import qualified Kore.Internal.Pattern as Pattern
import Kore.Internal.Predicate
    ( makeCeilPredicate_
    )
import qualified Kore.Internal.SideCondition as SideCondition
import Kore.Internal.Symbol
    ( Symbol
    )
import Kore.Internal.TermLike
    ( isFunctionPattern
    , mkDefined
    , mkIn
    , termLikeSort
    )
import Kore.Log.InfoReachability
import Kore.Log.WarnStuckProofState
    ( warnStuckProofStateTermsNotUnifiable
    , warnStuckProofStateTermsUnifiable
    )
import Kore.Rewriting.RewritingVariable
import Kore.Step.AxiomPattern
    ( AxiomPattern (..)
    )
import Kore.Step.ClaimPattern
    ( AllPathRule (..)
    , ClaimPattern (..)
    , OnePathRule (..)
    , ReachabilityRule (..)
    , getConfiguration
    , getDestination
    )
import qualified Kore.Step.ClaimPattern as ClaimPattern
import Kore.Step.Result
    ( Result (..)
    , Results (..)
    )
import qualified Kore.Step.RewriteStep as Step
import Kore.Step.Rule
    ( QualifiedAxiomPattern (..)
    , fromSentenceAxiom
    )
import Kore.Step.RulePattern
    ( RulePattern (..)
    )
import Kore.Step.Simplification.Data
    ( MonadSimplify
    )
import qualified Kore.Step.Simplification.Exists as Exists
import qualified Kore.Step.Simplification.Not as Not
import Kore.Step.Simplification.OrPattern
    ( simplifyConditionsWithSmt
    )
import Kore.Step.Simplification.Pattern
    ( simplifyTopConfiguration
    )
import qualified Kore.Step.Simplification.Pattern as Pattern
import qualified Kore.Step.SMT.Evaluator as SMT.Evaluator
import qualified Kore.Step.Step as Step
import Kore.Step.Strategy
    ( Strategy
    )
import qualified Kore.Step.Strategy as Strategy
import qualified Kore.Step.Transition as Transition
import Kore.Strategies.ProofState hiding
    ( proofState
    )
import qualified Kore.Strategies.ProofState as ProofState
import Kore.Strategies.Rule
import qualified Kore.Syntax.Sentence as Syntax
import Kore.Syntax.Variable
import Kore.TopBottom
    ( isBottom
    )
import qualified Kore.Unification.Procedure as Unification
import Kore.Unparser
    ( Unparse (..)
    )
import qualified Kore.Verified as Verified
import Logic
    ( LogicT
    , MonadLogic
    )
import qualified Logic
import qualified Pretty

{- | The final nodes of an execution graph which were not proven.

See also: 'Strategy.pickFinal', 'extractUnproven'

 -}
unprovenNodes
    :: forall goal a
    .  Strategy.ExecutionGraph (ProofState a) (AppliedRule goal)
    -> MultiOr.MultiOr a
unprovenNodes executionGraph =
    MultiOr.MultiOr
    $ mapMaybe extractUnproven
    $ Strategy.pickFinal executionGraph

{- | Does the 'Strategy.ExecutionGraph' indicate a successful proof?
 -}
proven
    :: forall goal a
    .  Strategy.ExecutionGraph (ProofState a) (AppliedRule goal)
    -> Bool
proven = Foldable.null . unprovenNodes

class Goal goal where
<<<<<<< HEAD
    goalToRule :: goal -> Rule goal
    default goalToRule
        :: Coercible goal (Rule goal)
        => goal -> Rule goal
    goalToRule = coerce
=======
    -- TODO (thomas.tuegel): isTriviallyValid should be part of
    -- checkImplication.
    isTriviallyValid :: goal -> Bool
>>>>>>> 9c3511c6

    checkImplication
        :: MonadSimplify m
        => goal
        -> LogicT m (CheckImplicationResult goal)

    simplify
        :: MonadSimplify m
        => goal
        -> Strategy.TransitionT (AppliedRule goal) m goal

    {- TODO (thomas.tuegel): applyClaims and applyAxioms should return:

    > data ApplyResult goal
    >     = ApplyRewritten !goal
    >     | ApplyRemainder !goal

    Rationale: ProofState is part of the implementation of transitionRule, that
    is: these functions have hidden knowledge of how transitionRule works
    because they tell it what to do next. Instead, they should report their
    result and leave the decision up to transitionRule.

    -}
    applyClaims
        :: MonadSimplify m
        => [goal]
        -> goal
        -> Strategy.TransitionT (AppliedRule goal) m (ProofState goal)

    applyAxioms
        :: MonadSimplify m
        => [[Rule goal]]
        -> goal
        -> Strategy.TransitionT (AppliedRule goal) m (ProofState goal)

data AppliedRule goal
    = AppliedAxiom (Rule goal)
    | AppliedClaim goal
    deriving (GHC.Generic)

instance SOP.Generic goal => SOP.Generic (AppliedRule goal)

instance SOP.HasDatatypeInfo goal => SOP.HasDatatypeInfo (AppliedRule goal)

instance
    ( Debug goal
    , SOP.HasDatatypeInfo goal
    , Debug (Rule goal)
    , SOP.HasDatatypeInfo (Rule goal)
    ) => Debug (AppliedRule goal)

instance
    ( Diff goal
    , Debug goal
    , SOP.HasDatatypeInfo goal
    , Diff (Rule goal)
    , Debug (Rule goal)
    , SOP.HasDatatypeInfo (Rule goal)
    ) => Diff (AppliedRule goal)

instance (From goal Attribute.Label, From (Rule goal) Attribute.Label)
  => From (AppliedRule goal) Attribute.Label
  where
    from (AppliedAxiom rule) = from rule
    from (AppliedClaim goal) = from goal

instance (From goal Attribute.RuleIndex, From (Rule goal) Attribute.RuleIndex)
  => From (AppliedRule goal) Attribute.RuleIndex
  where
    from (AppliedAxiom rule) = from rule
    from (AppliedClaim goal) = from goal

instance (From goal Attribute.SourceLocation, From (Rule goal) Attribute.SourceLocation)
  => From (AppliedRule goal) Attribute.SourceLocation
  where
    from (AppliedAxiom rule) = from rule
    from (AppliedClaim goal) = from goal

instance (Unparse goal, Unparse (Rule goal)) => Unparse (AppliedRule goal)
  where
    unparse (AppliedAxiom rule) = unparse rule
    unparse (AppliedClaim goal) = unparse goal

    unparse2 (AppliedAxiom rule) = unparse2 rule
    unparse2 (AppliedClaim goal) = unparse2 goal

type AxiomAttributes = Attribute.Axiom.Axiom Symbol VariableName

class ClaimExtractor claim where
    extractClaim :: (AxiomAttributes, Verified.SentenceClaim) -> Maybe claim

-- | Extracts all One-Path claims from a verified module.
extractClaims
    :: ClaimExtractor claim
    => VerifiedModule declAtts
    -- ^ 'IndexedModule' containing the definition
    -> [claim]
extractClaims = mapMaybe extractClaim . indexedModuleClaims

{- NOTE: Non-deterministic semantics

The current implementation of one-path verification assumes that the proof goal
is deterministic, that is: the proof goal would not be discharged during at a
non-confluent state in the execution of a non-deterministic semantics. (Often
this means that the definition is simply deterministic.) As a result, given the
non-deterministic definition

> module ABC
>   import DOMAINS
>   syntax S ::= "a" | "b" | "c"
>   rule [ab]: a => b
>   rule [ac]: a => c
> endmodule

this claim would be provable,

> rule a => b [claim]

but this claim would **not** be provable,

> rule a => c [claim]

because the algorithm would first apply semantic rule [ab], which prevents rule
[ac] from being used.

We decided to assume that the definition is deterministic because one-path
verification is mainly used only for deterministic semantics and the assumption
simplifies the implementation. However, this assumption is not an essential
feature of the algorithm. You should not rely on this assumption elsewhere. This
decision is subject to change without notice.

This instance contains the default implementation for a one-path strategy. You
can apply it to the first two arguments and pass the resulting function to
'Kore.Strategies.Verification.verify'.

Things to note when implementing your own:

1. The first step does not use the reachability claims

2. You can return an infinite list.
-}

instance Goal OnePathRule where
    simplify = simplify' _Unwrapped

    checkImplication = checkImplication' _Unwrapped

    applyClaims claims = deriveSeqClaim _Unwrapped OnePathRule claims

    applyAxioms axioms = deriveSeqAxiomOnePath (concat axioms)

<<<<<<< HEAD
deriveSeqOnePath
=======
    isTriviallyValid = isTriviallyValid' _Unwrapped

deriveSeqClaim
    :: MonadSimplify m
    => Step.UnifyingRule goal
    => Step.UnifyingRuleVariable goal ~ RewritingVariableName
    => From goal (AxiomPattern RewritingVariableName)
    => From goal Attribute.SourceLocation
    => Lens' goal ClaimPattern
    -> (ClaimPattern -> goal)
    -> [goal]
    -> goal
    -> Strategy.TransitionT (AppliedRule goal) m (ProofState goal)
deriveSeqClaim lensClaimPattern mkClaim claims goal =
    getCompose
    $ Lens.forOf lensClaimPattern goal
    $ \claimPattern ->
        fmap (snd . Step.refreshRule mempty)
        $ Lens.forOf (field @"left") claimPattern
        $ \config -> Compose $ do
            results <-
                Step.applyClaimsSequence
                    mkClaim
                    Unification.unificationProcedure
                    config
                    (Lens.view lensClaimPattern <$> claims)
                    & lift
            deriveResults fromAppliedRule results
  where
    fromAppliedRule =
        AppliedClaim
        . mkClaim
        . Step.withoutUnification

deriveSeqAxiomOnePath
>>>>>>> 9c3511c6
    ::  MonadSimplify simplifier
    =>  [Rule OnePathRule]
    ->  OnePathRule
    ->  Strategy.TransitionT (AppliedRule OnePathRule) simplifier
            (ProofState OnePathRule)
deriveSeqAxiomOnePath rules =
    deriveSeq' _Unwrapped OnePathRewriteRule rewrites
  where
    rewrites = unRuleOnePath <$> rules

instance ClaimExtractor OnePathRule where
    extractClaim (attrs, sentence) =
        case fromSentenceAxiom (attrs, Syntax.getSentenceClaim sentence) of
            Right (OnePathClaimPattern claim) -> Just claim
            _ -> Nothing

instance Goal AllPathRule where
    simplify = simplify' _Unwrapped
    checkImplication = checkImplication' _Unwrapped
<<<<<<< HEAD
    applyClaims claims = deriveSeqAllPath (map goalToRule claims)
=======
    isTriviallyValid = isTriviallyValid' _Unwrapped
    applyClaims claims = deriveSeqClaim _Unwrapped AllPathRule claims
>>>>>>> 9c3511c6

    applyAxioms axiomss = \goal ->
        foldM applyAxioms1 (GoalRemainder goal) axiomss
      where
        applyAxioms1 proofState axioms
          | Just goal <- retractRewritableGoal proofState =
<<<<<<< HEAD
            deriveParAllPath axioms goal >>= simplifyRemainder
=======
            deriveParAxiomAllPath axioms goal
            >>= simplifyRemainder
            >>= checkTriviallyValid
>>>>>>> 9c3511c6
          | otherwise =
            pure proofState

        retractRewritableGoal (Goal goal) = Just goal
        retractRewritableGoal (GoalRemainder goal) = Just goal
        retractRewritableGoal _ = Nothing

        simplifyRemainder proofState =
            case proofState of
                GoalRemainder goal -> GoalRemainder <$> simplify goal
                _ -> return proofState

<<<<<<< HEAD
deriveParAllPath
    ::  MonadSimplify simplifier
    =>  [Rule AllPathRule]
    ->  AllPathRule
    ->  Strategy.TransitionT (Rule AllPathRule) simplifier
            (ProofState AllPathRule)
deriveParAllPath rules =
    derivePar' _Unwrapped AllPathRewriteRule rewrites
  where
    rewrites = unRuleAllPath <$> rules
=======
        checkTriviallyValid proofState
          | all isTriviallyValid proofState = pure Proven
          | otherwise = pure proofState

>>>>>>> 9c3511c6

deriveParAxiomAllPath
    ::  MonadSimplify simplifier
    =>  [Rule AllPathRule]
    ->  AllPathRule
    ->  Strategy.TransitionT (AppliedRule AllPathRule) simplifier
            (ProofState AllPathRule)
deriveParAxiomAllPath rules =
    derivePar' _Unwrapped AllPathRewriteRule rewrites
  where
    rewrites = unRuleAllPath <$> rules

instance ClaimExtractor AllPathRule where
    extractClaim (attrs, sentence) =
        case fromSentenceAxiom (attrs, Syntax.getSentenceClaim sentence) of
            Right (AllPathClaimPattern claim) -> Just claim
            _ -> Nothing

instance Goal ReachabilityRule where
    simplify (AllPath goal) = allPathTransition $ AllPath <$> simplify goal
    simplify (OnePath goal) = onePathTransition $ OnePath <$> simplify goal

    checkImplication (AllPath goal) = fmap AllPath <$> checkImplication goal
    checkImplication (OnePath goal) = fmap OnePath <$> checkImplication goal

    applyClaims claims (AllPath goal) =
        applyClaims (mapMaybe maybeAllPath claims) goal
        & fmap (fmap AllPath)
        & allPathTransition
    applyClaims claims (OnePath goal) =
        applyClaims (mapMaybe maybeOnePath claims) goal
        & fmap (fmap OnePath)
        & onePathTransition

    applyAxioms axiomGroups (AllPath goal) =
        applyAxioms (coerce axiomGroups) goal
        & fmap (fmap AllPath)
        & allPathTransition
    applyAxioms axiomGroups (OnePath goal) =
        applyAxioms (coerce axiomGroups) goal
        & fmap (fmap OnePath)
        & onePathTransition

instance ClaimExtractor ReachabilityRule where
    extractClaim (attrs, sentence) =
        case fromSentenceAxiom (attrs, Syntax.getSentenceClaim sentence) of
            Right (OnePathClaimPattern claim) -> Just (OnePath claim)
            Right (AllPathClaimPattern claim) -> Just (AllPath claim)
            _ -> Nothing

allPathTransition
    :: Monad m
    => Strategy.TransitionT (AppliedRule AllPathRule) m a
    -> Strategy.TransitionT (AppliedRule ReachabilityRule) m a
allPathTransition = Transition.mapRules ruleAllPathToRuleReachability

onePathTransition
    :: Monad m
    => Strategy.TransitionT (AppliedRule OnePathRule) m a
    -> Strategy.TransitionT (AppliedRule ReachabilityRule) m a
onePathTransition = Transition.mapRules ruleOnePathToRuleReachability

maybeOnePath :: ReachabilityRule -> Maybe OnePathRule
maybeOnePath (OnePath rule) = Just rule
maybeOnePath _ = Nothing

maybeAllPath :: ReachabilityRule -> Maybe AllPathRule
maybeAllPath (AllPath rule) = Just rule
maybeAllPath _ = Nothing

ruleAllPathToRuleReachability
    :: AppliedRule AllPathRule
    -> AppliedRule ReachabilityRule
ruleAllPathToRuleReachability (AppliedAxiom (AllPathRewriteRule rewriteRule)) =
    AppliedAxiom (ReachabilityRewriteRule rewriteRule)
ruleAllPathToRuleReachability (AppliedClaim allPathRule) =
    AppliedClaim (AllPath allPathRule)

ruleOnePathToRuleReachability
    :: AppliedRule OnePathRule
    -> AppliedRule ReachabilityRule
ruleOnePathToRuleReachability (AppliedAxiom (OnePathRewriteRule rewriteRule)) =
    AppliedAxiom (ReachabilityRewriteRule rewriteRule)
ruleOnePathToRuleReachability (AppliedClaim onePathRule) =
    AppliedClaim (OnePath onePathRule)

type TransitionRule m rule state =
    Prim -> state -> Strategy.TransitionT rule m state

transitionRule
    :: forall m goal
    .  MonadSimplify m
    => Goal goal
    => [goal]
    -> [[Rule goal]]
    -> TransitionRule m (AppliedRule goal) (ProofState goal)
transitionRule claims axiomGroups = transitionRuleWorker
  where
    transitionRuleWorker
        :: Prim
        -> ProofState goal
<<<<<<< HEAD
        -> Strategy.TransitionT (Rule goal) m (ProofState goal)
=======
        -> Strategy.TransitionT (AppliedRule goal) m (ProofState goal)
    transitionRuleWorker CheckProven Proven = empty
    transitionRuleWorker CheckGoalRemainder (GoalRemainder _) = empty
>>>>>>> 9c3511c6

    transitionRuleWorker Begin Proven = empty
    transitionRuleWorker Begin (GoalStuck _) = empty
    transitionRuleWorker Begin (GoalRewritten goal) = pure (Goal goal)
    transitionRuleWorker Begin proofState = pure proofState

    transitionRuleWorker Simplify proofState
      | Just goal <- retractSimplifiable proofState =
        Transition.ifte (simplify goal) (pure . ($>) proofState) (pure Proven)
      | otherwise =
        pure proofState

<<<<<<< HEAD
    transitionRuleWorker CheckImplication proofState
      | Just goal <- retractRewritable proofState = do
        result <- checkImplication goal
=======
    transitionRuleWorker Simplify (Goal goal) = do
        results <- tryTransitionT (simplify goal)
        case results of
            [] -> return Proven
            _  -> Goal <$> Transition.scatter results

    transitionRuleWorker Simplify (GoalRemainder goal) =
        GoalRemainder <$> simplify goal

    transitionRuleWorker CheckImplication (Goal goal) = do
        result <- checkImplication goal & Logic.lowerLogicT
>>>>>>> 9c3511c6
        case result of
            Implied -> pure Proven
<<<<<<< HEAD
=======
            NotImplied a -> pure (Goal a)
    transitionRuleWorker CheckImplication (GoalRemainder goal) = do
        result <- checkImplication goal & Logic.lowerLogicT
        case result of
>>>>>>> 9c3511c6
            NotImpliedStuck a -> do
                warnStuckProofStateTermsUnifiable
                pure (GoalStuck a)
            NotImplied a
              | isRemainder proofState -> do
                warnStuckProofStateTermsNotUnifiable
                pure (GoalStuck a)
              | otherwise -> pure (Goal a)
      | otherwise = pure proofState

    -- TODO (virgil): Wrap the results in GoalRemainder/GoalRewritten here.
    --
    -- thomas.tuegel: "Here" is in ApplyClaims and ApplyAxioms.
    --
    -- Note that in most transitions it is obvious what is being transformed
    -- into what, e.g. that a `ResetGoal` transition transforms
    -- `GoalRewritten` into `Goal`. However, here we're taking a `Goal`
    -- and transforming it into `GoalRewritten` and `GoalRemainder` in an
    -- opaque way. I think that there's no good reason for wrapping the
    -- results in `derivePar` as opposed to here.

    transitionRuleWorker ApplyClaims (Goal goal) =
        applyClaims claims goal
    transitionRuleWorker ApplyClaims proofState = pure proofState

    transitionRuleWorker ApplyAxioms proofState
      | Just goal <- retractRewritable proofState =
        applyAxioms axiomGroups goal
      | otherwise = pure proofState

retractSimplifiable :: ProofState a -> Maybe a
retractSimplifiable (ProofState.Goal a) = Just a
retractSimplifiable (ProofState.GoalRewritten a) = Just a
retractSimplifiable (ProofState.GoalRemainder a) = Just a
retractSimplifiable _ = Nothing

retractRewritable :: ProofState a -> Maybe a
retractRewritable (ProofState.Goal a) = Just a
retractRewritable (ProofState.GoalRemainder a) = Just a
retractRewritable _ = Nothing

isRemainder :: ProofState a -> Bool
isRemainder (ProofState.GoalRemainder _) = True
isRemainder _ = False

reachabilityFirstStep :: Strategy Prim
reachabilityFirstStep =
    (Strategy.sequence . map Strategy.apply)
        [ Begin
        , Simplify
        , CheckImplication
        , ApplyAxioms
        , Simplify
        ]

reachabilityNextStep :: Strategy Prim
reachabilityNextStep =
    (Strategy.sequence . map Strategy.apply)
        [ Begin
        , Simplify
        , CheckImplication
        , ApplyClaims
        , ApplyAxioms
        , Simplify
        ]

strategy :: Stream (Strategy Prim)
strategy =
    reachabilityFirstStep :> Stream.iterate id reachabilityNextStep

{- | The result of checking the direct implication of a proof goal.

As an optimization, 'checkImplication' returns 'NotImpliedStuck' when the
implication between /terms/ is valid, but the implication between side
conditions does not hold.

 -}
data CheckImplicationResult a
    = Implied
    -- ^ The implication is valid.
    | NotImplied !a
    -- ^ The implication is not valid.
    | NotImpliedStuck !a
    -- ^ The implication between /terms/ is valid, but the implication between
    -- side-conditions is not valid.
    deriving (Show, Eq, Functor, GHC.Generic)

instance SOP.Generic goal =>
    SOP.Generic (CheckImplicationResult goal)

instance SOP.HasDatatypeInfo goal =>
    SOP.HasDatatypeInfo (CheckImplicationResult goal)

instance (Debug goal, SOP.HasDatatypeInfo goal) =>
    Debug (CheckImplicationResult goal)

instance (Diff goal, Debug goal, SOP.HasDatatypeInfo goal) =>
    Diff (CheckImplicationResult goal)

-- | Remove the destination of the goal.
checkImplication'
    :: forall goal m
    .  (MonadLogic m, MonadSimplify m)
    => Lens' goal ClaimPattern
    -> goal
    -> m (CheckImplicationResult goal)
checkImplication' lensRulePattern goal =
    goal
    & Lens.traverseOf lensRulePattern (Compose . checkImplicationWorker)
    & getCompose

assertFunctionLikeConfiguration
    :: forall m
    .  Monad m
    => HasCallStack
    => ClaimPattern
    -> m ()
assertFunctionLikeConfiguration claimPattern
  | (not . isFunctionPattern) leftTerm =
    error . show . Pretty.vsep $
        [ "The check implication step expects\
        \ the configuration term to be function-like."
        , Pretty.indent 2 "Configuration term:"
        , Pretty.indent 4 (unparse leftTerm)
        ]
  | otherwise = pure ()
  where
    ClaimPattern { left } = claimPattern
    leftTerm = Pattern.term left

newtype AnyUnified = AnyUnified { didAnyUnify :: Bool }
    deriving stock (Eq, Ord, Read, Show)
    deriving (Semigroup, Monoid) via Monoid.Any

{- | Check the claim by direct implication.

The claim has the form

@
φ(X) → ∘ ∃ Y. ⋁ᵢ ψᵢ(X, Y)
@

where @∘ _@ is a modality in reachability logic. @φ@ and the @ψᵢ@ are assumed to
be function-like patterns. @X@ and @Y@ are disjoint families of
variables. @checkImplicationWorker@ checks the validity of the formula

@
⌊ φ(X) → ∃ Y. ⋁ᵢ ψᵢ(X, Y) ⌋
@

Let @φ(X) = t(X) ∧ P(X)@ and @ψᵢ(X, Y) = tᵢ(X, Y) ∧ Pᵢ(X, Y)@; then the
implication formula above is valid when

@
(⋀ᵢ ¬ ∃ Y. ⌈t(X) ∧ tᵢ(X, Y)⌉ ∧ Pᵢ(X, Y)) ∧ ⌈t(X)⌉ ∧ P(X)
@

is unsatisfiable. This predicate basically consists of two parts: a single positive
conjunct asserting that the left-hand side of the claim is satisfiable:

@
⌈t(X)⌉ ∧ P(X)
@

and many negative conjuncts arising from the unification of the left- and
right-hand sides:

@
⋀ᵢ ¬ ∃ Y. ⌈t(X) ∧ tᵢ(X, Y)⌉ ∧ Pᵢ(X, Y)
@

When the implication formula is valid, @checkImplicationWorker@ returns
'Implied'. When the implication formula is not valid, we apply the following
heuristic:

* If any of the unification problems @⌈t(X) ∧ tᵢ(X, Y)⌉@ succeeded,
  @checkImplicationWorker@ returns 'NotImpliedStuck',
* otherwise, it returns 'NotImplied'.

Returing 'NotImpliedStuck' has the effect of terminating the proof. This
heuristic prevents the prover from executing beyond the intended final program
state ("inventing" programs), but at the cost that it does prevent the prover
from visiting the final program state twice. In practice, we find that deductive
proofs should not require the prover to visit the final program state twice,
anyway.

 -}
checkImplicationWorker
    :: forall m
    .  (MonadLogic m, MonadSimplify m)
    => ClaimPattern
    -> m (CheckImplicationResult ClaimPattern)
checkImplicationWorker (ClaimPattern.refreshExistentials -> claimPattern) =
    do
        (anyUnified, removal) <- getNegativeConjuncts
        let definedConfig =
                Pattern.andCondition left
                $ from $ makeCeilPredicate_ leftTerm
        let configs' = MultiOr.map (definedConfig <*) removal
        stuck <-
            simplifyConditionsWithSmt sideCondition configs'
            >>= Logic.scatter
        pure (examine anyUnified stuck)
    & elseImplied
  where
    ClaimPattern { right, left, existentials } = claimPattern
    leftTerm = Pattern.term left
    sort = termLikeSort leftTerm
    leftCondition = Pattern.withoutTerm left

    -- TODO (#1278): Do not combine the predicate and the substitution.
    -- This is held over from the old representation of claims, which did not
    -- distinguish the predicate and substitution in the first place. We can't
    -- use the substitution directly yet, because it isn't kept normalized. Once
    -- the claim is fully simplified at every step, that should not be a
    -- problem.
    sideCondition =
        SideCondition.assumeTrueCondition
            (Condition.fromPredicate . Condition.toPredicate $ leftCondition)

    getNegativeConjuncts :: m (AnyUnified, OrPattern RewritingVariableName)
    getNegativeConjuncts =
        do
            assertFunctionLikeConfiguration claimPattern
            right' <- Logic.scatter right
            let (rightTerm, rightCondition) = Pattern.splitTerm right'
            unified <-
                mkIn sort leftTerm rightTerm
                & Pattern.fromTermLike
                & Pattern.simplify sideCondition
                & (>>= Logic.scatter)
            didUnify
            removed <-
                Pattern.andCondition unified rightCondition
                & Pattern.simplify sideCondition
                & (>>= Logic.scatter)
            Exists.makeEvaluate sideCondition existentials removed
                >>= Logic.scatter
        & OrPattern.observeAllT
        & (>>= Not.simplifyEvaluated sideCondition)
        & wereAnyUnified

    wereAnyUnified :: StateT AnyUnified m a -> m (AnyUnified, a)
    wereAnyUnified act = swap <$> runStateT act mempty

    didUnify :: MonadState AnyUnified state => state ()
    didUnify = State.put (AnyUnified True)

    elseImplied acts = Logic.ifte acts pure (pure Implied)

    examine
        :: AnyUnified
        -> Pattern RewritingVariableName
        -> CheckImplicationResult ClaimPattern
    examine AnyUnified { didAnyUnify } stuck
      | not didAnyUnify = NotImplied claimPattern
      | isBottom condition = Implied
      | otherwise =
        Lens.set (field @"left") stuck claimPattern
        & NotImpliedStuck
      where
        (_, condition) = Pattern.splitTerm stuck

simplify'
    :: MonadSimplify m
    => Lens' goal ClaimPattern
    -> goal
<<<<<<< HEAD
    -> Strategy.TransitionT (Rule goal) m goal
simplify' lensRulePattern =
    Lens.traverseOf (lensRulePattern . RulePattern.leftPattern) $ \config -> do
        let definedConfig =
                Pattern.andCondition (mkDefined <$> config)
                $ from $ makeCeilPredicate_ (Conditional.term config)
        configs <-
            simplifyTopConfiguration definedConfig
            >>= SMT.Evaluator.filterMultiOr
            & lift
        Foldable.asum (pure <$> configs)
=======
    -> Strategy.TransitionT (AppliedRule goal) m goal
simplify' lensClaimPattern goal = do
    goal' <- simplifyLeftHandSide goal
    let sideCondition = extractSideCondition goal'
    simplifyRightHandSide sideCondition goal'
  where
    extractSideCondition =
        SideCondition.assumeTrueCondition
        . Pattern.withoutTerm
        . Lens.view (lensClaimPattern . field @"left")

    simplifyLeftHandSide =
        Lens.traverseOf (lensClaimPattern . field @"left") $ \config -> do
            let definedConfig =
                    Pattern.andCondition (mkDefined <$> config)
                    $ from $ makeCeilPredicate_ (Conditional.term config)
            configs <-
                simplifyTopConfiguration definedConfig
                >>= SMT.Evaluator.filterMultiOr
                & lift
            Foldable.asum (pure <$> configs)

    simplifyRightHandSide sideCondition =
        Lens.traverseOf (lensClaimPattern . field @"right") $ \dest ->
            OrPattern.observeAllT
            $ Logic.scatter dest
            >>= Pattern.simplify sideCondition
            >>= Logic.scatter

isTriviallyValid' :: Lens' goal ClaimPattern -> goal -> Bool
isTriviallyValid' lensClaimPattern =
    isBottom . Lens.view (lensClaimPattern . field @"left")
>>>>>>> 9c3511c6

isTrusted :: From goal Attribute.Axiom.Trusted => goal -> Bool
isTrusted = Attribute.Trusted.isTrusted . from @_ @Attribute.Axiom.Trusted

-- | Exception that contains the last configuration before the error.
data WithConfiguration =
    WithConfiguration (Pattern VariableName) SomeException
    deriving (Show, Typeable)

instance Exception WithConfiguration

-- | Apply 'Rule's to the goal in parallel.
derivePar'
    :: forall m goal
    .  MonadSimplify m
    => Lens' goal ClaimPattern
    -> (RewriteRule RewritingVariableName -> Rule goal)
    -> [RewriteRule RewritingVariableName]
    -> goal
    -> Strategy.TransitionT (AppliedRule goal) m (ProofState goal)
derivePar' lensRulePattern mkRule =
    deriveWith lensRulePattern mkRule
    $ Step.applyRewriteRulesParallel Unification.unificationProcedure

type Deriver monad =
        [RewriteRule RewritingVariableName]
    ->  Pattern RewritingVariableName
    ->  monad (Step.Results (RulePattern RewritingVariableName))

-- | Apply 'Rule's to the goal in parallel.
deriveWith
    :: forall m goal
    .  Monad m
    => Lens' goal ClaimPattern
    -> (RewriteRule RewritingVariableName -> Rule goal)
    -> Deriver m
    -> [RewriteRule RewritingVariableName]
    -> goal
    -> Strategy.TransitionT (AppliedRule goal) m (ProofState goal)
deriveWith lensClaimPattern mkRule takeStep rewrites goal =
    getCompose
    $ Lens.forOf lensClaimPattern goal
    $ \claimPattern ->
        fmap (snd . Step.refreshRule mempty)
        $ Lens.forOf (field @"left") claimPattern
        $ \config -> Compose $ do
            results <- takeStep rewrites config & lift
            deriveResults fromAppliedRule results
  where
    fromAppliedRule =
        AppliedAxiom
        . mkRule
        . RewriteRule
        . Step.withoutUnification

-- | Apply 'Rule's to the goal in sequence.
deriveSeq'
    :: forall m goal
    .  MonadSimplify m
    => Lens' goal ClaimPattern
    -> (RewriteRule RewritingVariableName -> Rule goal)
    -> [RewriteRule RewritingVariableName]
    -> goal
    -> Strategy.TransitionT (AppliedRule goal) m (ProofState goal)
deriveSeq' lensRulePattern mkRule =
    deriveWith lensRulePattern mkRule . flip
    $ Step.applyRewriteRulesSequence Unification.unificationProcedure

deriveResults
    :: Step.UnifyingRuleVariable representation ~ RewritingVariableName
    => (Step.UnifiedRule representation -> AppliedRule goal)
    -> Step.Results representation
    -> Strategy.TransitionT (AppliedRule goal) simplifier
        (ProofState.ProofState (Pattern RewritingVariableName))
-- TODO (thomas.tuegel): Remove goal argument.
deriveResults fromAppliedRule Results { results, remainders } =
    addResults <|> addRemainders
  where
    addResults = Foldable.asum (addResult <$> results)
    addRemainders = Foldable.asum (addRemainder <$> Foldable.toList remainders)

    addResult Result { appliedRule, result } = do
        addRule appliedRule
        case Foldable.toList result of
            []      ->
                -- If the rule returns \bottom, the goal is proven on the
                -- current branch.
                pure Proven
            configs -> Foldable.asum (addRewritten <$> configs)

    addRewritten = pure . GoalRewritten
    addRemainder = pure . GoalRemainder

    addRule = Transition.addRule . fromAppliedRule<|MERGE_RESOLUTION|>--- conflicted
+++ resolved
@@ -199,18 +199,6 @@
 proven = Foldable.null . unprovenNodes
 
 class Goal goal where
-<<<<<<< HEAD
-    goalToRule :: goal -> Rule goal
-    default goalToRule
-        :: Coercible goal (Rule goal)
-        => goal -> Rule goal
-    goalToRule = coerce
-=======
-    -- TODO (thomas.tuegel): isTriviallyValid should be part of
-    -- checkImplication.
-    isTriviallyValid :: goal -> Bool
->>>>>>> 9c3511c6
-
     checkImplication
         :: MonadSimplify m
         => goal
@@ -361,10 +349,6 @@
 
     applyAxioms axioms = deriveSeqAxiomOnePath (concat axioms)
 
-<<<<<<< HEAD
-deriveSeqOnePath
-=======
-    isTriviallyValid = isTriviallyValid' _Unwrapped
 
 deriveSeqClaim
     :: MonadSimplify m
@@ -399,7 +383,6 @@
         . Step.withoutUnification
 
 deriveSeqAxiomOnePath
->>>>>>> 9c3511c6
     ::  MonadSimplify simplifier
     =>  [Rule OnePathRule]
     ->  OnePathRule
@@ -419,25 +402,15 @@
 instance Goal AllPathRule where
     simplify = simplify' _Unwrapped
     checkImplication = checkImplication' _Unwrapped
-<<<<<<< HEAD
-    applyClaims claims = deriveSeqAllPath (map goalToRule claims)
-=======
-    isTriviallyValid = isTriviallyValid' _Unwrapped
     applyClaims claims = deriveSeqClaim _Unwrapped AllPathRule claims
->>>>>>> 9c3511c6
 
     applyAxioms axiomss = \goal ->
         foldM applyAxioms1 (GoalRemainder goal) axiomss
       where
         applyAxioms1 proofState axioms
           | Just goal <- retractRewritableGoal proofState =
-<<<<<<< HEAD
-            deriveParAllPath axioms goal >>= simplifyRemainder
-=======
             deriveParAxiomAllPath axioms goal
             >>= simplifyRemainder
-            >>= checkTriviallyValid
->>>>>>> 9c3511c6
           | otherwise =
             pure proofState
 
@@ -449,24 +422,6 @@
             case proofState of
                 GoalRemainder goal -> GoalRemainder <$> simplify goal
                 _ -> return proofState
-
-<<<<<<< HEAD
-deriveParAllPath
-    ::  MonadSimplify simplifier
-    =>  [Rule AllPathRule]
-    ->  AllPathRule
-    ->  Strategy.TransitionT (Rule AllPathRule) simplifier
-            (ProofState AllPathRule)
-deriveParAllPath rules =
-    derivePar' _Unwrapped AllPathRewriteRule rewrites
-  where
-    rewrites = unRuleAllPath <$> rules
-=======
-        checkTriviallyValid proofState
-          | all isTriviallyValid proofState = pure Proven
-          | otherwise = pure proofState
-
->>>>>>> 9c3511c6
 
 deriveParAxiomAllPath
     ::  MonadSimplify simplifier
@@ -568,13 +523,7 @@
     transitionRuleWorker
         :: Prim
         -> ProofState goal
-<<<<<<< HEAD
-        -> Strategy.TransitionT (Rule goal) m (ProofState goal)
-=======
         -> Strategy.TransitionT (AppliedRule goal) m (ProofState goal)
-    transitionRuleWorker CheckProven Proven = empty
-    transitionRuleWorker CheckGoalRemainder (GoalRemainder _) = empty
->>>>>>> 9c3511c6
 
     transitionRuleWorker Begin Proven = empty
     transitionRuleWorker Begin (GoalStuck _) = empty
@@ -587,32 +536,11 @@
       | otherwise =
         pure proofState
 
-<<<<<<< HEAD
     transitionRuleWorker CheckImplication proofState
       | Just goal <- retractRewritable proofState = do
-        result <- checkImplication goal
-=======
-    transitionRuleWorker Simplify (Goal goal) = do
-        results <- tryTransitionT (simplify goal)
-        case results of
-            [] -> return Proven
-            _  -> Goal <$> Transition.scatter results
-
-    transitionRuleWorker Simplify (GoalRemainder goal) =
-        GoalRemainder <$> simplify goal
-
-    transitionRuleWorker CheckImplication (Goal goal) = do
         result <- checkImplication goal & Logic.lowerLogicT
->>>>>>> 9c3511c6
         case result of
             Implied -> pure Proven
-<<<<<<< HEAD
-=======
-            NotImplied a -> pure (Goal a)
-    transitionRuleWorker CheckImplication (GoalRemainder goal) = do
-        result <- checkImplication goal & Logic.lowerLogicT
-        case result of
->>>>>>> 9c3511c6
             NotImpliedStuck a -> do
                 warnStuckProofStateTermsUnifiable
                 pure (GoalStuck a)
@@ -880,19 +808,6 @@
     :: MonadSimplify m
     => Lens' goal ClaimPattern
     -> goal
-<<<<<<< HEAD
-    -> Strategy.TransitionT (Rule goal) m goal
-simplify' lensRulePattern =
-    Lens.traverseOf (lensRulePattern . RulePattern.leftPattern) $ \config -> do
-        let definedConfig =
-                Pattern.andCondition (mkDefined <$> config)
-                $ from $ makeCeilPredicate_ (Conditional.term config)
-        configs <-
-            simplifyTopConfiguration definedConfig
-            >>= SMT.Evaluator.filterMultiOr
-            & lift
-        Foldable.asum (pure <$> configs)
-=======
     -> Strategy.TransitionT (AppliedRule goal) m goal
 simplify' lensClaimPattern goal = do
     goal' <- simplifyLeftHandSide goal
@@ -921,11 +836,6 @@
             $ Logic.scatter dest
             >>= Pattern.simplify sideCondition
             >>= Logic.scatter
-
-isTriviallyValid' :: Lens' goal ClaimPattern -> goal -> Bool
-isTriviallyValid' lensClaimPattern =
-    isBottom . Lens.view (lensClaimPattern . field @"left")
->>>>>>> 9c3511c6
 
 isTrusted :: From goal Attribute.Axiom.Trusted => goal -> Bool
 isTrusted = Attribute.Trusted.isTrusted . from @_ @Attribute.Axiom.Trusted
