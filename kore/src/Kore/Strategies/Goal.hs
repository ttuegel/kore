{-|
Copyright   : (c) Runtime Verification, 2019
License     : NCSA
-}
module Kore.Strategies.Goal
    ( Goal (..)
    , ToRulePattern (..)
    , FromRulePattern (..)
    , ClaimExtractor (..)
    , TransitionRuleTemplate (..)
    , WithConfiguration (..)
    , extractClaims
    , unprovenNodes
    , proven
    , onePathFirstStep
    , onePathFollowupStep
    , allPathFirstStep
    , allPathFollowupStep
    , configurationDestinationToRule
    , getConfiguration
    , getDestination
    , transitionRuleTemplate
    , isTrusted
    -- * Re-exports
    , module Kore.Strategies.Rule
    , module Kore.Log.InfoReachability
    ) where

import Prelude.Kore

import Control.Error
    ( ExceptT
    , runExceptT
    )
import Control.Exception
    ( throw
    )
import Control.Lens
    ( Lens'
    )
import qualified Control.Lens as Lens
import Control.Monad.Catch
    ( Exception (..)
    , MonadCatch
    , SomeException (..)
    , handle
    )
import Data.Coerce
    ( Coercible
    , coerce
    )
import qualified Data.Default as Default
import qualified Data.Foldable as Foldable
import Data.Functor.Compose
import Data.Generics.Product
    ( field
    )
import Data.Generics.Wrapped
    ( _Unwrapped
    )
import Data.Kind
    ( Type
    )
import Data.List.Extra
    ( groupSortOn
    , sortOn
    )
import qualified Data.Set as Set
import Data.Stream.Infinite
    ( Stream (..)
    )
import qualified Data.Stream.Infinite as Stream
import qualified Data.Text.Prettyprint.Doc as Pretty

import qualified Kore.Attribute.Axiom as Attribute.Axiom
import Kore.Attribute.Pattern.FreeVariables
    ( freeVariables
    )
import qualified Kore.Attribute.Pattern.FreeVariables as Attribute.FreeVariables
import qualified Kore.Attribute.Trusted as Attribute.Trusted
import Kore.IndexedModule.IndexedModule
    ( IndexedModule (indexedModuleClaims)
    , VerifiedModule
    )
import qualified Kore.Internal.Condition as Condition
import Kore.Internal.Conditional
    ( Conditional (..)
    )
import qualified Kore.Internal.Conditional as Conditional
import qualified Kore.Internal.MultiOr as MultiOr
import qualified Kore.Internal.OrPattern as OrPattern
import Kore.Internal.Pattern
    ( Pattern
    )
import qualified Kore.Internal.Pattern as Pattern
import Kore.Internal.Predicate
    ( Predicate
    )
import qualified Kore.Internal.Predicate as Predicate
import qualified Kore.Internal.SideCondition as SideCondition
    ( assumeTrueCondition
    )
import Kore.Internal.Symbol
    ( Symbol
    )
import Kore.Internal.TermLike
    ( isFunctionPattern
    , mkAnd
    , termLikeSort
    )
import Kore.Log.DebugProofState
import Kore.Log.ErrorRewritesInstantiation
    ( errorRewritesInstantiation
    )
import Kore.Log.InfoReachability
import qualified Kore.Profiler.Profile as Profile
    ( timeStrategy
    )
import Kore.Rewriting.RewritingVariable
import Kore.Step.Result
    ( Result (..)
    , Results (..)
    )
import qualified Kore.Step.RewriteStep as Step
import Kore.Step.Rule
    ( QualifiedAxiomPattern (..)
    , fromSentenceAxiom
    )
import Kore.Step.RulePattern
    ( AllPathRule (..)
    , FromRulePattern (..)
    , OnePathRule (..)
    , RHS
    , ReachabilityRule (..)
    , RewriteRule (..)
    , RulePattern (..)
    , ToRulePattern (..)
    , topExistsToImplicitForall
    )
import qualified Kore.Step.RulePattern as RulePattern
import Kore.Step.Simplification.Data
    ( InternalVariable
    , MonadSimplify
    )
import qualified Kore.Step.Simplification.Exists as Exists
import Kore.Step.Simplification.Pattern
    ( simplifyTopConfiguration
    )
import Kore.Step.Simplification.Simplify
    ( simplifyConditionalTermToOr
    )
import qualified Kore.Step.SMT.Evaluator as SMT.Evaluator
import qualified Kore.Step.Step as Step
import Kore.Step.Strategy
    ( Strategy
    )
import qualified Kore.Step.Strategy as Strategy
import Kore.Step.Transition
    ( tryTransitionT
    )
import qualified Kore.Step.Transition as Transition
import Kore.Strategies.ProofState hiding
    ( Prim
    , ProofState
    , proofState
    )
import qualified Kore.Strategies.ProofState as ProofState
import Kore.Strategies.Rule
import qualified Kore.Syntax.Sentence as Syntax
import Kore.Syntax.Variable
    ( Variable
    )
import Kore.TopBottom
    ( isBottom
    , isTop
    )
import Kore.Unification.Error
import qualified Kore.Unification.Procedure as Unification
import Kore.Unparser
    ( unparse
    )
import Kore.Variables.UnifiedVariable
    ( UnifiedVariable
    , extractElementVariable
    , isElemVar
    )
import qualified Kore.Verified as Verified
import Log
    ( MonadLog (..)
    )

{- | The final nodes of an execution graph which were not proven.

See also: 'Strategy.pickFinal', 'extractUnproven'

 -}
unprovenNodes
    :: forall goal a
    .  ProofState.ProofState a ~ ProofState goal a
    => Strategy.ExecutionGraph (ProofState goal a) (Rule goal)
    -> MultiOr.MultiOr a
unprovenNodes executionGraph =
    MultiOr.MultiOr
    $ mapMaybe extractUnproven
    $ Strategy.pickFinal executionGraph

{- | Does the 'Strategy.ExecutionGraph' indicate a successful proof?
 -}
proven
    :: forall goal a
    .  ProofState.ProofState a ~ ProofState goal a
    => Strategy.ExecutionGraph (ProofState goal a) (Rule goal)
    -> Bool
proven = Foldable.null . unprovenNodes

class Goal goal where
    type Prim goal
    type ProofState goal :: Type -> Type

    goalToRule :: goal -> Rule goal
    default goalToRule
        :: Coercible goal (Rule goal)
        => goal -> Rule goal
    goalToRule = coerce

    -- | Since Goals usually carry more information than Rules,
    -- we need to know the context when transforming a Rule into a Goal,
    -- hence the first 'goal' argument. In general it can be ignored
    -- when the Goal and the Rule are representationally equal.
    ruleToGoal :: goal -> Rule goal -> goal
    default ruleToGoal
        :: Coercible (Rule goal) goal
        => goal -> Rule goal -> goal
    ruleToGoal _ = coerce

    transitionRule
        :: (MonadCatch m, MonadSimplify m)
        => Prim goal
        -> ProofState goal goal
        -> Strategy.TransitionT (Rule goal) m (ProofState goal goal)

    strategy
        :: goal
        -> [goal]
        -> [Rule goal]
        -> Stream (Strategy (Prim goal))

class ClaimExtractor claim where
    extractClaim
        :: (Attribute.Axiom.Axiom Symbol Variable, Verified.SentenceClaim)
        -> Maybe (Attribute.Axiom.Axiom Symbol Variable, claim)

-- | Extracts all One-Path claims from a verified module.
extractClaims
    :: ClaimExtractor claim
    => VerifiedModule declAtts
    -- ^'IndexedModule' containing the definition
    -> [(Attribute.Axiom.Axiom Symbol Variable, claim)]
extractClaims idxMod =
    mapMaybe
        -- applying on second component
        extractClaim
        (indexedModuleClaims idxMod)

{- NOTE: Non-deterministic semantics

The current implementation of one-path verification assumes that the proof goal
is deterministic, that is: the proof goal would not be discharged during at a
non-confluent state in the execution of a non-deterministic semantics. (Often
this means that the definition is simply deterministic.) As a result, given the
non-deterministic definition

> module ABC
>   import DOMAINS
>   syntax S ::= "a" | "b" | "c"
>   rule [ab]: a => b
>   rule [ac]: a => c
> endmodule

this claim would be provable,

> rule a => b [claim]

but this claim would **not** be provable,

> rule a => c [claim]

because the algorithm would first apply semantic rule [ab], which prevents rule
[ac] from being used.

We decided to assume that the definition is deterministic because one-path
verification is mainly used only for deterministic semantics and the assumption
simplifies the implementation. However, this assumption is not an essential
feature of the algorithm. You should not rely on this assumption elsewhere. This
decision is subject to change without notice.

This instance contains the default implementation for a one-path strategy. You can apply it to the
first two arguments and pass the resulting function to 'Kore.Strategies.Verification.verify'.

Things to note when implementing your own:

1. The first step does not use the reachability claims

2. You can return an infinite list.
-}

instance Goal OnePathRule where
    type Prim OnePathRule = ProofState.Prim (Rule OnePathRule)
    type ProofState OnePathRule = ProofState.ProofState

    transitionRule =
        (withDebugProofState . transitionRuleTemplate)
        TransitionRuleTemplate
            { simplifyTemplate = simplify
            , removeDestinationTemplate = removeDestination _Unwrapped
            , isTriviallyValidTemplate = isTriviallyValid
            , deriveParTemplate = derivePar
            , deriveSeqTemplate = deriveSeq
            }

    strategy _ goals rules =
        onePathFirstStep rewrites
        :> Stream.iterate
            id
            ( onePathFollowupStep
                coinductiveRewrites
                rewrites
            )
      where
        rewrites = sortOn Attribute.Axiom.getPriorityOfAxiom rules
        coinductiveRewrites =
            OnePathRewriteRule
            . RewriteRule
            . getOnePathRule
            <$> goals

instance ClaimExtractor OnePathRule where
    extractClaim (attrs, sentence) =
        case fromSentenceAxiom (attrs, Syntax.getSentenceClaim sentence) of
            Right (OnePathClaimPattern claim) -> Just (attrs, claim)
            _ -> Nothing

instance Goal AllPathRule where
    type Prim AllPathRule = ProofState.Prim (Rule AllPathRule)
    type ProofState AllPathRule = ProofState.ProofState

    transitionRule =
        (withDebugProofState . transitionRuleTemplate)
        TransitionRuleTemplate
            { simplifyTemplate = simplify
            , removeDestinationTemplate = removeDestination _Unwrapped
            , isTriviallyValidTemplate = isTriviallyValid
            , deriveParTemplate = derivePar
            , deriveSeqTemplate = deriveSeq
            }

    strategy _ goals rules =
        allPathFirstStep priorityGroups
        :> Stream.iterate
            id
            ( allPathFollowupStep
                coinductiveRewrites
                priorityGroups
            )
      where
        priorityGroups = groupSortOn Attribute.Axiom.getPriorityOfAxiom rules
        coinductiveRewrites =
            AllPathRewriteRule
            . RewriteRule
            . getAllPathRule
            <$> goals

instance ClaimExtractor AllPathRule where
    extractClaim (attrs, sentence) =
        case fromSentenceAxiom (attrs, Syntax.getSentenceClaim sentence) of
            Right (AllPathClaimPattern claim) -> Just (attrs, claim)
            _ -> Nothing

instance Goal ReachabilityRule where
    type Prim ReachabilityRule = ProofState.Prim (Rule ReachabilityRule)
    type ProofState ReachabilityRule = ProofState.ProofState

    goalToRule (OnePath rule) = coerce rule
    goalToRule (AllPath rule) = coerce rule

    ruleToGoal (OnePath _) rule = OnePath (coerce rule)
    ruleToGoal (AllPath _) rule = AllPath (coerce rule)

    transitionRule
        :: (MonadCatch m, MonadSimplify m)
        => Prim ReachabilityRule
        -> ProofState
            ReachabilityRule
            ReachabilityRule
        -> Strategy.TransitionT
            (Rule ReachabilityRule)
            m
            ( ProofState
                ReachabilityRule
                ReachabilityRule
            )
    transitionRule = logTransitionRule $ \prim proofstate ->
        case proofstate of
            Goal (OnePath rule) ->
                Transition.mapRules ruleOnePathToRuleReachability
                $ onePathProofState
                <$> transitionRule (primRuleOnePath prim) (Goal rule)
            Goal (AllPath rule) ->
                Transition.mapRules ruleAllPathToRuleReachability
                $ allPathProofState
                <$> transitionRule (primRuleAllPath prim) (Goal rule)
            GoalRewritten (OnePath rule) ->
                Transition.mapRules ruleOnePathToRuleReachability
                $ onePathProofState
                <$> transitionRule (primRuleOnePath prim) (GoalRewritten rule)
            GoalRewritten (AllPath rule) ->
                Transition.mapRules ruleAllPathToRuleReachability
                $ allPathProofState
                <$> transitionRule (primRuleAllPath prim) (GoalRewritten rule)
            GoalRemainder (OnePath rule) ->
                Transition.mapRules ruleOnePathToRuleReachability
                $ onePathProofState
                <$> transitionRule (primRuleOnePath prim) (GoalRemainder rule)
            GoalRemainder (AllPath rule) ->
                Transition.mapRules ruleAllPathToRuleReachability
                $ allPathProofState
                <$> transitionRule (primRuleAllPath prim) (GoalRemainder rule)
            state@(GoalStuck _) ->
                case prim of
                    CheckGoalStuck ->
                        debugProofStateFinal
                            state
                            CheckGoalStuck
                    _ -> return proofstate
            Proven ->
                case prim of
                    CheckProven ->
                        debugProofStateFinal
                            Proven
                            CheckProven
                    _ -> return proofstate

    strategy
        :: ReachabilityRule
        -> [ReachabilityRule]
        -> [Rule ReachabilityRule]
        -> Stream (Strategy (Prim ReachabilityRule))
    strategy goal claims axioms =
        case goal of
            OnePath rule ->
                reachabilityOnePathStrategy
                $ strategy
                    rule
                    (mapMaybe maybeOnePath claims)
                    (fmap ruleReachabilityToRuleOnePath axioms)
            AllPath rule ->
                reachabilityAllPathStrategy
                $ strategy
                    rule
                    (mapMaybe maybeAllPath claims)
                    (fmap ruleReachabilityToRuleAllPath axioms)

instance ClaimExtractor ReachabilityRule where
    extractClaim (attrs, sentence) =
        case fromSentenceAxiom (attrs, Syntax.getSentenceClaim sentence) of
            Right (OnePathClaimPattern claim) -> Just (attrs, OnePath claim)
            Right (AllPathClaimPattern claim) -> Just (attrs, AllPath claim)
            _ -> Nothing

maybeOnePath :: ReachabilityRule -> Maybe OnePathRule
maybeOnePath (OnePath rule) = Just rule
maybeOnePath _ = Nothing

maybeAllPath :: ReachabilityRule -> Maybe AllPathRule
maybeAllPath (AllPath rule) = Just rule
maybeAllPath _ = Nothing

reachabilityOnePathStrategy
    :: Functor t
    => t (Strategy (Prim OnePathRule))
    -> t (Strategy (Prim ReachabilityRule))
reachabilityOnePathStrategy strategy' =
    (fmap . fmap . fmap)
        ruleOnePathToRuleReachability
        strategy'

reachabilityAllPathStrategy
    :: Functor t
    => t (Strategy (Prim AllPathRule))
    -> t (Strategy (Prim ReachabilityRule))
reachabilityAllPathStrategy strategy' =
    (fmap . fmap . fmap)
        ruleAllPathToRuleReachability
        strategy'

allPathProofState
    :: ProofState AllPathRule AllPathRule
    -> ProofState ReachabilityRule ReachabilityRule
allPathProofState = fmap AllPath

onePathProofState
    :: ProofState OnePathRule OnePathRule
    -> ProofState ReachabilityRule ReachabilityRule
onePathProofState = fmap OnePath

primRuleOnePath
    :: ProofState.Prim (Rule ReachabilityRule)
    -> ProofState.Prim (Rule OnePathRule)
primRuleOnePath = fmap ruleReachabilityToRuleOnePath

primRuleAllPath
    :: ProofState.Prim (Rule ReachabilityRule)
    -> ProofState.Prim (Rule AllPathRule)
primRuleAllPath = fmap ruleReachabilityToRuleAllPath

-- The functions below are easier to read coercions between
-- the newtypes over 'RewriteRule Variable' defined in the
-- instances of 'Goal' as 'Rule's.
ruleReachabilityToRuleAllPath
    :: Rule ReachabilityRule
    -> Rule AllPathRule
ruleReachabilityToRuleAllPath = coerce

ruleReachabilityToRuleOnePath
    :: Rule ReachabilityRule
    -> Rule OnePathRule
ruleReachabilityToRuleOnePath = coerce

ruleAllPathToRuleReachability
    :: Rule AllPathRule
    -> Rule ReachabilityRule
ruleAllPathToRuleReachability = coerce

ruleOnePathToRuleReachability
    :: Rule OnePathRule
    -> Rule ReachabilityRule
ruleOnePathToRuleReachability = coerce

data TransitionRuleTemplate monad goal =
    TransitionRuleTemplate
    { simplifyTemplate
        :: goal -> Strategy.TransitionT (Rule goal) monad goal
    , removeDestinationTemplate
        :: (forall x. x -> ProofState goal x)
        -> goal
        -> Strategy.TransitionT (Rule goal) monad (ProofState goal goal)
    , isTriviallyValidTemplate :: goal -> Bool
    , deriveParTemplate
        :: [Rule goal]
        -> goal
        -> Strategy.TransitionT (Rule goal) monad (ProofState goal goal)
    , deriveSeqTemplate
        :: [Rule goal]
        -> goal
        -> Strategy.TransitionT (Rule goal) monad (ProofState goal goal)
    }

logTransitionRule
    :: forall m goal
    .  MonadSimplify m
    => goal ~ ReachabilityRule
    =>  (  Prim goal
        -> ProofState goal goal
        -> Strategy.TransitionT (Rule goal) m (ProofState goal goal)
        )
    ->  (  Prim goal
        -> ProofState goal goal
        -> Strategy.TransitionT (Rule goal) m (ProofState goal goal)
        )
logTransitionRule rule prim proofState = case proofState of
    Goal goal          -> logWith goal
    GoalRemainder goal -> logWith goal
    _                  -> rule prim proofState
  where
    logWith goal = case prim of
        Simplify ->
            whileSimplify goal $ rule prim proofState
        RemoveDestination ->
            whileRemoveDestination goal $ rule prim proofState
        (DeriveSeq rules) ->
            whileDeriveSeq rules goal $ rule prim proofState
        (DerivePar rules) ->
            whileDerivePar rules goal $ rule prim proofState
        _ ->
            rule prim proofState

transitionRuleTemplate
    :: forall m goal
    .  MonadSimplify m
    => ProofState goal goal ~ ProofState.ProofState goal
    => Prim goal ~ ProofState.Prim (Rule goal)
    => TransitionRuleTemplate m goal
    -> Prim goal
    -> ProofState goal goal
    -> Strategy.TransitionT (Rule goal) m (ProofState goal goal)
transitionRuleTemplate
    TransitionRuleTemplate
        { simplifyTemplate
        , removeDestinationTemplate
        , isTriviallyValidTemplate
        , deriveParTemplate
        , deriveSeqTemplate
        }
  =
    transitionRuleWorker
  where
    transitionRuleWorker
        :: Prim goal
        -> ProofState goal goal
        -> Strategy.TransitionT (Rule goal) m (ProofState goal goal)
    transitionRuleWorker CheckProven Proven = empty
    transitionRuleWorker CheckGoalRemainder (GoalRemainder _) = empty

    transitionRuleWorker ResetGoal (GoalRewritten goal) =
        return (Goal goal)

    transitionRuleWorker CheckGoalStuck (GoalStuck _) = empty

    transitionRuleWorker Simplify (Goal goal) =
        Profile.timeStrategy "Goal.Simplify" $ do
            results <- tryTransitionT (simplifyTemplate goal)
            case results of
                [] -> return Proven
                _  -> Goal <$> Transition.scatter results

    transitionRuleWorker Simplify (GoalRemainder goal) =
        Profile.timeStrategy "Goal.SimplifyRemainder"
        $ GoalRemainder <$> simplifyTemplate goal

    transitionRuleWorker RemoveDestination (Goal goal) =
        Profile.timeStrategy "Goal.RemoveDestination"
        $ removeDestinationTemplate Goal goal
    transitionRuleWorker RemoveDestination (GoalRemainder goal) =
        Profile.timeStrategy "Goal.RemoveDestinationRemainder"
        $ removeDestinationTemplate GoalRemainder goal

    transitionRuleWorker TriviallyValid (Goal goal)
      | isTriviallyValidTemplate goal =
          return Proven
    transitionRuleWorker TriviallyValid (GoalRemainder goal)
      | isTriviallyValidTemplate goal =
          return Proven
    transitionRuleWorker TriviallyValid (GoalRewritten goal)
      | isTriviallyValidTemplate goal =
          return Proven

    transitionRuleWorker (DerivePar rules) (Goal goal) =
        -- TODO (virgil): Wrap the results in GoalRemainder/GoalRewritten here.
        --
        -- Note that in most transitions it is obvious what is being transformed
        -- into what, e.g. that a `ResetGoal` transition transforms
        -- `GoalRewritten` into `Goal`. However, here we're taking a `Goal`
        -- and transforming it into `GoalRewritten` and `GoalRemainder` in an
        -- opaque way. I think that there's no good reason for wrapping the
        -- results in `derivePar` as opposed to here.
        Profile.timeStrategy "Goal.DerivePar"
        $ deriveParTemplate rules goal
    transitionRuleWorker (DerivePar rules) (GoalRemainder goal) =
        -- TODO (virgil): Wrap the results in GoalRemainder/GoalRewritten here.
        -- See above for an explanation.
        Profile.timeStrategy "Goal.DeriveParRemainder"
        $ deriveParTemplate rules goal

    transitionRuleWorker (DeriveSeq rules) (Goal goal) =
        -- TODO (virgil): Wrap the results in GoalRemainder/GoalRewritten here.
        -- See above for an explanation.
        Profile.timeStrategy "Goal.DeriveSeq"
        $ deriveSeqTemplate rules goal
    transitionRuleWorker (DeriveSeq rules) (GoalRemainder goal) =
        -- TODO (virgil): Wrap the results in GoalRemainder/GoalRewritten here.
        -- See above for an explanation.
        Profile.timeStrategy "Goal.DeriveSeqRemainder"
        $ deriveSeqTemplate rules goal

    transitionRuleWorker _ state = return state

onePathFirstStep
    :: Prim goal ~ ProofState.Prim (Rule goal)
    => [Rule goal]
    -> Strategy (Prim goal)
onePathFirstStep axioms =
    (Strategy.sequence . map Strategy.apply)
        [ CheckProven
        , CheckGoalStuck
        , CheckGoalRemainder
        , Simplify
        , TriviallyValid
        , RemoveDestination
        , DeriveSeq axioms
        , Simplify
        , TriviallyValid
        , ResetGoal
        , Simplify
        , TriviallyValid
        ]

onePathFollowupStep
    :: Prim goal ~ ProofState.Prim (Rule goal)
    => [Rule goal]
    -> [Rule goal]
    -> Strategy (Prim goal)
onePathFollowupStep claims axioms =
    (Strategy.sequence . map Strategy.apply)
        [ CheckProven
        , CheckGoalStuck
        , CheckGoalRemainder
        , Simplify
        , TriviallyValid
        , RemoveDestination
        , DeriveSeq claims
        , Simplify
        , TriviallyValid
        , DeriveSeq axioms
        , Simplify
        , TriviallyValid
        , ResetGoal
        , Simplify
        , TriviallyValid
        ]

groupStrategy
    :: [[Rule AllPathRule]]
    -> [Prim AllPathRule]
groupStrategy [] =
    [DerivePar [], Simplify, TriviallyValid]
groupStrategy axiomGroups = do
    group <- axiomGroups
    [DerivePar group, Simplify, TriviallyValid]

allPathFirstStep
    :: [[Rule AllPathRule]]
    -> Strategy (Prim AllPathRule)
allPathFirstStep axiomGroups =
    (Strategy.sequence . map Strategy.apply) $
        [ CheckProven
        , CheckGoalStuck
        , CheckGoalRemainder
        , Simplify
        , TriviallyValid
        , RemoveDestination
        ]
        <> groupStrategy axiomGroups <>
        [ ResetGoal
        , Simplify
        , TriviallyValid
        ]

allPathFollowupStep
    :: [Rule AllPathRule]
    -> [[Rule AllPathRule]]
    -> Strategy (Prim AllPathRule)
allPathFollowupStep claims axiomGroups =
    (Strategy.sequence . map Strategy.apply) $
        [ CheckProven
        , CheckGoalStuck
        , CheckGoalRemainder
        , Simplify
        , TriviallyValid
        , RemoveDestination
        , DeriveSeq claims
        , Simplify
        , TriviallyValid
        ]
        <> groupStrategy axiomGroups <>
        [ ResetGoal
        , Simplify
        , TriviallyValid
        ]

-- | Remove the destination of the goal.
removeDestination
    :: forall goal m
    .  MonadSimplify m
    => MonadCatch m
    => ProofState.ProofState goal ~ ProofState goal goal
    => Lens' goal (RulePattern Variable)
    -> (forall x. x -> ProofState goal x)
    -> goal
    -> Strategy.TransitionT (Rule goal) m (ProofState goal goal)
removeDestination lensRulePattern mkState goal =
    Lens.traverseOf lensRulePattern removeDestinationWorker goal
    & getCompose
    & lift
  where
<<<<<<< HEAD
    removeDestinationWorker
        :: RulePattern Variable
        -> Compose m (ProofState goal) (RulePattern Variable)
    removeDestinationWorker rulePattern =
        let configuration = Lens.view RulePattern.leftPattern rulePattern
            configFreeVars = freeVariables configuration
            destination =
                Lens.view (field @"rhs") rulePattern
                & topExistsToImplicitForall configFreeVars
        in Compose $ withConfiguration' configuration $ do
            removal <- removalPredicate destination configuration
            if isTop removal
                then pure . mkState $ rulePattern
                else do
                    simplifiedRemoval <-
                        Conditional.andPredicate configuration removal
                        & simplifyTopConfiguration
                        & (>>= SMT.Evaluator.filterMultiOr)
                    if not (isBottom simplifiedRemoval)
                        then
                            let stuckConfiguration = OrPattern.toPattern simplifiedRemoval
                                rulePattern' = rulePattern & Lens.set RulePattern.leftPattern stuckConfiguration
                            in pure . GoalStuck $ rulePattern'
                        else pure Proven
=======
    configuration = getConfiguration goal
    configFreeVars = freeVariables configuration

    RulePattern { rhs } = toRulePattern goal

    destination = topExistsToImplicitForall configFreeVars rhs

    stuckGoal left requiresCondition =
        fromRulePattern goal RulePattern
            { left
            , antiLeft = Nothing
            , requires =
                Condition.toPredicate requiresCondition
                & Predicate.coerceSort (termLikeSort left)
            , rhs = rhs
            , attributes = attributes . toRulePattern $ goal
            }
>>>>>>> 162af9f1

simplify
    :: (MonadCatch m, MonadSimplify m)
    => ToRulePattern goal
    => FromRulePattern goal
    => goal
    -> Strategy.TransitionT (Rule goal) m goal
simplify goal = withConfiguration goal $ do
    configs <- lift $
        simplifyTopConfiguration configuration
    filteredConfigs <- SMT.Evaluator.filterMultiOr configs
    if null filteredConfigs
        then pure $ configurationDestinationToRule goal Pattern.bottom destination
        else do
            let simplifiedRules =
                    fmap (flip (configurationDestinationToRule goal) destination) filteredConfigs
            Foldable.asum (pure <$> simplifiedRules)
  where
    destination = getDestination goal
    configuration = getConfiguration goal

isTriviallyValid
    :: ToRulePattern goal
    => goal -> Bool
isTriviallyValid = isBottom . RulePattern.left . toRulePattern

isTrusted
    :: forall goal
    .  ToRulePattern goal
    => goal -> Bool
isTrusted =
    Attribute.Trusted.isTrusted
    . Attribute.Axiom.trusted
    . RulePattern.attributes
    . toRulePattern

-- | Exception that contains the last configuration before the error.
data WithConfiguration = WithConfiguration (Pattern Variable) SomeException
    deriving (Show, Typeable)

instance Exception WithConfiguration

-- | Apply 'Rule's to the goal in parallel.
derivePar
    :: forall m goal
    .  (MonadCatch m, MonadSimplify m)
    => Goal goal
    => ProofState.ProofState goal ~ ProofState goal goal
    => ToRulePattern goal
    => FromRulePattern goal
    => ToRulePattern (Rule goal)
    => FromRulePattern (Rule goal)
    => [Rule goal]
    -> goal
    -> Strategy.TransitionT (Rule goal) m (ProofState goal goal)
derivePar =
    deriveWith $ Step.applyRewriteRulesParallel Unification.unificationProcedure

type Deriver monad =
        [RewriteRule RewritingVariable]
    ->  Pattern Variable
    ->  ExceptT UnificationError monad (Step.Results RulePattern Variable)

-- | Apply 'Rule's to the goal in parallel.
deriveWith
    :: forall m goal
    .  (MonadCatch m, MonadSimplify m)
    => Goal goal
    => ProofState.ProofState goal ~ ProofState goal goal
    => ToRulePattern goal
    => FromRulePattern goal
    => ToRulePattern (Rule goal)
    => FromRulePattern (Rule goal)
    => Deriver m
    -> [Rule goal]
    -> goal
    -> Strategy.TransitionT (Rule goal) m (ProofState goal goal)
deriveWith takeStep rules goal =
    withConfiguration goal
        $ (lift . runExceptT) (takeStep rewrites configuration)
        >>= either
            (errorRewritesInstantiation configuration)
            (deriveResults goal)
  where
    configuration :: Pattern Variable
    configuration = getConfiguration goal
    rewrites = mkRewritingRule . RewriteRule . toRulePattern <$> rules

-- | Apply 'Rule's to the goal in sequence.
deriveSeq
    :: forall m goal
    .  (MonadCatch m, MonadSimplify m)
    => Goal goal
    => ProofState.ProofState goal ~ ProofState goal goal
    => ToRulePattern goal
    => FromRulePattern goal
    => ToRulePattern (Rule goal)
    => FromRulePattern (Rule goal)
    => [Rule goal]
    -> goal
    -> Strategy.TransitionT (Rule goal) m (ProofState goal goal)
deriveSeq =
    deriveWith . flip
    $ Step.applyRewriteRulesSequence Unification.unificationProcedure

deriveResults
    :: MonadSimplify simplifier
    => (Goal goal, FromRulePattern goal, ToRulePattern goal)
    => FromRulePattern (Rule goal)
    => goal
    -> Step.Results RulePattern Variable
    -> Strategy.TransitionT (Rule goal) simplifier (ProofState.ProofState goal)
deriveResults goal Results { results, remainders } =
    addResults <|> addRemainders
  where
    destination = getDestination goal
    toGoal config = configurationDestinationToRule goal config destination

    addResults = Foldable.asum (addResult <$> results)
    addRemainders = Foldable.asum (addRemainder <$> Foldable.toList remainders)

    addResult Result { appliedRule, result } = do
        addRule appliedRule
        case Foldable.toList result of
            []      ->
                -- If the rule returns \bottom, the goal is proven on the
                -- current branch.
                pure Proven
            configs -> Foldable.asum (addRewritten <$> configs)

    addRewritten = pure . GoalRewritten . toGoal
    addRemainder = pure . GoalRemainder . toGoal

    addRule = Transition.addRule . fromAppliedRule

    fromAppliedRule =
        (fromRulePattern . goalToRule $ goal)
            . Step.unRewritingRule
            . Step.withoutUnification

withConfiguration :: MonadCatch m => ToRulePattern goal => goal -> m a -> m a
withConfiguration goal = handle (throw . WithConfiguration configuration)
  where
    configuration = getConfiguration goal

withConfiguration' :: MonadCatch m => Pattern Variable -> m a -> m a
withConfiguration' configuration =
    handle (throw . WithConfiguration configuration)

{- | The predicate to remove the destination from the present configuration.
 -}
removalPredicate
    :: forall variable m
    .  InternalVariable variable
    => MonadSimplify m
    => Pattern variable
    -- ^ Destination
    -> Pattern variable
    -- ^ Current configuration
    -> m (Predicate variable)
removalPredicate
    destination
    configuration
  | isFunctionPattern configTerm
  , isFunctionPattern destTerm
  = do
    -- TODO (thomas.tuegel): Use unification here, not simplification.
    unifiedConfigs <-
        simplifyConditionalTermToOr sideCondition (mkAnd configTerm destTerm)
    case OrPattern.toPatterns unifiedConfigs of
        _ | OrPattern.isFalse unifiedConfigs ->
            return Predicate.makeTruePredicate_
        [substPattern] -> do
            let extraElemVariables =
                    getExtraElemVariables configuration substPattern
                remainderPattern =
                    Pattern.fromCondition
                    . Conditional.withoutTerm
                    $ (const <$> destination <*> substPattern)
            evaluatedRemainder <-
                Exists.makeEvaluate
                    sideCondition extraElemVariables remainderPattern
            return
                . Predicate.makeNotPredicate
                . Condition.toPredicate
                . Conditional.withoutTerm
                . OrPattern.toPattern
                $ evaluatedRemainder
        _ ->
            error . show . Pretty.vsep $
            [ "Unifying the terms of the configuration and the\
            \ destination has unexpectedly produced more than one\
            \ unification case."
            , Pretty.indent 2 "Unification cases:"
            ]
            <> fmap
                (Pretty.indent 4 . unparse)
                (Foldable.toList unifiedConfigs)
  | otherwise =
      error . show . Pretty.vsep $
          [ "The remove destination step expects\
          \ the configuration and the destination terms\
          \ to be function-like."
          , Pretty.indent 2 "Configuration term:"
          , Pretty.indent 4 (unparse configTerm)
          , Pretty.indent 2 "Destination term:"
          , Pretty.indent 4 (unparse destTerm)
          ]
  where
    Conditional { term = destTerm } = destination
    (configTerm, configPredicate) = Pattern.splitTerm configuration
    sideCondition = SideCondition.assumeTrueCondition configPredicate
    -- The variables of the destination that are missing from the
    -- configuration. These are the variables which should be existentially
    -- quantified in the removal predicate.
    getExtraElemVariables config dest =
        let extraNonElemVariables = remainderNonElemVariables config dest
        in if not . null $ extraNonElemVariables
            then
                error . show . Pretty.vsep $
                    "Cannot quantify non-element variables: "
                    : fmap (Pretty.indent 4 . unparse) extraNonElemVariables
            else remainderElementVariables config dest
    configVariables :: Pattern variable -> Set.Set (UnifiedVariable variable)
    configVariables config =
        Attribute.FreeVariables.getFreeVariables
        $ freeVariables config
    destVariables dest =
        Attribute.FreeVariables.getFreeVariables
        $ freeVariables dest
    remainderVariables config dest =
        Set.toList
        $ Set.difference
            (destVariables dest)
            (configVariables config)
    remainderNonElemVariables config dest =
        filter (not . isElemVar) (remainderVariables config dest)
    remainderElementVariables config dest =
        mapMaybe
            extractElementVariable
            (remainderVariables config dest)

getConfiguration
    :: forall goal
    .  ToRulePattern goal
    => goal
    -> Pattern Variable
getConfiguration (toRulePattern -> RulePattern { left, requires }) =
    Pattern.withCondition left (Conditional.fromPredicate requires)

getDestination
    :: forall goal
    .  ToRulePattern goal
    => goal
    -> RHS Variable
getDestination (toRulePattern -> RulePattern { rhs }) = rhs

{-| Given a rule to use as a prototype, a 'Pattern' to use as the configuration
and a 'RHS' containing the destination, makes a rule out of them.
-}
configurationDestinationToRule
    :: forall rule
    .  FromRulePattern rule
    => rule
    -> Pattern Variable
    -> RHS Variable
    -> rule
configurationDestinationToRule ruleType configuration rhs =
    let (left, Condition.toPredicate -> requires') =
            Pattern.splitTerm configuration
    in fromRulePattern ruleType $ RulePattern
        { left
        , antiLeft = Nothing
        , requires = Predicate.coerceSort (termLikeSort left) requires'
        , rhs
        , attributes = Default.def
        }

class ToReachabilityRule rule where
    toReachabilityRule :: rule -> ReachabilityRule

instance ToReachabilityRule OnePathRule where
    toReachabilityRule = OnePath

instance ToReachabilityRule AllPathRule where
    toReachabilityRule = AllPath

instance ToReachabilityRule ReachabilityRule where
    toReachabilityRule = id

debugProofStateBracket
    :: forall monad goal
    .  MonadLog monad
    => ToReachabilityRule goal
    => Coercible (Rule goal) (RewriteRule Variable)
    => ProofState goal goal ~ ProofState.ProofState goal
    => Prim goal ~ ProofState.Prim (Rule goal)
    => ProofState goal goal
    -- ^ current proof state
    -> Prim goal
    -- ^ transition
    -> monad (ProofState goal goal)
    -- ^ action to be computed
    -> monad (ProofState goal goal)
debugProofStateBracket
    (fmap toReachabilityRule -> proofState)
    (coerce -> transition)
    action
  = do
    result <- action
    logEntry DebugProofState
        { proofState
        , transition
        , result = Just $ toReachabilityRule <$> result
        }
    return result

debugProofStateFinal
    :: forall monad goal
    .  Alternative monad
    => MonadLog monad
    => ToReachabilityRule goal
    => Coercible (Rule goal) (RewriteRule Variable)
    => ProofState goal goal ~ ProofState.ProofState goal
    => Prim goal ~ ProofState.Prim (Rule goal)
    => ProofState goal goal
    -- ^ current proof state
    -> Prim goal
    -- ^ transition
    -> monad (ProofState goal goal)
debugProofStateFinal
    (fmap toReachabilityRule -> proofState)
    (coerce -> transition)
  = do
    logEntry DebugProofState
        { proofState
        , transition
        , result = Nothing
        }
    empty

withDebugProofState
    :: forall monad goal
    .  MonadLog monad
    => ToReachabilityRule goal
    => Coercible (Rule goal) (RewriteRule Variable)
    => ProofState goal goal ~ ProofState.ProofState goal
    => Prim goal ~ ProofState.Prim (Rule goal)
    =>
        (  Prim goal
        -> ProofState goal goal
        -> Strategy.TransitionT (Rule goal) monad (ProofState goal goal)
        )
    ->
        (  Prim goal
        -> ProofState goal goal
        -> Strategy.TransitionT (Rule goal) monad (ProofState goal goal)
        )
withDebugProofState transitionFunc =
    \transition state ->
        Transition.orElse
            (debugProofStateBracket
                state
                transition
                (transitionFunc transition state)
            )
            (debugProofStateFinal
                state
                transition
            )<|MERGE_RESOLUTION|>--- conflicted
+++ resolved
@@ -782,7 +782,6 @@
     & getCompose
     & lift
   where
-<<<<<<< HEAD
     removeDestinationWorker
         :: RulePattern Variable
         -> Compose m (ProofState goal) (RulePattern Variable)
@@ -807,25 +806,6 @@
                                 rulePattern' = rulePattern & Lens.set RulePattern.leftPattern stuckConfiguration
                             in pure . GoalStuck $ rulePattern'
                         else pure Proven
-=======
-    configuration = getConfiguration goal
-    configFreeVars = freeVariables configuration
-
-    RulePattern { rhs } = toRulePattern goal
-
-    destination = topExistsToImplicitForall configFreeVars rhs
-
-    stuckGoal left requiresCondition =
-        fromRulePattern goal RulePattern
-            { left
-            , antiLeft = Nothing
-            , requires =
-                Condition.toPredicate requiresCondition
-                & Predicate.coerceSort (termLikeSort left)
-            , rhs = rhs
-            , attributes = attributes . toRulePattern $ goal
-            }
->>>>>>> 162af9f1
 
 simplify
     :: (MonadCatch m, MonadSimplify m)
