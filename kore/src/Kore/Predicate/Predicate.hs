{-|
Module      : Kore.Predicate.Predicate
Description : Data structure holding a predicate and basic tools like
              predicate constructors.
Copyright   : (c) Runtime Verification, 2018
License     : NCSA
Maintainer  : virgil.serbanuta@runtimeverification.com
Stability   : experimental
Portability : portable
-}
module Kore.Predicate.Predicate
    ( Predicate -- Constructor not exported on purpose
    , pattern PredicateFalse
    , pattern PredicateTrue
    , compactPredicatePredicate
    , isFalse
    , makePredicate
    , makeAndPredicate
    , makeMultipleAndPredicate
    , makeCeilPredicate
    , makeEqualsPredicate
    , makeExistsPredicate
    , makeMultipleExists
    , makeForallPredicate
    , makeFalsePredicate
    , makeFloorPredicate
    , makeIffPredicate
    , makeImpliesPredicate
    , makeInPredicate
    , makeMuPredicate
    , makeNotPredicate
    , makeNuPredicate
    , makeOrPredicate
    , makeMultipleOrPredicate
    , makeTruePredicate
    , isSimplified
    , markSimplified
    , freeVariables
    , isFreeOf
    , Kore.Predicate.Predicate.freeElementVariables
    , Kore.Predicate.Predicate.hasFreeVariable
    , Kore.Predicate.Predicate.mapVariables
    , singleSubstitutionToPredicate
    , stringFromPredicate
<<<<<<< HEAD
=======
    , substitutionToPredicate
    , coerceSort
>>>>>>> de0b3227
    , fromPredicate
    , fromSubstitution
    , unwrapPredicate
    , wrapPredicate
    , Kore.Predicate.Predicate.substitute
    ) where

import Control.DeepSeq
    ( NFData
    )
import Data.Functor.Foldable
    ( Base
    )
import qualified Data.Functor.Foldable as Recursive
import Data.Hashable
import Data.List
    ( foldl'
    , nub
    )
import Data.Map.Strict
    ( Map
    )
import Data.Set
    ( Set
    )
import qualified Data.Set as Set
import qualified Generics.SOP as SOP
import qualified GHC.Generics as GHC
import GHC.Stack
    ( HasCallStack
    )

import Kore.Attribute.Pattern.FreeVariables
import Kore.Debug
import Kore.Error
    ( Error
    , koreFail
    )
import Kore.Internal.TermLike hiding
    ( freeVariables
    , isSimplified
    , markSimplified
    )
import qualified Kore.Internal.TermLike as TermLike
import Kore.TopBottom
    ( TopBottom (..)
    )
import Kore.Unification.Substitution
    ( Substitution
    )
import qualified Kore.Unification.Substitution as Substitution
import Kore.Unparser
import Kore.Variables.UnifiedVariable
    ( UnifiedVariable (..)
    )

{-| 'GenericPredicate' is a wrapper for predicates used for type safety.
Should not be exported, and should be treated as an opaque entity which
can be manipulated only by functions in this module.
-}
newtype GenericPredicate pat = GenericPredicate pat
    deriving (Eq, Foldable, Functor, GHC.Generic, Ord, Show, Traversable)

instance SOP.Generic (GenericPredicate pat)

instance SOP.HasDatatypeInfo (GenericPredicate pat)

instance Debug pat => Debug (GenericPredicate pat)

instance (Debug pat, Diff pat) => Diff (GenericPredicate pat)

instance Hashable pat => Hashable (GenericPredicate pat)

instance NFData pat => NFData (GenericPredicate pat)

instance TopBottom patt => TopBottom (GenericPredicate patt) where
    isTop (GenericPredicate patt) = isTop patt
    isBottom (GenericPredicate patt) = isBottom patt

instance
    (Ord variable, SortedVariable variable)
    => Unparse (GenericPredicate (TermLike variable))
  where
    unparse predicate =
        unparseAssoc'
            ("\\and" <> parameters [sort])
            (unparse (mkTop sort :: TermLike variable))
            (worker <$> getMultiAndPredicate predicate)
      where
        worker (GenericPredicate termLike) = unparse termLike
        sort =
            termLikeSort termLike
          where
            GenericPredicate termLike = predicate
    unparse2 (GenericPredicate pattern') = unparse2 pattern'


{-| 'Predicate' is a user-visible representation for predicates.
-}
type Predicate variable = GenericPredicate (TermLike variable)

{- 'compactPredicatePredicate' removes one level of 'GenericPredicate' which
sometimes occurs when, say, using Predicates as Traversable.
-}
compactPredicatePredicate
    :: GenericPredicate (GenericPredicate a) -> GenericPredicate a
compactPredicatePredicate (GenericPredicate x) = x

{- 'stringFromPredicate' extracts a string from a GenericPredicate,
useful in tests. This could be replaced by a generic extractor, but, for now,
treating it as an opaque entity seems useful.
-}
stringFromPredicate :: GenericPredicate String -> String
stringFromPredicate (GenericPredicate x) = x

{- 'wrapPredicate' wraps a pattern in a GenericPredicate. This is intended for
predicate evaluation and tests and should not be used outside of that.

We should consider deleting this and implementing the functionality otherwise.
-}
wrapPredicate :: TermLike variable -> Predicate variable
wrapPredicate = GenericPredicate

{- | Unwrap a 'GenericPredicate'.

This is intended for predicate evaluation and tests and should not be used
outside of that.  We should consider deleting this and implementing the
functionality otherwise.

 -}
unwrapPredicate :: Predicate variable -> TermLike variable
unwrapPredicate (GenericPredicate p) = p

{- | Return the 'TermLike' corresponding to the given 'Predicate'.

In practice, predicates are flexibly-sorted; the sort argument is used to force
the resulting pattern into a particular sort.

 -}
fromPredicate
    :: (SortedVariable variable, Unparse variable, HasCallStack)
    => Sort  -- ^ Sort of resulting pattern
    -> Predicate variable
    -> TermLike variable
fromPredicate sort (GenericPredicate p) = TermLike.forceSort sort p

{- | Change a 'Predicate' from one 'Sort' to another.

This is a safe operation because predicates are flexibly sorted.

 -}
coerceSort
    :: (SortedVariable variable, Unparse variable)
    => Sort
    -> Predicate variable
    -> Predicate variable
coerceSort sort = fmap (TermLike.forceSort sort)

{-|'PredicateFalse' is a pattern for matching 'bottom' predicates.
-}
pattern PredicateFalse :: Predicate variable

{-|'PredicateTrue' is a pattern for matching 'top' predicates.
-}
pattern PredicateTrue :: Predicate variable

pattern PredicateFalse <- GenericPredicate (Recursive.project -> _ :< BottomF _)
pattern PredicateTrue  <- GenericPredicate (Recursive.project -> _ :< TopF _)

{-|'isFalse' checks whether a predicate is obviously bottom.
-}
isFalse :: TopBottom patt => GenericPredicate patt -> Bool
isFalse = isBottom

{-| 'makeMultipleAndPredicate' combines a list of Predicates with 'and',
doing some simplification.
-}
makeMultipleAndPredicate
    :: InternalVariable variable
    => [Predicate variable]
    -> Predicate variable
makeMultipleAndPredicate =
    foldl' makeAndPredicate makeTruePredicate . nub
    -- 'and' is idempotent so we eliminate duplicates
    -- TODO: This is O(n^2), consider doing something better.

{- | Flatten a 'Predicate' with 'And' at the top.

'getMultiAndPredicate' is the inverse of 'makeMultipleAndPredicate', up to
associativity.

 -}
getMultiAndPredicate
    :: Predicate variable
    -> [Predicate variable]
getMultiAndPredicate original@(GenericPredicate termLike) =
    case termLike of
        And_ _ left right ->
            concatMap (getMultiAndPredicate . GenericPredicate) [left, right]
        _ -> [original]


{-| 'makeMultipleOrPredicate' combines a list of Predicates with 'or',
doing some simplification.
-}
makeMultipleOrPredicate
    :: InternalVariable variable
    => [Predicate variable]
    -> Predicate variable
makeMultipleOrPredicate =
    foldl' makeOrPredicate makeFalsePredicate . nub
    -- 'or' is idempotent so we eliminate duplicates
    -- TODO: This is O(n^2), consider doing something better.

{-| 'makeAndPredicate' combines two Predicates with an 'and', doing some
simplification.
-}
makeAndPredicate
    :: InternalVariable variable
    => Predicate variable
    -> Predicate variable
    -> Predicate variable
makeAndPredicate b@PredicateFalse _ = b
makeAndPredicate _ b@PredicateFalse = b
makeAndPredicate PredicateTrue second = second
makeAndPredicate first PredicateTrue = first
makeAndPredicate p@(GenericPredicate first) (GenericPredicate second)
  | first == second = p
  | otherwise =
    GenericPredicate (TermLike.mkAnd first second)

{-| 'makeOrPredicate' combines two Predicates with an 'or', doing
some simplification.
-}
makeOrPredicate
    :: InternalVariable variable
    => Predicate variable
    -> Predicate variable
    -> Predicate variable
makeOrPredicate t@PredicateTrue _ = t
makeOrPredicate _ t@PredicateTrue = t
makeOrPredicate PredicateFalse second = second
makeOrPredicate first PredicateFalse = first
makeOrPredicate p@(GenericPredicate first) (GenericPredicate second)
  | first == second = p
  | otherwise =
    GenericPredicate (TermLike.mkOr first second)

{-| 'makeImpliesPredicate' combines two Predicates into an
implication, doing some simplification.
-}
makeImpliesPredicate
    :: InternalVariable variable
    => Predicate variable
    -> Predicate variable
    -> Predicate variable
makeImpliesPredicate PredicateFalse _ = makeTruePredicate
makeImpliesPredicate _ t@PredicateTrue = t
makeImpliesPredicate PredicateTrue second = second
makeImpliesPredicate first PredicateFalse = makeNotPredicate first
makeImpliesPredicate (GenericPredicate first) (GenericPredicate second) =
    GenericPredicate $ TermLike.mkImplies first second

{-| 'makeIffPredicate' combines two evaluated with an 'iff', doing
some simplification.
-}
makeIffPredicate
    :: InternalVariable variable
    => Predicate variable
    -> Predicate variable
    -> Predicate variable
makeIffPredicate PredicateFalse second = makeNotPredicate second
makeIffPredicate PredicateTrue second = second
makeIffPredicate first PredicateFalse = makeNotPredicate first
makeIffPredicate first PredicateTrue = first
makeIffPredicate (GenericPredicate first) (GenericPredicate second) =
    GenericPredicate $ TermLike.mkIff first second

{-| 'makeNotPredicate' negates an evaluated Predicate, doing some
simplification.
-}
makeNotPredicate
    :: InternalVariable variable
    => Predicate variable
    -> Predicate variable
makeNotPredicate PredicateFalse = makeTruePredicate
makeNotPredicate PredicateTrue  = makeFalsePredicate
makeNotPredicate (GenericPredicate predicate) =
    GenericPredicate $ TermLike.mkNot predicate

{-| 'makeEqualsPredicate' combines two patterns with equals, producing a
predicate.
-}
makeEqualsPredicate
    :: InternalVariable variable
    => TermLike variable
    -> TermLike variable
    -> Predicate variable
makeEqualsPredicate first second =
    GenericPredicate $ TermLike.mkEquals_ first second

{-| 'makeInPredicate' combines two patterns with 'in', producing a
predicate.
-}
makeInPredicate
    :: InternalVariable variable
    => TermLike variable
    -> TermLike variable
    -> Predicate variable
makeInPredicate first second =
    GenericPredicate $ TermLike.mkIn_ first second

{-| 'makeCeilPredicate' takes the 'ceil' of a pattern, producing a
predicate.
-}
makeCeilPredicate
    :: InternalVariable variable
    => TermLike variable
    -> Predicate variable
makeCeilPredicate patt =
    GenericPredicate $ TermLike.mkCeil_ patt

{-| 'makeFloorPredicate' takes the 'floor' of a pattern, producing a
predicate.
-}
makeFloorPredicate
    :: InternalVariable variable
    => TermLike variable
    -> Predicate variable
makeFloorPredicate patt =
    GenericPredicate $ TermLike.mkFloor_ patt

{-| Existential quantification for the given variable in the given predicate.
-}
makeExistsPredicate
    :: InternalVariable variable
    => ElementVariable variable
    -> Predicate variable
    -> Predicate variable
makeExistsPredicate _ p@PredicateFalse = p
makeExistsPredicate _ t@PredicateTrue = t
makeExistsPredicate v (GenericPredicate p) =
    GenericPredicate $ TermLike.mkExists v p

{- | Existentially-quantify the given variables over the predicate.
 -}
makeMultipleExists
    :: (Foldable f, InternalVariable variable)
    => f (ElementVariable variable)
    -> Predicate variable
    -> Predicate variable
makeMultipleExists vars phi =
    foldr makeExistsPredicate phi vars

{-| Universal quantification for the given variable in the given predicate.
-}
makeForallPredicate
    :: InternalVariable variable
    => ElementVariable variable
    -> Predicate variable
    -> Predicate variable
makeForallPredicate _ p@PredicateFalse = p
makeForallPredicate _ t@PredicateTrue = t
makeForallPredicate v (GenericPredicate p) =
    GenericPredicate $ TermLike.mkForall v p

{-| Mu quantification for the given variable in the given predicate.
-}
makeMuPredicate
    :: InternalVariable variable
    => SetVariable variable
    -> Predicate variable
    -> Predicate variable
makeMuPredicate _ p@PredicateFalse = p
makeMuPredicate _ t@PredicateTrue = t
makeMuPredicate v (GenericPredicate p) =
    GenericPredicate $ TermLike.mkMu v p

{-| Nu quantification for the given variable in the given predicate.
-}
makeNuPredicate
    :: InternalVariable variable
    => SetVariable variable
    -> Predicate variable
    -> Predicate variable
makeNuPredicate _ p@PredicateFalse = p
makeNuPredicate _ t@PredicateTrue = t
makeNuPredicate v (GenericPredicate p) =
    GenericPredicate $ TermLike.mkNu v p

{-| 'makeTruePredicate' produces a predicate wrapping a 'top'.
-}
makeTruePredicate :: InternalVariable variable => Predicate variable
makeTruePredicate = GenericPredicate TermLike.mkTop_

{-| 'makeFalsePredicate' produces a predicate wrapping a 'bottom'.
-}
makeFalsePredicate :: InternalVariable variable => Predicate variable
makeFalsePredicate = GenericPredicate TermLike.mkBottom_

makePredicate
    :: forall variable e
    .  InternalVariable variable
    => TermLike variable
    -> Either (Error e) (Predicate variable)
makePredicate = Recursive.elgot makePredicateBottomUp makePredicateTopDown
  where
    makePredicateBottomUp
        :: Base
            (TermLike variable)
            (Either (Error e) (Predicate variable))
        -> Either (Error e) (Predicate variable)
    makePredicateBottomUp (_ :< patE) = do
        pat <- sequence patE
        case pat of
            TopF _ -> return makeTruePredicate
            BottomF _ -> return makeFalsePredicate
            AndF p -> return $ makeAndPredicate (andFirst p) (andSecond p)
            OrF p -> return $ makeOrPredicate (orFirst p) (orSecond p)
            IffF p -> return $ makeIffPredicate (iffFirst p) (iffSecond p)
            ImpliesF p -> return $
                makeImpliesPredicate (impliesFirst p) (impliesSecond p)
            NotF p -> return $ makeNotPredicate (notChild p)
            ExistsF p -> return $
                makeExistsPredicate (existsVariable p) (existsChild p)
            ForallF p -> return $
                makeForallPredicate (forallVariable p) (forallChild p)
            p -> koreFail
                ("Cannot translate to predicate: " ++ show p)
    makePredicateTopDown
        :: TermLike variable
        -> Either
            (Either (Error e) (Predicate variable))
            (Base (TermLike variable) (TermLike variable))
    makePredicateTopDown (Recursive.project -> projected@(_ :< pat)) =
        case pat of
            CeilF Ceil { ceilChild } ->
                (Left . pure) (makeCeilPredicate ceilChild)
            FloorF Floor { floorChild } ->
                (Left . pure) (makeFloorPredicate floorChild)
            EqualsF Equals { equalsFirst, equalsSecond } ->
                (Left . pure) (makeEqualsPredicate equalsFirst equalsSecond)
            InF In { inContainedChild, inContainingChild } ->
                (Left . pure)
                    (makeInPredicate inContainedChild inContainingChild)
            _ -> Right projected

{- | Replace all variables in a @Predicate@ using the provided mapping.
-}
mapVariables :: Ord to => (from -> to) -> Predicate from -> Predicate to
mapVariables f = fmap (TermLike.mapVariables f)

{- | Extract the set of free variables from a @Predicate@.
-}
freeVariables
    :: Ord variable
    => Predicate variable
    -> FreeVariables variable
freeVariables = TermLike.freeVariables . unwrapPredicate

isSimplified :: Predicate variable -> Bool
isSimplified (GenericPredicate termLike) = TermLike.isSimplified termLike

{- | Mark a 'Predicate' as fully simplified.

The pattern is fully simplified if we do not know how to simplify it any
further. The simplifier reserves the right to skip any pattern which is marked,
so do not mark any pattern unless you are certain it cannot be further
simplified.

 -}
markSimplified :: Predicate variable -> Predicate variable
markSimplified (GenericPredicate termLike) =
    GenericPredicate (TermLike.markSimplified termLike)

isFreeOf
    :: Ord variable
    => Predicate variable
    -> Set (UnifiedVariable variable)
    -> Bool
isFreeOf predicate =
    Set.disjoint (getFreeVariables $ freeVariables predicate)

freeElementVariables
    :: Ord variable
    => Predicate variable
    -> [ElementVariable variable]
freeElementVariables =
    getFreeElementVariables . Kore.Predicate.Predicate.freeVariables

hasFreeVariable
    :: Ord variable
    => UnifiedVariable variable
    -> Predicate variable
    -> Bool
hasFreeVariable variable =
    isFreeVariable variable . Kore.Predicate.Predicate.freeVariables

singleSubstitutionToPredicate
    :: InternalVariable variable
    => (UnifiedVariable variable, TermLike variable)
    -> Predicate variable
singleSubstitutionToPredicate (var, patt) =
    -- markSimplified because this should only be called when we don't know what
    -- to do with a substitution.
    markSimplified $ makeEqualsPredicate (TermLike.mkVar var) patt

{- | @fromSubstitution@ constructs a 'Predicate' equivalent to 'Substitution'.

An empty substitution list returns a true predicate. A non-empty substitution
returns a conjunction of variable-substitution equalities.

-}
fromSubstitution
    :: InternalVariable variable
    => Substitution variable
    -> Predicate variable
fromSubstitution =
    makeMultipleAndPredicate
    . fmap singleSubstitutionToPredicate
    . Substitution.unwrap

{- | Traverse the predicate from the top down and apply substitutions.

The 'freeVariables' annotation is used to avoid traversing subterms that
contain none of the targeted variables.

 -}
substitute
    :: SubstitutionVariable variable
    => Map (UnifiedVariable variable) (TermLike variable)
    -> Predicate variable
    -> Predicate variable
substitute subst (GenericPredicate termLike) =
    GenericPredicate (TermLike.substitute subst termLike)<|MERGE_RESOLUTION|>--- conflicted
+++ resolved
@@ -42,11 +42,7 @@
     , Kore.Predicate.Predicate.mapVariables
     , singleSubstitutionToPredicate
     , stringFromPredicate
-<<<<<<< HEAD
-=======
-    , substitutionToPredicate
     , coerceSort
->>>>>>> de0b3227
     , fromPredicate
     , fromSubstitution
     , unwrapPredicate
