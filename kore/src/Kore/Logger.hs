--- conflicted
+++ resolved
@@ -34,12 +34,7 @@
                  ( MonadTrans )
 import qualified Control.Monad.Trans as Monad.Trans
 import           Control.Monad.Trans.Identity
-                 ( IdentityT )
-<<<<<<< HEAD
 import           Control.Monad.Trans.Reader
-                 ( ReaderT )
-=======
->>>>>>> 8acfafec
 import           Data.Functor.Contravariant
                  ( contramap )
 import           Data.String
@@ -91,15 +86,9 @@
     -- | Retrieve the 'LogAction' in scope.
     askLogAction :: m (LogAction m msg)
     default askLogAction
-<<<<<<< HEAD
-        :: (WithLog msg n, Monad n, MonadTrans t, m ~ t n)
-        => m (LogAction m msg)
+        :: (MonadTrans t, WithLog msg n, m ~ t n) => m (LogAction m msg)
     askLogAction = liftLogAction <$> Monad.Trans.lift askLogAction
     {-# INLINE askLogAction #-}
-=======
-        :: (MonadTrans t, WithLog msg n, m ~ t n) => m (LogAction m msg)
-    askLogAction = liftLogAction <$> Monad.Trans.lift askLogAction
->>>>>>> 8acfafec
 
     -- | Modify the 'LogAction' over the scope of an action.
     localLogAction
@@ -107,8 +96,7 @@
         -> m a
         -> m a
     default localLogAction
-<<<<<<< HEAD
-        :: (WithLog msg m', Monad m', MFunctor t, m ~ t m')
+        :: (WithLog msg m', MFunctor t, m ~ t m')
         => (forall n. LogAction n msg -> LogAction n msg)
         -> m a
         -> m a
@@ -118,16 +106,8 @@
 instance (WithLog msg m, Monad m) => WithLog msg (IdentityT m)
 
 instance (WithLog msg m, Monad m) => WithLog msg (ReaderT r m)
-=======
-        :: (Monad.Morph.MFunctor t, WithLog msg m', m ~ t m')
-        => (forall n. LogAction n msg -> LogAction n msg)
-        -> m a -> m a
-    localLogAction mapping = Monad.Morph.hoist (localLogAction mapping)
-
-instance (WithLog msg m, Monad m) => WithLog msg (IdentityT m)
 
 instance (WithLog msg m, Monad m) => WithLog msg (Strict.StateT s m)
->>>>>>> 8acfafec
 
 -- | 'Monad.Trans.lift' any 'LogAction' into a monad transformer.
 liftLogAction
