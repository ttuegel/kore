--- conflicted
+++ resolved
@@ -1,1132 +1,1032 @@
-/* This is the complete Kore definition of imp.k.
- * For comparison, K definitions are replicate
- * as comments, followed by the corresponding
- * Kore definitions.
- */
-
-[]
-
-module BOOL
-
-  sort Bool{} []
-
-  symbol true{}() : Bool{} []
-
-  symbol false{}() : Bool{} []
-
-  symbol andBool{}(Bool{}, Bool{}) : Bool{} []
-
-  symbol notBool{}(Bool{}) : Bool{} []
-
-  /* Functional symbol axioms (one for each funcional symbol). */
-
-  /* exists t . true = t
-   * exists t . false = t
-   * forall x y . exists t . andBool(x,y) = t
-   * forall x . exists t . notBool(x) = t
-   */
-
-  axiom{R}
-    \exists{R}(
-      T:Bool{},
-      \equals{Bool{},R}(
-        true{}(),
-        T:Bool{}))
-  []
-
-  axiom{R}
-    \exists{R}(
-      T:Bool{},
-      \equals{Bool{},R}(
-        false{}(),
-        T:Bool{}))
-  []
-
-
-  axiom{R}
-    \forall{R}(
-      X:Bool{},
-      \forall{R}(
-        Y:Bool{},
-        \exists{R}(
-          T:Bool{},
-          \equals{Bool{},R}(
-            andBool{}(X:Bool{},Y:Bool{}),
-            T:Bool{}))))
-  []
-
-  axiom{R}
-    \forall{R}(
-      X:Bool{},
-      \exists{R}(
-        T:Bool{},
-        \equals{Bool{},R}(
-          notBool{}(X:Bool{}),
-          T:Bool{})))
-  []
-
-  /* Constructor axioms (See Matching Logic paper, Seciton 5.7)
-   * http://fsl.cs.illinois.edu/index.php/Matching_logic
-   *
-   * (No Junk) true \/ false  --- this is saying a boolean is either
-   *                          --- true or false
-   *                          --- Note: _\/_ is the disjunction in ML
-   * (No Confusion) not (true /\ false)
-   *                          --- this is saying a boolean cannot be
-   *                          --- both a true and a false.
-   *                          --- Note: _/\_ is the conjunction in ML.
-   *                          ---       It is not "andBool".
-   */
-
-  axiom{}
-    \or{Bool{}}(true{}(), false{}())
-  []
-
-  axiom{}
-    \not{Bool{}}(\and{Bool{}}(true{}(), false{}()))
-  []
-
-  /* Usual axioms about boolean operations:
-   * andBool(true,T) = T
-   * andBool(false,T) = false
-   * notBool(true) = false
-   * notBool(false) = true
-   */
-
-  axiom{R}
-    \equals{Bool{},R}(
-      andBool{}(true{}(), T:Bool{}),
-      T:Bool{})
-  []
-
-  axiom{R}
-    \equals{Bool{},R}(
-      andBool{}(false{}(), T:Bool{}),
-      false{}())
-  []
-
-  axiom{R}
-    \equals{Bool{},R}(
-      notBool{}(true{}()), false{}())
-  []
-
-  axiom{R}
-    \equals{Bool{},R}(
-      notBool{}(false{}()), true{}())
-  []
-
-
-endmodule []
-
-module INT
-
-  import BOOL []
-
-  sort Int{} []
-
-  symbol zero{}() : Int{} []
-
-  symbol succ{}(Int{}) : Int{} []
-
-  symbol one{}() : Int{} []
-
-  symbol two{}() : Int{} []
-
-  symbol three{}() : Int{} []
-
-  symbol plusInt{}(Int{}, Int{}) : Int{} []
-
-  symbol minusInt{}(Int{}, Int{}) : Int{} []
-
-  symbol divInt{}(Int{}, Int{}) : Int{} []
-
-  symbol leqInt{}(Int{}, Int{}) : Bool{} []
-
-  symbol neqInt{}(Int{}, Int{}) : Bool{} []
-
-  /* TODO:: Functional axioms for all symbols */
-
-  /* TODO:: Constructor axioms. Int has zero and succ as constructors:
-   * (No Junk) zero \/ exists x . succ(x)
-   * (No Confusion Diff Constructor)
-   *    forall x . not(zero /\ succ(x))
-   * (No Confusion Same Constructor)
-   *    forall x y . succ(x) /\ succ(y) -> succ(x /\ y)
-   */
-
-  /* TODO:: Usual axioms about integers. */
-
-endmodule []
-
-module LIST
-
-  sort List{S} []
-
-  symbol nil{S}() : List{S} []
-
-  symbol cons{S}(S, List{S}) : List{S} []
-
-  symbol append{S}(List{S}, List{S}) : List{S} []
-
-  symbol listItem{S}(S) : List{S} []
-
-  /* TODO:: Finish axioms.
-   * All symbols are functional.
-   * List has nil and cons has constructors.
-   * listItem builds singleton lists from elements.
-   */
-
-endmodule []
-
-module SET
-
-  import BOOL []
-
-  sort Set{S} []
-
-  symbol emptySet{S}() : Set{S} []
-
-  symbol setItem{S}(S) : Set{S} []
-
-  symbol union{S}(Set{S}, Set{S}) : Set{S} []
-
-  symbol inSet{S}(S, Set{S}) : Bool{} []
-
-  /* TODO:: Complete axioms.
-   * All symbols are funcitonal.
-   * (No Junk) emptySet \/ exists S1 S2 . union(S1,S2)
-   * We don't need (No Confusion) for sets, because
-   * union is not really a constructor.
-   * It is a constructor modulo associativity & commutativity.
-   * Just add some reasonable axioms.
-   */
-
-  axiom{S,R}
-    \equals{Set{S},R}(
-      union{S}(S:Set{S}, emptySet{S}()),
-      S:Set{S}) []
-
-
-endmodule []
-
-module MAP
-
-  import SET []
-
-  sort Map{S1,S2} []
-
-  symbol bind{S1,S2}(S1,S2) : Map{S1,S2} []
-
-  symbol emp{S1,S2}() : Map{S1,S2} []
-
-  symbol merge{S1,S2}(Map{S1,S2}, Map{S1,S2}) : Map{S1,S2} []
-
-  symbol keys{S1,S2}(Map{S1,S2}) : Set{S1} []
-
-  /* See Matching Logic paper, Section 9.2.
-   * bind, emp, and keys are functional symbols.
-   * merge is partial function:
-   * forall m1 m2 . merge(m1, m2) = bottom
-   *                \/ exists t . merge(m1, m2) = t
-   * merging two binds with the same key gets bottom
-   * merge(bind(X,Y),bind(X,Z)) = bottom
-   */
-
-endmodule []
-
-module ID
-
-  import INT []
-
-  sort Id{} []
-
-  symbol id{}(Int{}) : Id{} []
-
-  /* id is injective. */
-
-  axiom{}
-    \implies{Id{}}(
-      \and{Id{}}(id{}(I1:Int{}), id{}(I2:Int{})),
-      id{}(\and{Int{}}(I1:Int{}, I2:Int{})))
-  []
-
-endmodule []
-
-module CONTEXT
-
-  sort Ctxt{S1,S2} []
-
-  /* Context application are often written as _[_]. */
-  symbol app{S1,S2}(Ctxt{S1,S2}, S1) : S2 []
-
-  symbol gamma{S1,S2}(S1,S2) : Ctxt{S1,S2} []
-
-  /* app and gamma are functional symbols. */
-
-  axiom{S1,S2,R}
-    \forall{R}(
-      C:Ctxt{S1,S2},
-      \forall{R}(
-        T:S1,
-	\exists{R}(
-	  Z:S2,
-	  \equals{S2,R}(
-	    app{S1,S2}(C:Ctxt{S1,S2}, T:S1),
-	    Z:S2))))
-  []
-
-  axiom{S1,S2,R}
-    \forall{R}(
-      HOLE:S1,
-      \forall{R}(
-        BODY:S2,
-	\exists{R}(
-	  C:Ctxt{S1,S2},
-	  \equals{Ctxt{S1,S2},R}(
-	    gamma{S1,S2}(HOLE:S1, BODY:S2),
-	    C:Ctxt{S1,S2}))))
-  []
-
-  /* Identity context. */
-  symbol idctxt{S}() : Ctxt{S,S} []
-
-  /** Axioms about contexts have monad-style.
-    * That is, there are two axioms about contexts as follows.
-    * (Unit) idctxt[T] = T
-    * (Multiplication) C1[C2[T]] = C[T] where C = gamma HOLE . C1[C2[HOLE]]
-    */
-
-  axiom{S,R}
-    \equals{S,R}(
-      app{S,S}(idctxt{S}(), T:S), T:S)
-  []
-
-  axiom{S,S1,S2,R}
-    \equals{S,R}(
-      app{S1,S}(
-        C1:Ctxt{S1,S},
-	app{S2,S1}(
-	  C2:Ctxt{S2,S1},
-	  T:S2)),
-      app{S2,S}(
-        gamma{S2,S}(
-	  HOLE:S2,
-          app{S1,S}(
-            C1:Ctxt{S1,S},
-	    app{S2,S1}(
-	      C2:Ctxt{S2,S1},
-	      HOLE:S2))),
-	T:S2))
-  []
-
-endmodule []
-
-/** The module of "~>" and "." in K.
-  */
-module ARROW
-
-  import CONTEXT []
-
-  sort K{} []
-
-  /* The injection function from any sort S to K. */
-  symbol asK{S}(S) : K{} []
-
-  /* Two injectivity axioms:
-   *   not (asK{S1}(X:S1) /\ asK{S2}(Y:S2))
-   *   asK{S}(X:S) /\ asK{S}(Y:S) -> asK{S}(X:S /\ Y:S)
-   */
-
-  axiom{S1,S2}
-    \not{K{}}(
-      \and{K{}}(asK{S1}(X:S1), asK{S2}(Y:S2)))
-  []
-
-  axiom{S}
-    \implies{K{}}(
-      \and{K{}}(
-        asK{S}(X:S),
-        asK{S}(Y:S)),
-      asK{S}(\and{S}(X:S, Y:S)))
-  []
-
-  /* arrow and nothing forms the assoc list on K. */
-
-  symbol arrow{}(K{}, K{}) : K{} []
-
-  symbol nothing{}() : K{} []
-
-  /* arrow is assoc */
-  axiom{R}
-    \equals{K{},R}(
-      arrow{}(arrow{}(K1:K{}, K2:K{}), K3:K{}),
-      arrow{}(K1:K{}, arrow{}(K2:K{}, K3:K{})))
-  []
-
-  /* nothing is the left unit: arrow(nothing, K) = K */
-  axiom{R}
-    \equals{K{},R}(
-      arrow{}(nothing{}(), K:K{}), K:K{})
-  []
-
-  /* nothing is the right unit: arrow(nothing, K) = K */
-  axiom{R}
-    \equals{K{},R}(
-      arrow{}(K:K{}, nothing{}()), K:K{})
-  []
-
-  /* Contexts about arrows 
-   * K1 ~> K2 = (gamma HOLE . HOLE ~> K2)[K1]
-   * asK(T) = (gamma HOLE . asK(HOLE))[T]
-   */
-
-  axiom{R}
-    \equals{K{},R}(
-      arrow{}(K1:K{}, K2:K{}),
-      app{K{},K{}}(
-        gamma{K{},K{}}(
-	  HOLE:K{},
-	  arrow{}(HOLE:K{}, K2:K{})),
-	K1:K{}))
-  []
-
-  axiom{S,R}
-    \equals{K{},R}(
-      asK{S}(T:S),
-      app{S,K{}}(
-        gamma{S,K{}}(
-	  HOLE:S,
-	  asK{S}(HOLE:S)),
-	T:S))
-  []
-
-  /** Convert contexts to arrows.
-    * asK(C[T]) = asK(T) ~> asK(C). */
-  axiom{S1,S2,R}
-    \equals{K{},R}(
-      asK{S2}(app{S1,S2}(C:Ctxt{S1,S2}, T:S1)),
-      arrow{}(asK{S1}(T:S1), asK{Ctxt{S1,S2}}(C:Ctxt{S1,S2})))
-  []
-
-endmodule []
-
-module IMP-SYNTAX
-
-  import BOOL []
-
-  import INT []
-
-  import LIST []
-
-  import SET []
-
-  import MAP []
-
-  import ID []
-
-  import ARROW []
-
-  import CONTEXT []
-
-  /* syntax AExp ::= ... */
-
-  sort AExp{} []
-
-  /* syntax AExp ::= Int */
-
-  symbol intAsAExp{}(Int{}) : AExp{} []
-
-  /* intAsAExp is injective */
-
-  axiom{}
-    \implies{AExp{}}(
-      \and{AExp{}}(intAsAExp{}(I1:Int{}), intAsAExp{}(I2:Int{})),
-      intAsAExp{}(\and{Int{}}(I1:Int{}, I2:Int{})))
-  []
-
-  /* intAsAExp is functional */
-
-  axiom{R}
-    \forall{R}(
-      I:Int{},
-      \exists{R}(
-        E:AExp{},
-        \equals{AExp{},R}(
-	  intAsAExp{}(I:Int{}),
-	  E:AExp{})))
-  []
-
-  /* syntax AExp ::= Id */
-
-  symbol idAsAExp{}(Id{}) : AExp{} []
-
-<<<<<<< HEAD
-  /* idAsAExp is injective */
-
-  axiom{}
-    \implies{AExp{}}(
-      \and{AExp{}}(idAsAExp{}(I1:Id{}), idAsAExp{}(I2:Id{})),
-      idAsAExp{}(\and{Id{}}(I1:Id{}, I2:Id{})))
-  []
-
-  /* idAsAExp is functional */
-
-  axiom{R}
-    \forall{R}(
-      Id:Id{},
-      \exists{R}(
-        E:AExp{},
-	\equals{AExp{},R}(
-	  idAsAExp{}(Id:Id{}),
-	  E:AExp{})))
-  []
-
-  /* syntax AExp ::= "-" Int */
-
-  symbol minusAExp{}(Int{}) : AExp{} []
-
-  /* minusAExp is functional */
-
-  axiom{R}
-    \forall{R}(
-      I:Int{},
-      \exists{R}(
-        E:AExp{},
-	\equals{AExp{},R}(
-	  minusAExp{}(I:Int{}),
-	  E:AExp{})))
-  []
-
-
-  /* syntax AExp ::= AExp "/" AExp [strict] */
-=======
-  symbol plusAExp{}(AExp{}, AExp{}) : AExp{}
-  [ strict{}(\dv{Strict{}}("plusAExp"), firstArgument{}())
-  , strict{}(\dv{Strict{}}("plusAExp"), secondArgument{}())
-  ]
->>>>>>> f1b0d7cb
-
-  symbol divAExp{}(AExp{}, AExp{}) : AExp{}
-  [ strict{}(\dv{Strict{}}("divAExp"), firstArgument{}())
-  , strict{}(\dv{Strict{}}("divAExp"), secondArgument{}())
-  ]
-
-  /* divAExp is functional */
-
-  axiom{R}
-    \forall{R}(E1:AExp{}, \forall{R}(E2:AExp{},
-      \exists{R}(E:AExp{},
-        \equals{AExp{},R}(divAExp{}(E1:AExp{},E2:AExp{}), E:AExp{}))))
-  []
-
-  /* (X / Y) = gamma HOLE . (HOLE / Y) [X] */
-
-  axiom{R}
-    \equals{AExp{},R}(
-      divAExp{}(X:AExp{}, Y:AExp{}),
-      app{AExp{},AExp{}}(
-        gamma{AExp{},AExp{}}(
-          HOLE:AExp{},
-          divAExp{}(HOLE:AExp{}, Y:AExp{})),
-        X:AExp{}))
-  [strict{}(\dv{Strict{}}("divAExp"), firstArgument{}())]
-
-  /* (X / Y) = gamma HOLE . (X / HOLE) [Y] */
-
-  axiom{R}
-    \equals{AExp{},R}(
-      divAExp{}(X:AExp{}, Y:AExp{}),
-      app{AExp{},AExp{}}(
-        gamma{AExp{},AExp{}}(
-          HOLE:AExp{},
-          divAExp{}(X:AExp{}, HOLE:AExp{})),
-        Y:AExp{}))
-  [strict{}(\dv{Strict{}}("divAExp"), secondArgument{}())]
-
-  /* syntax AExp ::= AExp "+" AExp [strict] */
-
-  symbol plusAExp{}(AExp{}, AExp{}) : AExp{}
-  [#strict{}("plusAExp", one{}()) ,
-   #strict{}("plusAExp", two{}())]
-
-  /* plusAExp is functional */
-
-  axiom{R}
-    \forall{R}(E1:AExp{}, \forall{R}(E2:AExp{},
-      \exists{R}(E:AExp{},
-        \equals{AExp{},R}(plusAExp{}(E1:AExp{},E2:AExp{}), E:AExp{}))))
-  []
-
-  /* (X + Y) = gamma HOLE . (HOLE + Y) [X] */
-
-  axiom{R}
-    \equals{AExp{},R}(
-      plusAExp{}(X:AExp{}, Y:AExp{}),
-      app{AExp{},AExp{}}(
-        gamma{AExp{},AExp{}}(
-          HOLE:AExp{},
-          plusAExp{}(HOLE:AExp{}, Y:AExp{})),
-        X:AExp{}))
-  [#strict{}("plusAExp", one{}())]
-
-  /* (X + Y) = gamma HOLE . (X + HOLE) [Y] */
-
-  axiom{R}
-    \equals{AExp{},R}(
-      plusAExp{}(X:AExp{}, Y:AExp{}),
-      app{AExp{},AExp{}}(
-        gamma{AExp{},AExp{}}(
-          HOLE:AExp{},
-          plusAExp{}(X:AExp{}, HOLE:AExp{})),
-        Y:AExp{}))
-  [#strict{}("plusAExp", two{}())]
-
-  /* syntax BExp ::= ... */
-
-  sort BExp{} []
-
-  /* syntax BExp ::= Bool */
-
-  symbol boolAsBExp{}(Bool{}) : BExp{} []
-
-  /* boolAsBExp is injective */
-
-  axiom{}
-    \implies{BExp{}}(
-      \and{BExp{}}(boolAsBExp{}(B1:Bool{}), boolAsBExp{}(B2:Bool{})),
-      boolAsBExp{}(\and{Bool{}}(B1:Bool{}, B2:Bool{})))
-  []
-
-  /* boolAsBExp is functional */
-
-  axiom{R}
-    \forall{R}(
-      B:Bool{},
-      \exists{R}(
-        E:BExp{},
-	\equals{BExp{},R}(
-	  boolAsBExp{}(B:Bool{}),
-	  E:BExp{})))
-  []  
-  
-  /* syntax BExp ::= AExp "<=" AExp [seqstrict] */
-
-  symbol leqBExp{}(AExp{}, AExp{}) : BExp{}
-  [#seqstrict{}("leqBExp")]
-
-  /* leqBExp is functional */
-
-  axiom{R}
-    \forall{R}(E1:AExp{}, \forall{R}(E2:AExp{},
-      \exists{R}(E:BExp{},
-        \equals{BExp{},R}(leqBExp{}(E1:AExp{},E2:AExp{}), E:BExp{}))))
-  []
-
-  axiom{R}
-    \equals{BExp{},R}(
-      leqBExp{}(X:AExp{}, Y:AExp{}),
-      app{AExp{}, BExp{}}(
-        gamma{AExp{}, BExp{}}(
-          HOLE:AExp{},
-          leqBExp{}(HOLE:AExp{}, Y:AExp{})),
-        X:AExp{}))
-  [#seqstrict{}("leqBExp")]
-
-  /* X <= intAsAExp(Y) = (gamma HOLE . X <= intAsAExp(HOLE)) [Y]
-     where Y has sort Int.
-     This is because Int is the only subsort of AExp that is a KResult.
-     However, this information is not in the K module IMP-SYNTAX,
-     but in the K module IMP.
-   */
-
-  axiom{R}
-    \equals{BExp{},R}(
-      leqBExp{}(X:AExp{}, intAsAExp{}(Y:Int{})),
-      app{Int{}, BExp{}}(
-        gamma{Int{}, BExp{}}(
-          HOLE:Int{},
-          leqBExp{}(X:AExp{}, intAsAExp{}(HOLE:Int{}))),
-        Y:Int{}))
-  [#seqstrict{}("leqBExp")]
-
-  /* syntax BExp ::= "!" BExp [strict] */
-
-  symbol notBExp{}(BExp{}) : BExp{}
-  [#strict{}("notBExp", one{}())]
-
-  axiom{R}
-    \equals{BExp{},R}(
-      notBExp{}(B:BExp{}),
-      app{BExp{},BExp{}}(
-        gamma{BExp{}, BExp{}}(
-          HOLE:BExp{},
-          notBExp{}(HOLE:BExp{})),
-        B:BExp{}))
-  [#strict{}("notBExp", one{}())]
-
-  /* syntax BExp ::= BExp "&&" BExp [strict(1)] */
-
-  symbol andBExp{}(BExp{}, BExp{}) : BExp{}
-  [#strict{}("andBExp", one{}())]
-
-  axiom{R}
-    \equals{BExp{},R}(
-      andBExp{}(X:BExp{}, Y:BExp{}),
-      app{BExp{}, BExp{}}(
-        gamma{BExp{}, BExp{}}(
-          HOLE:BExp{},
-          andBExp{}(HOLE:BExp{}, Y:BExp{})),
-        X:BExp{}))
-  [#strict{}("andBExp", one{}())]
-
-
-  /* syntax Block ::= ... */
-
-  sort Block{} []
-
-  /* syntax Block ::= "{" "}" */
-
-  symbol emptyBlock{}() : Block{} []
-
-  /* syntax Block ::= "{" Stmt "}" */
-
-  symbol block{}(Stmt{}) : Block{} []
-
-  /* syntax Stmt ::= ... */
-
-  sort Stmt{} []
-
-  /* syntax Stmt ::= Block */
-
-  symbol blockAsStmt{}(Block{}) : Stmt{} []
-
-<<<<<<< HEAD
-  /* syntax Stmt ::= Id "=" AExp ";" [strict(2)] */
-
-  symbol asgn{}(Id{}, AExp{}) : Stmt{} [#strict{}("asgn", two{}())]
-=======
-  symbol asgn{}(Id{}, AExp{}) : Stmt{}
-    [strict{}(\dv{Strict{}}("asgn"), secondArgument{}())]
->>>>>>> f1b0d7cb
-
-  axiom{R}
-    \equals{Stmt{},R}(
-      asgn{}(X:Id{}, E:AExp{}),
-      app{AExp{},Stmt{}}(
-        gamma{AExp{},Stmt{}}(
-          HOLE:AExp{},
-          asgn{}(X:Id{}, HOLE:AExp{})),
-        E:AExp{}))
-  [strict{}(\dv{Strict{}}("asgn"), secondArgument{}())]
-
-  /* syntax Stmt ::= "ite" "(" BExp ")" Block "else" Block [strict(1)] */
-
-<<<<<<< HEAD
-  symbol ite{}(BExp{}, Block{}, Block{}) : Stmt{}
-  [#strict{}("ite", one{}())]
-=======
-  symbol if{}(BExp{}, Block{}, Block{}) : Stmt{}
-    [strict{}(\dv{Strict{}}("if"), firstArgument{}())]
-
-  axiom{S,R,#R}
-    \implies{#R}(
-      \not{#R}(
-        #occursFree{#R}(
-          #variable{}("HOLE", #S:#Sort{}),
-          if{}(
-            app{S,BExp{}}(
-              #C:#Pattern{},
-              T:S),
-            B1:Block{},
-            B2:Block{}))),
-      #provable{#R}(
-        \equals{Stmt{},R}(
-          if{}(
-            app{S,BExp{}}(
-              #C:#Pattern{},
-              T:S),
-            B1:Block{},
-            B2:Block{}),
-          app{S,Stmt{}}(
-            gamma{S,Stmt{}}(
-              HOLE:S,
-              if{}(
-                app{S,BExp{}}(
-                  #C:#Pattern{},
-                  HOLE:S),
-                B1:Block{},
-                B2:Block{})),
-            T:S))))
-    [strict{}(\dv{Strict{}}("if"), firstArgument{}())]
->>>>>>> f1b0d7cb
-
-  axiom{R}
-    \equals{Stmt{},R}(
-      ite{}(B:BExp{}, S1:Block{}, S2:Block{}),
-      app{BExp{},Stmt{}}(
-        gamma{BExp{},Stmt{}}(
-          HOLE:BExp{},
-          ite{}(HOLE:BExp{}, S1:Block{}, S2:Block{})),
-        B:BExp{}))
-  [#strict{}("ite", one{}())]
-
-  /* syntax Stmt ::= "while" "(" BExp ")" Block */
-
-  symbol while{}(BExp{}, Block{}) : Stmt{} []
-
-<<<<<<< HEAD
-  /* syntax Stmt ::= Stmt Stmt */
-
-  symbol seq{}(Stmt{}, Stmt{}) : Stmt{} []
-=======
-  symbol seq{}(Stmt{}, Stmt{}) : Stmt{}
-    [strict{}(\dv{Strict{}}("seq"), firstArgument{}())]
-
-   axiom{S,R,#R}
-    \implies{#R}(
-      \not{#R}(
-        #occursFree{#R}(
-          #variable{}("HOLE", #S:#Sort{}),
-          seq{}(
-            app{S,Stmt{}}(
-              #C:#Pattern{},
-              T:S),
-            P:Stmt{}))),
-      #provable{#R}(
-        \equals{Stmt{},R}(
-          seq{}(
-            app{S,Stmt{}}(
-              #C:#Pattern{},
-              T:S),
-            P:Stmt{}),
-          app{S,Stmt{}}(
-            gamma{S,Stmt{}}(
-              HOLE:S,
-              seq{}(
-                app{S,Stmt{}}(
-                  #C:#Pattern{},
-                  HOLE:S),
-                P:Stmt{})),
-            T:S)))) [strict{}(\dv{Strict{}}("seq"), firstArgument{}())]
->>>>>>> f1b0d7cb
-
-  /* syntax Pgm ::= ... */
-
-  sort Pgm{} []
-
-<<<<<<< HEAD
-  /* syntax Pgm ::= "int" Ids ";" Stmt
-     syntax Ids ::= List{Id, ","}
-   */
-
-  symbol pgm{}(List{Id{}}, Stmt{}) : Pgm{} []
-
-endmodule []
-
-module IMP
-
-  import IMP-SYNTAX []
-
-  /* syntax KResult ::= Int | Bool */
-
-  /* KResult provides hints for applying heating and cooling rules.
-     These hints are used when we translate seqstrict attributes
-     to axioms in Kore.
-     We don't need explicit axioms about KResult.
-   */
-
-
-  /* configuration <T> <k> $PGM:Pgm </k> <state> .Map </state> </T> */
-
-  sort Cfg{} []
-
-  symbol cfg{}(TopCell{}) : Cfg{} []
-
-  sort TopCell{} []
-
-  symbol topcell{}(KCell{}, StateCell{}) : TopCell{} []
-
-  sort KCell{} []
-
-  symbol kcell{}(K{}) : KCell{} []
-
-  sort StateCell{} []
-
-  symbol statecell{}(Map{Id{}, Int{}}) : StateCell{} []
-=======
-  symbol pgm{}(List{Id{}}, Stmt{}) : Pgm{}
-    [ strict{}(\dv{Strict{}}("pgm"), firstArgument{}())
-    , strict{}(\dv{Strict{}}("pgm"), secondArgument{}())
-    ]
-
-  sort KCell{} []
-
-  symbol kcell{}(Pgm{}) : KCell{}
-    [strict{}(\dv{Strict{}}("kcell"), firstArgument{}())]
-
-  sort StateCell{} []
-
-  symbol statecell{}(Map{Id{}, Int{}}) : StateCell{}
-    [strict{}(\dv{Strict{}}("statecell"), firstArgument{}())]
->>>>>>> f1b0d7cb
-
-
-  /* In K:
-   * rule <k> X:Id => I ... <k>
-   *      <state> ... X |-> I ... </state>
-   *
-   * In Kore:
-   * C[kcell((X => I) ~> DOT1)]
-   *  [statecell(DOT2 merge X |-> I merge DOT3)]
-   */
-
-<<<<<<< HEAD
-  axiom{S}
-    app{StateCell{},S}(
-    app{KCell{},Ctxt{StateCell{},S}}(
-      C:Ctxt{KCell{},Ctxt{StateCell{},S}},
-      kcell{}(
-        arrow{}(
-	  /* Here AExp is infered from X:Id and I:Int (their least common sort) */
-	  asK{AExp{}}(idAsAExp{}(X:Id{})),
-	  asK{AExp{}}(intAsAExp{}(I:Int{}))))),
-      statecell{}(
-        merge{Id{},Int{}}(
-        merge{Id{},Int{}}(
-	  DOT2:Map{Id{},Int{}},
-	  bind{Id{},Int{}}(X:Id{}, I:Int{})),
-	  DOT3:Map{Id{},Int{}})))
-  []
-=======
-  symbol topcell{}(KCell{}, StateCell{}) : TopCell{}
-    [ strict{}(\dv{Strict{}}("topcell"), firstArgument{}())
-    , strict{}(\dv{Strict{}}("topcell"), secondArgument{}())
-    ]
->>>>>>> f1b0d7cb
-
-  /* rule I1 / I2 => I1 /Int I2 requires I2 =/=Int 0 */
-
-  axiom{S}
-    \implies{S}(
-      \equals{Bool{},S}(true{}(),
-        neqInt{}(I2:Int{}, zero{}())),
-      app{AExp{},S}(
-        C:Ctxt{AExp{},S},
-        \rewrites{AExp{}}(
-          divAExp{}(intAsAExp{}(I1:Int{}), intAsAExp{}(I2:Int{})),
-          intAsAExp{}(divInt{}(I1:Int{}, I2:Int{})))))
-  []
-
-  /* rule I1 + I2 => I1 +Int I2 */
-
-  axiom{S}
-    app{AExp{},S}(
-      C:Ctxt{AExp{},S},
-      \rewrites{AExp{}}(
-        plusAExp{}(intAsAExp{}(I1:Int{}), intAsAExp{}(I2:Int{})),
-        intAsAExp{}(plusInt{}(I1:Int{}, I2:Int{}))))
-  []
-
-  /* In K:
-   *   rule -I1 => 0 -Int I1
-   */
-
-  axiom{S}
-    app{AExp{},S}(
-      C:Ctxt{AExp{},S},
-      \rewrites{AExp{}}(
-        minusAExp{}(I1:Int{}),
-        intAsAExp{}(minusInt{}(zero{}(), I1:Int{}))))
-  []
-
-  /* In K:
-   *   rule I1 <= I2 => I1 <=Int I2
-   */
-
-  axiom{S}
-    app{BExp{},S}(
-      C:Ctxt{BExp{},S},
-      \rewrites{BExp{}}(
-        leqBExp{}(intAsAExp{}(I1:Int{}), intAsAExp{}(I2:Int{})),
-        boolAsBExp{}(leqInt{}(I1:Int{}, I2:Int{}))))
-  []
-
-  /* In K:
-   *   rule ! T => notBool T
-   */
-
-  axiom{S}
-    app{BExp{},S}(
-      C:Ctxt{BExp{},S},
-      \rewrites{BExp{}}(
-        notBExp{}(boolAsBExp{}(T:Bool{})),
-        boolAsBExp{}(notBool{}(T:Bool{}))))
-  []
-
-  /* rule true && B => B */
-
-  axiom{S}
-    app{BExp{},S}(
-      C:Ctxt{BExp{},S},
-      \rewrites{BExp{}}(
-        andBExp{}(boolAsBExp{}(true{}()), B:BExp{}),
-        B:BExp{}))
-  []
-
-  /* rule false && _ => false */
-
-  axiom{S}
-    app{BExp{},S}(
-      C:Ctxt{BExp{},S},
-      \rewrites{BExp{}}(
-        andBExp{}(boolAsBExp{}(false{}()), UNDERSCORE:BExp{}),
-        boolAsBExp{}(false{}())))
-  []
-
-
-  /* rule {} => . */
-
-  axiom{S}
-    app{K{},S}(
-      C:Ctxt{K{},S},
-      \rewrites{K{}}(asK{Block{}}(emptyBlock{}()), nothing{}()))
-  []
-
-  /* rule {S} => S */
-
-  axiom{S}
-    app{Stmt{},S}(
-      C:Ctxt{Stmt{},S},
-      \rewrites{Stmt{}}(
-        blockAsStmt{}(block{}(S:Stmt{})),
-        S:Stmt{}))
-  []
-
-  /* In K:
-   *   rule <k> X = I:Int; => . ... </k>
-   *        <state> ... X |-> (_ => I) ... </state>
-   * In Kore:
-   *   C[kcell((X = I => .) ~> DOT1)]
-   *    [statecell(DOT2 merge X |-> (UNDERSCORE => I) merge DOT3)]
-   */
- 
-  axiom{S}
-    app{StateCell{},S}(
-    app{KCell{},Ctxt{StateCell{},S}}(
-      C:Ctxt{KCell{},Ctxt{StateCell{},S}},
-      kcell{}(
-        arrow{}(
-	  \rewrites{K{}}(
-	    asK{Stmt{}}(asgn{}(X:Id{}, intAsAExp{}(I:Int{}))),
-	    nothing{}()),
-	  DOT1:K{}))),
-      statecell{}(
-        merge{Id{},Int{}}(
-        merge{Id{},Int{}}(
-	  DOT2:Map{Id{},Int{}},
-	  bind{Id{},Int{}}(X:Id{}, \rewrites{Int{}}(UNDERSCORE:Int{}, I:Int{}))),
-	  DOT3:Map{Id{},Int{}})))
-  []
-	  
-
-
-  /* In K:
-   *   rule S1:Stmt S2:Stmt => S1 ~> S2 [structural]
-   * In Kore:
-   *   asK(seq(S1,S2)) => asK(S1) ~> asK(S2)
-   */
-
-  axiom{S}
-    app{K{},S}(
-    C:Ctxt{K{},S},
-      \rewrites{K{}}(
-      asK{Stmt{}}(seq{}(S1:Stmt{},S2:Stmt{})),
-      arrow{}(asK{Stmt{}}(S1:Stmt{}), asK{Stmt{}}(S2:Stmt{}))))
-  []
-
-
-  /* rule if (true) S else _ => S */
-
-  axiom{S}
-    app{Stmt{},S}(
-      C:Ctxt{Stmt{},S},
-      \rewrites{Stmt{}}(
-        ite{}(boolAsBExp{}(true{}()),
-	      S:Block{},
-	      UNDERSCORE:Block{}),
-	blockAsStmt{}(S:Block{})))
-  []
-
-  /* rule if (false) _ else S => S */
-
-  axiom{S}
-    app{Stmt{},S}(
-      C:Ctxt{Stmt{},S},
-      \rewrites{Stmt{}}(
-        ite{}(boolAsBExp{}(false{}()),
-	      UNDERSCORE:Block{},
-	      S:Block{}),
-	blockAsStmt{}(S:Block{})))
-  []
-
-  /* rule while (B) S => if (B) {S while (B) S} else {} [structural] */
-
-  axiom{S}
-    app{Stmt{},S}(
-      C:Ctxt{Stmt{},S},
-      \rewrites{Stmt{}}(
-        while{}(B:BExp{}, S:Block{}),
-	ite{}(B:BExp{},
-	      block{}(
-	        seq{}(blockAsStmt{}(S:Block{}),
-                      while{}(B:BExp{}, S:Block{}))),
-	      emptyBlock{}())))
-  []
-	          
-    
-
-  /* rule <k> int (X,Xs => Xs);_ </k>
-          <state> Rho:Map (.Map => X |-> 0) </state>
-     requires notBool (X in keys(Rho))
-   */
-
-  axiom{S}
-    \implies{S}(
-      \equals{Bool{},S}(
-        notBool{}(inSet{Id{}}(X:Id{}, keys{Id{},Int{}}(Rho:Map{Id{},Int{}}))),
-	true{}()),
-      app{StateCell{},S}(
-      app{KCell{},Ctxt{StateCell{},S}}(
-        C:Ctxt{KCell{},Ctxt{StateCell{},S}},
-        kcell{}(
-	  asK{Pgm{}}(
-	    pgm{}(
-              \rewrites{List{Id{}}}(
-	        cons{Id{}}(X:Id{}, Xs:List{Id{}}),
-	        Xs:List{Id{}}),
-	      UNDERSCORE:Stmt{})))),
-        statecell{}(
-          merge{Id{},Int{}}(
-	    Rho:Map{Id{},Int{}},
-	    \rewrites{Map{Id{},Int{}}}(
-	      emp{Id{},Int{}}(),
-              bind{Id{},Int{}}(X:Id{}, zero{}()))))))
-  []  
-	 
-
-  /* rule int .Ids; S => S */
-
-  /* From type inference, the only common sort of the l.h.s. (Pgm)
-   * and the r.h.s. (Stmt) is K, so this rewrite rule has sort K.
-   */
-  axiom{S}
-    app{K{},S}(
-      C:Ctxt{K{},S},
-      \rewrites{K{}}(
-        asK{Pgm{}}(pgm{}(nil{Id{}}(), S:Stmt{})),
-	asK{Stmt{}}(S:Stmt{})))
-  []
-    
-
-
-endmodule []
+/* This is the complete Kore definition of imp.k.
+ * For comparison, K definitions are replicate
+ * as comments, followed by the corresponding
+ * Kore definitions.
+ */
+
+[]
+
+module BOOL
+
+  sort Bool{} []
+
+  symbol true{}() : Bool{} []
+
+  symbol false{}() : Bool{} []
+
+  symbol andBool{}(Bool{}, Bool{}) : Bool{} []
+
+  symbol notBool{}(Bool{}) : Bool{} []
+
+  /* Functional symbol axioms (one for each funcional symbol). */
+
+  /* exists t . true = t
+   * exists t . false = t
+   * forall x y . exists t . andBool(x,y) = t
+   * forall x . exists t . notBool(x) = t
+   */
+
+  axiom{R}
+    \exists{R}(
+      T:Bool{},
+      \equals{Bool{},R}(
+        true{}(),
+        T:Bool{}))
+  []
+
+  axiom{R}
+    \exists{R}(
+      T:Bool{},
+      \equals{Bool{},R}(
+        false{}(),
+        T:Bool{}))
+  []
+
+
+  axiom{R}
+    \forall{R}(
+      X:Bool{},
+      \forall{R}(
+        Y:Bool{},
+        \exists{R}(
+          T:Bool{},
+          \equals{Bool{},R}(
+            andBool{}(X:Bool{},Y:Bool{}),
+            T:Bool{}))))
+  []
+
+  axiom{R}
+    \forall{R}(
+      X:Bool{},
+      \exists{R}(
+        T:Bool{},
+        \equals{Bool{},R}(
+          notBool{}(X:Bool{}),
+          T:Bool{})))
+  []
+
+  /* Constructor axioms (See Matching Logic paper, Seciton 5.7)
+   * http://fsl.cs.illinois.edu/index.php/Matching_logic
+   *
+   * (No Junk) true \/ false  --- this is saying a boolean is either
+   *                          --- true or false
+   *                          --- Note: _\/_ is the disjunction in ML
+   * (No Confusion) not (true /\ false)
+   *                          --- this is saying a boolean cannot be
+   *                          --- both a true and a false.
+   *                          --- Note: _/\_ is the conjunction in ML.
+   *                          ---       It is not "andBool".
+   */
+
+  axiom{}
+    \or{Bool{}}(true{}(), false{}())
+  []
+
+  axiom{}
+    \not{Bool{}}(\and{Bool{}}(true{}(), false{}()))
+  []
+
+  /* Usual axioms about boolean operations:
+   * andBool(true,T) = T
+   * andBool(false,T) = false
+   * notBool(true) = false
+   * notBool(false) = true
+   */
+
+  axiom{R}
+    \equals{Bool{},R}(
+      andBool{}(true{}(), T:Bool{}),
+      T:Bool{})
+  []
+
+  axiom{R}
+    \equals{Bool{},R}(
+      andBool{}(false{}(), T:Bool{}),
+      false{}())
+  []
+
+  axiom{R}
+    \equals{Bool{},R}(
+      notBool{}(true{}()), false{}())
+  []
+
+  axiom{R}
+    \equals{Bool{},R}(
+      notBool{}(false{}()), true{}())
+  []
+
+
+endmodule []
+
+module INT
+
+  import BOOL []
+
+  sort Int{} []
+
+  symbol zero{}() : Int{} []
+
+  symbol succ{}(Int{}) : Int{} []
+
+  symbol one{}() : Int{} []
+
+  symbol two{}() : Int{} []
+
+  symbol three{}() : Int{} []
+
+  symbol plusInt{}(Int{}, Int{}) : Int{} []
+
+  symbol minusInt{}(Int{}, Int{}) : Int{} []
+
+  symbol divInt{}(Int{}, Int{}) : Int{} []
+
+  symbol leqInt{}(Int{}, Int{}) : Bool{} []
+
+  symbol neqInt{}(Int{}, Int{}) : Bool{} []
+
+  /* TODO:: Functional axioms for all symbols */
+
+  /* TODO:: Constructor axioms. Int has zero and succ as constructors:
+   * (No Junk) zero \/ exists x . succ(x)
+   * (No Confusion Diff Constructor)
+   *    forall x . not(zero /\ succ(x))
+   * (No Confusion Same Constructor)
+   *    forall x y . succ(x) /\ succ(y) -> succ(x /\ y)
+   */
+
+  /* TODO:: Usual axioms about integers. */
+
+endmodule []
+
+module LIST
+
+  sort List{S} []
+
+  symbol nil{S}() : List{S} []
+
+  symbol cons{S}(S, List{S}) : List{S} []
+
+  symbol append{S}(List{S}, List{S}) : List{S} []
+
+  symbol listItem{S}(S) : List{S} []
+
+  /* TODO:: Finish axioms.
+   * All symbols are functional.
+   * List has nil and cons has constructors.
+   * listItem builds singleton lists from elements.
+   */
+
+endmodule []
+
+module SET
+
+  import BOOL []
+
+  sort Set{S} []
+
+  symbol emptySet{S}() : Set{S} []
+
+  symbol setItem{S}(S) : Set{S} []
+
+  symbol union{S}(Set{S}, Set{S}) : Set{S} []
+
+  symbol inSet{S}(S, Set{S}) : Bool{} []
+
+  /* TODO:: Complete axioms.
+   * All symbols are funcitonal.
+   * (No Junk) emptySet \/ exists S1 S2 . union(S1,S2)
+   * We don't need (No Confusion) for sets, because
+   * union is not really a constructor.
+   * It is a constructor modulo associativity & commutativity.
+   * Just add some reasonable axioms.
+   */
+
+  axiom{S,R}
+    \equals{Set{S},R}(
+      union{S}(S:Set{S}, emptySet{S}()),
+      S:Set{S}) []
+
+
+endmodule []
+
+module MAP
+
+  import SET []
+
+  sort Map{S1,S2} []
+
+  symbol bind{S1,S2}(S1,S2) : Map{S1,S2} []
+
+  symbol emp{S1,S2}() : Map{S1,S2} []
+
+  symbol merge{S1,S2}(Map{S1,S2}, Map{S1,S2}) : Map{S1,S2} []
+
+  symbol keys{S1,S2}(Map{S1,S2}) : Set{S1} []
+
+  /* See Matching Logic paper, Section 9.2.
+   * bind, emp, and keys are functional symbols.
+   * merge is partial function:
+   * forall m1 m2 . merge(m1, m2) = bottom
+   *                \/ exists t . merge(m1, m2) = t
+   * merging two binds with the same key gets bottom
+   * merge(bind(X,Y),bind(X,Z)) = bottom
+   */
+
+endmodule []
+
+module ID
+
+  import INT []
+
+  sort Id{} []
+
+  symbol id{}(Int{}) : Id{} []
+
+  /* id is injective. */
+
+  axiom{}
+    \implies{Id{}}(
+      \and{Id{}}(id{}(I1:Int{}), id{}(I2:Int{})),
+      id{}(\and{Int{}}(I1:Int{}, I2:Int{})))
+  []
+
+endmodule []
+
+module CONTEXT
+
+  sort Ctxt{S1,S2} []
+
+  /* Context application are often written as _[_]. */
+  symbol app{S1,S2}(Ctxt{S1,S2}, S1) : S2 []
+
+  symbol gamma{S1,S2}(S1,S2) : Ctxt{S1,S2} []
+
+  /* app and gamma are functional symbols. */
+
+  axiom{S1,S2,R}
+    \forall{R}(
+      C:Ctxt{S1,S2},
+      \forall{R}(
+        T:S1,
+        \exists{R}(
+          Z:S2,
+          \equals{S2,R}(
+            app{S1,S2}(C:Ctxt{S1,S2}, T:S1),
+            Z:S2))))
+  []
+
+  axiom{S1,S2,R}
+    \forall{R}(
+      HOLE:S1,
+      \forall{R}(
+        BODY:S2,
+        \exists{R}(
+          C:Ctxt{S1,S2},
+          \equals{Ctxt{S1,S2},R}(
+            gamma{S1,S2}(HOLE:S1, BODY:S2),
+            C:Ctxt{S1,S2}))))
+  []
+
+  /* Identity context. */
+  symbol idctxt{S}() : Ctxt{S,S} []
+
+  /** Axioms about contexts have monad-style.
+    * That is, there are two axioms about contexts as follows.
+    * (Unit) idctxt[T] = T
+    * (Multiplication) C1[C2[T]] = C[T] where C = gamma HOLE . C1[C2[HOLE]]
+    */
+
+  axiom{S,R}
+    \equals{S,R}(
+      app{S,S}(idctxt{S}(), T:S), T:S)
+  []
+
+  axiom{S,S1,S2,R}
+    \equals{S,R}(
+      app{S1,S}(
+        C1:Ctxt{S1,S},
+        app{S2,S1}(
+          C2:Ctxt{S2,S1},
+          T:S2)),
+      app{S2,S}(
+        gamma{S2,S}(
+          HOLE:S2,
+          app{S1,S}(
+            C1:Ctxt{S1,S},
+            app{S2,S1}(
+              C2:Ctxt{S2,S1},
+              HOLE:S2))),
+        T:S2))
+  []
+
+endmodule []
+
+/** The module of "~>" and "." in K.
+  */
+module ARROW
+
+  import CONTEXT []
+
+  sort K{} []
+
+  /* The injection function from any sort S to K. */
+  symbol asK{S}(S) : K{} []
+
+  /* Two injectivity axioms:
+   *   not (asK{S1}(X:S1) /\ asK{S2}(Y:S2))
+   *   asK{S}(X:S) /\ asK{S}(Y:S) -> asK{S}(X:S /\ Y:S)
+   */
+
+  axiom{S1,S2}
+    \not{K{}}(
+      \and{K{}}(asK{S1}(X:S1), asK{S2}(Y:S2)))
+  []
+
+  axiom{S}
+    \implies{K{}}(
+      \and{K{}}(
+        asK{S}(X:S),
+        asK{S}(Y:S)),
+      asK{S}(\and{S}(X:S, Y:S)))
+  []
+
+  /* arrow and nothing forms the assoc list on K. */
+
+  symbol arrow{}(K{}, K{}) : K{} []
+
+  symbol nothing{}() : K{} []
+
+  /* arrow is assoc */
+  axiom{R}
+    \equals{K{},R}(
+      arrow{}(arrow{}(K1:K{}, K2:K{}), K3:K{}),
+      arrow{}(K1:K{}, arrow{}(K2:K{}, K3:K{})))
+  []
+
+  /* nothing is the left unit: arrow(nothing, K) = K */
+  axiom{R}
+    \equals{K{},R}(
+      arrow{}(nothing{}(), K:K{}), K:K{})
+  []
+
+  /* nothing is the right unit: arrow(nothing, K) = K */
+  axiom{R}
+    \equals{K{},R}(
+      arrow{}(K:K{}, nothing{}()), K:K{})
+  []
+
+  /* Contexts about arrows 
+   * K1 ~> K2 = (gamma HOLE . HOLE ~> K2)[K1]
+   * asK(T) = (gamma HOLE . asK(HOLE))[T]
+   */
+
+  axiom{R}
+    \equals{K{},R}(
+      arrow{}(K1:K{}, K2:K{}),
+      app{K{},K{}}(
+        gamma{K{},K{}}(
+          HOLE:K{},
+          arrow{}(HOLE:K{}, K2:K{})),
+        K1:K{}))
+  []
+
+  axiom{S,R}
+    \equals{K{},R}(
+      asK{S}(T:S),
+      app{S,K{}}(
+        gamma{S,K{}}(
+          HOLE:S,
+          asK{S}(HOLE:S)),
+        T:S))
+  []
+
+  /** Convert contexts to arrows.
+    * asK(C[T]) = asK(T) ~> asK(C). */
+  axiom{S1,S2,R}
+    \equals{K{},R}(
+      asK{S2}(app{S1,S2}(C:Ctxt{S1,S2}, T:S1)),
+      arrow{}(asK{S1}(T:S1), asK{Ctxt{S1,S2}}(C:Ctxt{S1,S2})))
+  []
+
+endmodule []
+
+module IMP-SYNTAX
+
+  import BOOL []
+
+  import INT []
+
+  import LIST []
+
+  import SET []
+
+  import MAP []
+
+  import ID []
+
+  import ARROW []
+
+  import CONTEXT []
+
+  /* syntax AExp ::= ... */
+
+  sort AExp{} []
+
+  /* syntax AExp ::= Int */
+
+  symbol intAsAExp{}(Int{}) : AExp{} []
+
+  /* intAsAExp is injective */
+
+  axiom{}
+    \implies{AExp{}}(
+      \and{AExp{}}(intAsAExp{}(I1:Int{}), intAsAExp{}(I2:Int{})),
+      intAsAExp{}(\and{Int{}}(I1:Int{}, I2:Int{})))
+  []
+
+  /* intAsAExp is functional */
+
+  axiom{R}
+    \forall{R}(
+      I:Int{},
+      \exists{R}(
+        E:AExp{},
+        \equals{AExp{},R}(
+          intAsAExp{}(I:Int{}),
+          E:AExp{})))
+  []
+
+  /* syntax AExp ::= Id */
+
+  symbol idAsAExp{}(Id{}) : AExp{} []
+
+  /* idAsAExp is injective */
+
+  axiom{}
+    \implies{AExp{}}(
+      \and{AExp{}}(idAsAExp{}(I1:Id{}), idAsAExp{}(I2:Id{})),
+      idAsAExp{}(\and{Id{}}(I1:Id{}, I2:Id{})))
+  []
+
+  /* idAsAExp is functional */
+
+  axiom{R}
+    \forall{R}(
+      Id:Id{},
+      \exists{R}(
+        E:AExp{},
+        \equals{AExp{},R}(
+          idAsAExp{}(Id:Id{}),
+          E:AExp{})))
+  []
+
+  /* syntax AExp ::= "-" Int */
+
+  symbol minusAExp{}(Int{}) : AExp{} []
+
+  /* minusAExp is functional */
+
+  axiom{R}
+    \forall{R}(
+      I:Int{},
+      \exists{R}(
+        E:AExp{},
+        \equals{AExp{},R}(
+          minusAExp{}(I:Int{}),
+          E:AExp{})))
+  []
+
+
+  /* syntax AExp ::= AExp "/" AExp [strict] */
+
+  symbol divAExp{}(AExp{}, AExp{}) : AExp{}
+  [ strict{}(\dv{Strict{}}("divAExp"), firstArgument{}())
+  , strict{}(\dv{Strict{}}("divAExp"), secondArgument{}())
+  ]
+
+  /* divAExp is functional */
+
+  axiom{R}
+    \forall{R}(E1:AExp{}, \forall{R}(E2:AExp{},
+      \exists{R}(E:AExp{},
+        \equals{AExp{},R}(divAExp{}(E1:AExp{},E2:AExp{}), E:AExp{}))))
+  []
+
+  /* (X / Y) = gamma HOLE . (HOLE / Y) [X] */
+
+  axiom{R}
+    \equals{AExp{},R}(
+      divAExp{}(X:AExp{}, Y:AExp{}),
+      app{AExp{},AExp{}}(
+        gamma{AExp{},AExp{}}(
+          HOLE:AExp{},
+          divAExp{}(HOLE:AExp{}, Y:AExp{})),
+        X:AExp{}))
+  [strict{}(\dv{Strict{}}("divAExp"), firstArgument{}())]
+
+  /* (X / Y) = gamma HOLE . (X / HOLE) [Y] */
+
+  axiom{R}
+    \equals{AExp{},R}(
+      divAExp{}(X:AExp{}, Y:AExp{}),
+      app{AExp{},AExp{}}(
+        gamma{AExp{},AExp{}}(
+          HOLE:AExp{},
+          divAExp{}(X:AExp{}, HOLE:AExp{})),
+        Y:AExp{}))
+  [strict{}(\dv{Strict{}}("divAExp"), secondArgument{}())]
+
+  /* syntax AExp ::= AExp "+" AExp [strict] */
+
+  symbol plusAExp{}(AExp{}, AExp{}) : AExp{}
+  [strict{}(\dv{Strict{}}("plusAExp"), firstArgument{}()) ,
+   strict{}(\dv{Strict{}}("plusAExp"), secondArgument{}())]
+
+  /* plusAExp is functional */
+
+  axiom{R}
+    \forall{R}(E1:AExp{}, \forall{R}(E2:AExp{},
+      \exists{R}(E:AExp{},
+        \equals{AExp{},R}(plusAExp{}(E1:AExp{},E2:AExp{}), E:AExp{}))))
+  []
+
+  /* (X + Y) = gamma HOLE . (HOLE + Y) [X] */
+
+  axiom{R}
+    \equals{AExp{},R}(
+      plusAExp{}(X:AExp{}, Y:AExp{}),
+      app{AExp{},AExp{}}(
+        gamma{AExp{},AExp{}}(
+          HOLE:AExp{},
+          plusAExp{}(HOLE:AExp{}, Y:AExp{})),
+        X:AExp{}))
+  [strict{}(\dv{Strict{}}("plusAExp"), firstArgument{}())]
+
+  /* (X + Y) = gamma HOLE . (X + HOLE) [Y] */
+
+  axiom{R}
+    \equals{AExp{},R}(
+      plusAExp{}(X:AExp{}, Y:AExp{}),
+      app{AExp{},AExp{}}(
+        gamma{AExp{},AExp{}}(
+          HOLE:AExp{},
+          plusAExp{}(X:AExp{}, HOLE:AExp{})),
+        Y:AExp{}))
+  [strict{}(\dv{Strict{}}("plusAExp"), secondArgument{}())]
+
+  /* syntax BExp ::= ... */
+
+  sort BExp{} []
+
+  /* syntax BExp ::= Bool */
+
+  symbol boolAsBExp{}(Bool{}) : BExp{} []
+
+  /* boolAsBExp is injective */
+
+  axiom{}
+    \implies{BExp{}}(
+      \and{BExp{}}(boolAsBExp{}(B1:Bool{}), boolAsBExp{}(B2:Bool{})),
+      boolAsBExp{}(\and{Bool{}}(B1:Bool{}, B2:Bool{})))
+  []
+
+  /* boolAsBExp is functional */
+
+  axiom{R}
+    \forall{R}(
+      B:Bool{},
+      \exists{R}(
+        E:BExp{},
+        \equals{BExp{},R}(
+          boolAsBExp{}(B:Bool{}),
+          E:BExp{})))
+  []  
+  
+  /* syntax BExp ::= AExp "<=" AExp [seqstrict] */
+
+  symbol leqBExp{}(AExp{}, AExp{}) : BExp{}
+  []
+  // [seqstrict{}(\dv{Strict{}}("leqBExp"))]
+
+  /* leqBExp is functional */
+
+  axiom{R}
+    \forall{R}(E1:AExp{}, \forall{R}(E2:AExp{},
+      \exists{R}(E:BExp{},
+        \equals{BExp{},R}(leqBExp{}(E1:AExp{},E2:AExp{}), E:BExp{}))))
+  []
+
+  axiom{R}
+    \equals{BExp{},R}(
+      leqBExp{}(X:AExp{}, Y:AExp{}),
+      app{AExp{}, BExp{}}(
+        gamma{AExp{}, BExp{}}(
+          HOLE:AExp{},
+          leqBExp{}(HOLE:AExp{}, Y:AExp{})),
+        X:AExp{}))
+  []
+  //  [seqstrict{}(\dv{Strict{}}("leqBExp"))]
+
+  /* X <= intAsAExp(Y) = (gamma HOLE . X <= intAsAExp(HOLE)) [Y]
+     where Y has sort Int.
+     This is because Int is the only subsort of AExp that is a KResult.
+     However, this information is not in the K module IMP-SYNTAX,
+     but in the K module IMP.
+   */
+
+  axiom{R}
+    \equals{BExp{},R}(
+      leqBExp{}(X:AExp{}, intAsAExp{}(Y:Int{})),
+      app{Int{}, BExp{}}(
+        gamma{Int{}, BExp{}}(
+          HOLE:Int{},
+          leqBExp{}(X:AExp{}, intAsAExp{}(HOLE:Int{}))),
+        Y:Int{}))
+  []
+  // [seqstrict{}(\dv{Strict{}}("leqBExp"))]
+
+  /* syntax BExp ::= "!" BExp [strict] */
+
+  symbol notBExp{}(BExp{}) : BExp{}
+  [strict{}(\dv{Strict{}}("notBExp"), firstArgument{}())]
+
+  axiom{R}
+    \equals{BExp{},R}(
+      notBExp{}(B:BExp{}),
+      app{BExp{},BExp{}}(
+        gamma{BExp{}, BExp{}}(
+          HOLE:BExp{},
+          notBExp{}(HOLE:BExp{})),
+        B:BExp{}))
+  [strict{}(\dv{Strict{}}("notBExp"), firstArgument{}())]
+
+  /* syntax BExp ::= BExp "&&" BExp [strict(1)] */
+
+  symbol andBExp{}(BExp{}, BExp{}) : BExp{}
+  [strict{}(\dv{Strict{}}("andBExp"), firstArgument{}())]
+
+  axiom{R}
+    \equals{BExp{},R}(
+      andBExp{}(X:BExp{}, Y:BExp{}),
+      app{BExp{}, BExp{}}(
+        gamma{BExp{}, BExp{}}(
+          HOLE:BExp{},
+          andBExp{}(HOLE:BExp{}, Y:BExp{})),
+        X:BExp{}))
+  [strict{}(\dv{Strict{}}("andBExp"), firstArgument{}())]
+
+
+  /* syntax Block ::= ... */
+
+  sort Block{} []
+
+  /* syntax Block ::= "{" "}" */
+
+  symbol emptyBlock{}() : Block{} []
+
+  /* syntax Block ::= "{" Stmt "}" */
+
+  symbol block{}(Stmt{}) : Block{} []
+
+  /* syntax Stmt ::= ... */
+
+  sort Stmt{} []
+
+  /* syntax Stmt ::= Block */
+
+  symbol blockAsStmt{}(Block{}) : Stmt{} []
+
+  /* syntax Stmt ::= Id "=" AExp ";" [strict(2)] */
+
+  symbol asgn{}(Id{}, AExp{}) : Stmt{}
+  [strict{}(\dv{Strict{}}("asgn"), secondArgument{}())]
+
+  axiom{R}
+    \equals{Stmt{},R}(
+      asgn{}(X:Id{}, E:AExp{}),
+      app{AExp{},Stmt{}}(
+        gamma{AExp{},Stmt{}}(
+          HOLE:AExp{},
+          asgn{}(X:Id{}, HOLE:AExp{})),
+        E:AExp{}))
+  [strict{}(\dv{Strict{}}("asgn"), secondArgument{}())]
+
+  /* syntax Stmt ::= "ite" "(" BExp ")" Block "else" Block [strict(1)] */
+
+
+  symbol ite{}(BExp{}, Block{}, Block{}) : Stmt{}
+  [strict{}(\dv{Strict{}}("ite"), firstArgument{}())]
+
+  axiom{R}
+    \equals{Stmt{},R}(
+      ite{}(B:BExp{}, S1:Block{}, S2:Block{}),
+      app{BExp{},Stmt{}}(
+        gamma{BExp{},Stmt{}}(
+          HOLE:BExp{},
+          ite{}(HOLE:BExp{}, S1:Block{}, S2:Block{})),
+        B:BExp{}))
+  [strict{}(\dv{Strict{}}("ite"), firstArgument{}())]
+
+  /* syntax Stmt ::= "while" "(" BExp ")" Block */
+
+  symbol while{}(BExp{}, Block{}) : Stmt{} []
+
+  /* syntax Stmt ::= Stmt Stmt */
+
+  symbol seq{}(Stmt{}, Stmt{}) : Stmt{} []
+
+  /* syntax Pgm ::= ... */
+
+  sort Pgm{} []
+
+  /* syntax Pgm ::= "int" Ids ";" Stmt
+     syntax Ids ::= List{Id, ","}
+   */
+
+  symbol pgm{}(List{Id{}}, Stmt{}) : Pgm{} []
+
+endmodule []
+
+module IMP
+
+  import IMP-SYNTAX []
+
+  /* syntax KResult ::= Int | Bool */
+
+  /* KResult provides hints for applying heating and cooling rules.
+     These hints are used when we translate seqstrict attributes
+     to axioms in Kore.
+     We don't need explicit axioms about KResult.
+   */
+
+
+  /* configuration <T> <k> $PGM:Pgm </k> <state> .Map </state> </T> */
+
+  sort Cfg{} []
+
+  symbol cfg{}(TopCell{}) : Cfg{} []
+
+  sort TopCell{} []
+
+  symbol topcell{}(KCell{}, StateCell{}) : TopCell{} []
+
+  sort KCell{} []
+
+  symbol kcell{}(K{}) : KCell{} []
+
+  sort StateCell{} []
+
+  symbol statecell{}(Map{Id{}, Int{}}) : StateCell{} []
+
+  /* In K:
+   * rule <k> X:Id => I ... <k>
+   *      <state> ... X |-> I ... </state>
+   *
+   * In Kore:
+   * C[kcell((X => I) ~> DOT1)]
+   *  [statecell(DOT2 merge X |-> I merge DOT3)]
+   */
+
+  axiom{S}
+    app{StateCell{},S}(
+    app{KCell{},Ctxt{StateCell{},S}}(
+      C:Ctxt{KCell{},Ctxt{StateCell{},S}},
+      kcell{}(
+        arrow{}(
+          /* Here AExp is infered from X:Id and I:Int (their least common sort) */
+          asK{AExp{}}(idAsAExp{}(X:Id{})),
+          asK{AExp{}}(intAsAExp{}(I:Int{}))))),
+      statecell{}(
+        merge{Id{},Int{}}(
+        merge{Id{},Int{}}(
+          DOT2:Map{Id{},Int{}},
+          bind{Id{},Int{}}(X:Id{}, I:Int{})),
+          DOT3:Map{Id{},Int{}})))
+  []
+
+  /* rule I1 / I2 => I1 /Int I2 requires I2 =/=Int 0 */
+
+  axiom{S}
+    \implies{S}(
+      \equals{Bool{},S}(true{}(),
+        neqInt{}(I2:Int{}, zero{}())),
+      app{AExp{},S}(
+        C:Ctxt{AExp{},S},
+        \rewrites{AExp{}}(
+          divAExp{}(intAsAExp{}(I1:Int{}), intAsAExp{}(I2:Int{})),
+          intAsAExp{}(divInt{}(I1:Int{}, I2:Int{})))))
+  []
+
+  /* rule I1 + I2 => I1 +Int I2 */
+
+  axiom{S}
+    app{AExp{},S}(
+      C:Ctxt{AExp{},S},
+      \rewrites{AExp{}}(
+        plusAExp{}(intAsAExp{}(I1:Int{}), intAsAExp{}(I2:Int{})),
+        intAsAExp{}(plusInt{}(I1:Int{}, I2:Int{}))))
+  []
+
+  /* In K:
+   *   rule -I1 => 0 -Int I1
+   */
+
+  axiom{S}
+    app{AExp{},S}(
+      C:Ctxt{AExp{},S},
+      \rewrites{AExp{}}(
+        minusAExp{}(I1:Int{}),
+        intAsAExp{}(minusInt{}(zero{}(), I1:Int{}))))
+  []
+
+  /* In K:
+   *   rule I1 <= I2 => I1 <=Int I2
+   */
+
+  axiom{S}
+    app{BExp{},S}(
+      C:Ctxt{BExp{},S},
+      \rewrites{BExp{}}(
+        leqBExp{}(intAsAExp{}(I1:Int{}), intAsAExp{}(I2:Int{})),
+        boolAsBExp{}(leqInt{}(I1:Int{}, I2:Int{}))))
+  []
+
+  /* In K:
+   *   rule ! T => notBool T
+   */
+
+  axiom{S}
+    app{BExp{},S}(
+      C:Ctxt{BExp{},S},
+      \rewrites{BExp{}}(
+        notBExp{}(boolAsBExp{}(T:Bool{})),
+        boolAsBExp{}(notBool{}(T:Bool{}))))
+  []
+
+  /* rule true && B => B */
+
+  axiom{S}
+    app{BExp{},S}(
+      C:Ctxt{BExp{},S},
+      \rewrites{BExp{}}(
+        andBExp{}(boolAsBExp{}(true{}()), B:BExp{}),
+        B:BExp{}))
+  []
+
+  /* rule false && _ => false */
+
+  axiom{S}
+    app{BExp{},S}(
+      C:Ctxt{BExp{},S},
+      \rewrites{BExp{}}(
+        andBExp{}(boolAsBExp{}(false{}()), UNDERSCORE:BExp{}),
+        boolAsBExp{}(false{}())))
+  []
+
+
+  /* rule {} => . */
+
+  axiom{S}
+    app{K{},S}(
+      C:Ctxt{K{},S},
+      \rewrites{K{}}(asK{Block{}}(emptyBlock{}()), nothing{}()))
+  []
+
+  /* rule {S} => S */
+
+  axiom{S}
+    app{Stmt{},S}(
+      C:Ctxt{Stmt{},S},
+      \rewrites{Stmt{}}(
+        blockAsStmt{}(block{}(S:Stmt{})),
+        S:Stmt{}))
+  []
+
+  /* In K:
+   *   rule <k> X = I:Int; => . ... </k>
+   *        <state> ... X |-> (_ => I) ... </state>
+   * In Kore:
+   *   C[kcell((X = I => .) ~> DOT1)]
+   *    [statecell(DOT2 merge X |-> (UNDERSCORE => I) merge DOT3)]
+   */
+ 
+  axiom{S}
+    app{StateCell{},S}(
+    app{KCell{},Ctxt{StateCell{},S}}(
+      C:Ctxt{KCell{},Ctxt{StateCell{},S}},
+      kcell{}(
+        arrow{}(
+          \rewrites{K{}}(
+            asK{Stmt{}}(asgn{}(X:Id{}, intAsAExp{}(I:Int{}))),
+            nothing{}()),
+          DOT1:K{}))),
+      statecell{}(
+        merge{Id{},Int{}}(
+        merge{Id{},Int{}}(
+          DOT2:Map{Id{},Int{}},
+          bind{Id{},Int{}}(X:Id{}, \rewrites{Int{}}(UNDERSCORE:Int{}, I:Int{}))),
+          DOT3:Map{Id{},Int{}})))
+  []
+          
+
+
+  /* In K:
+   *   rule S1:Stmt S2:Stmt => S1 ~> S2 [structural]
+   * In Kore:
+   *   asK(seq(S1,S2)) => asK(S1) ~> asK(S2)
+   */
+
+  axiom{S}
+    app{K{},S}(
+    C:Ctxt{K{},S},
+      \rewrites{K{}}(
+      asK{Stmt{}}(seq{}(S1:Stmt{},S2:Stmt{})),
+      arrow{}(asK{Stmt{}}(S1:Stmt{}), asK{Stmt{}}(S2:Stmt{}))))
+  []
+
+
+  /* rule if (true) S else _ => S */
+
+  axiom{S}
+    app{Stmt{},S}(
+      C:Ctxt{Stmt{},S},
+      \rewrites{Stmt{}}(
+        ite{}(boolAsBExp{}(true{}()),
+              S:Block{},
+              UNDERSCORE:Block{}),
+        blockAsStmt{}(S:Block{})))
+  []
+
+  /* rule if (false) _ else S => S */
+
+  axiom{S}
+    app{Stmt{},S}(
+      C:Ctxt{Stmt{},S},
+      \rewrites{Stmt{}}(
+        ite{}(boolAsBExp{}(false{}()),
+              UNDERSCORE:Block{},
+              S:Block{}),
+        blockAsStmt{}(S:Block{})))
+  []
+
+  /* rule while (B) S => if (B) {S while (B) S} else {} [structural] */
+
+  axiom{S}
+    app{Stmt{},S}(
+      C:Ctxt{Stmt{},S},
+      \rewrites{Stmt{}}(
+        while{}(B:BExp{}, S:Block{}),
+        ite{}(B:BExp{},
+              block{}(
+                seq{}(blockAsStmt{}(S:Block{}),
+                      while{}(B:BExp{}, S:Block{}))),
+              emptyBlock{}())))
+  []
+                  
+    
+
+  /* rule <k> int (X,Xs => Xs);_ </k>
+          <state> Rho:Map (.Map => X |-> 0) </state>
+     requires notBool (X in keys(Rho))
+   */
+
+  axiom{S}
+    \implies{S}(
+      \equals{Bool{},S}(
+        notBool{}(inSet{Id{}}(X:Id{}, keys{Id{},Int{}}(Rho:Map{Id{},Int{}}))),
+        true{}()),
+      app{StateCell{},S}(
+      app{KCell{},Ctxt{StateCell{},S}}(
+        C:Ctxt{KCell{},Ctxt{StateCell{},S}},
+        kcell{}(
+          asK{Pgm{}}(
+            pgm{}(
+              \rewrites{List{Id{}}}(
+                cons{Id{}}(X:Id{}, Xs:List{Id{}}),
+                Xs:List{Id{}}),
+              UNDERSCORE:Stmt{})))),
+        statecell{}(
+          merge{Id{},Int{}}(
+            Rho:Map{Id{},Int{}},
+            \rewrites{Map{Id{},Int{}}}(
+              emp{Id{},Int{}}(),
+              bind{Id{},Int{}}(X:Id{}, zero{}()))))))
+  []  
+         
+
+  /* rule int .Ids; S => S */
+
+  /* From type inference, the only common sort of the l.h.s. (Pgm)
+   * and the r.h.s. (Stmt) is K, so this rewrite rule has sort K.
+   */
+  axiom{S}
+    app{K{},S}(
+      C:Ctxt{K{},S},
+      \rewrites{K{}}(
+        asK{Pgm{}}(pgm{}(nil{Id{}}(), S:Stmt{})),
+        asK{Stmt{}}(S:Stmt{})))
+  []
+    
+
+
+endmodule []