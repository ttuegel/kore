module Test.Kore.Step.Simplification.Application
    ( test_applicationSimplification
    ) where

import Test.Tasty
       ( TestTree )
import Test.Tasty.HUnit
       ( testCase )

import           Control.Monad.Except
                 ( runExceptT )
import qualified Data.Map as Map
import           Data.Reflection
                 ( give )

import           Kore.AST.Common
                 ( Application (..), AstLocation (..), Id (..), Sort (..),
                 SymbolOrAlias (..), Variable (..) )
import           Kore.AST.MetaOrObject
import           Kore.ASTHelpers
                 ( ApplicationSorts (..) )
import           Kore.ASTUtils.SmartConstructors
                 ( mkApp, mkBottom )
import           Kore.ASTUtils.SmartPatterns
                 ( pattern Bottom_ )
import           Kore.Error
                 ( printError )
import           Kore.IndexedModule.MetadataTools
                 ( MetadataTools )
import           Kore.Predicate.Predicate
                 ( makeAndPredicate, makeEqualsPredicate, makeFalsePredicate,
                 makeTruePredicate )
import           Kore.Step.ExpandedPattern
                 ( ExpandedPattern (ExpandedPattern) )
import qualified Kore.Step.ExpandedPattern as ExpandedPattern
                 ( ExpandedPattern (..) )
import           Kore.Step.Function.Data
                 ( ApplicationFunctionEvaluator (ApplicationFunctionEvaluator),
                 CommonApplicationFunctionEvaluator )
import qualified Kore.Step.Function.Data as AttemptedFunction
                 ( AttemptedFunction (..) )
import           Kore.Step.OrOfExpandedPattern
                 ( CommonOrOfExpandedPattern, OrOfExpandedPattern )
import qualified Kore.Step.OrOfExpandedPattern as OrOfExpandedPattern
                 ( make )
import           Kore.Step.Simplification.Application
                 ( simplify )
import           Kore.Step.Simplification.Data
                 ( CommonPureMLPatternSimplifier, SimplificationProof (..),
                 evalSimplifier )
import           Kore.Step.StepperAttributes
                 ( StepperAttributes )

import           Test.Kore
                 ( testId )
import           Test.Kore.Comparators ()
import qualified Test.Kore.IndexedModule.MockMetadataTools as Mock
                 ( constructorFunctionalAttributes, functionAttributes,
                 makeMetadataTools, makeSortTools )
import           Test.Kore.Step.Simplifier
                 ( mockSimplifier )
import           Test.Tasty.HUnit.Extensions

test_applicationSimplification :: [TestTree]
test_applicationSimplification =
    [ testCase "Application - or distribution"
        -- sigma(a or b, c or d) =
        --     sigma(b, d) or sigma(b, c) or sigma(a, d) or sigma(a, c)
        (assertEqualWithExplanation ""
            (OrOfExpandedPattern.make
                [ ExpandedPattern
                    { term = give mockSortTools $
                        mkApp sigmaSymbol [a, c]
                    , predicate = makeTruePredicate
                    , substitution = []
                    }
                , ExpandedPattern
                    { term = give mockSortTools $
                        mkApp sigmaSymbol [a, d]
                    , predicate = makeTruePredicate
                    , substitution = []
                    }
                , ExpandedPattern
                    { term = give mockSortTools $
                        mkApp sigmaSymbol [b, c]
                    , predicate = makeTruePredicate
                    , substitution = []
                    }
                ,  ExpandedPattern
                    { term = give mockSortTools $
                        mkApp sigmaSymbol [b, d]
                    , predicate = makeTruePredicate
                    , substitution = []
                    }
                ]
            )
            (evaluate
                mockMetadataTools
                (mockSimplifier [])
                Map.empty
                (makeApplication
                    sigmaSymbol
                    [ [aExpanded, bExpanded]
                    , [cExpanded, dExpanded]
                    ]
                )
            )
        )
    , testCase "Application - bottom child makes everything bottom"
        -- sigma(a or b, bottom) = bottom
        (assertEqualWithExplanation ""
            (OrOfExpandedPattern.make
                [ ExpandedPattern
                    { term = mkBottom
                    , predicate = makeFalsePredicate
                    , substitution = []
                    }
                ]
            )
            (evaluate
                mockMetadataTools
                (mockSimplifier [])
                Map.empty
                (makeApplication
                    sigmaSymbol
                    [ [aExpanded, bExpanded]
                    , []
                    ]
                )
            )
        )
    , testCase "Applies functions"
        -- f(a) evaluated to g(a).
        (assertEqualWithExplanation ""
            (OrOfExpandedPattern.make
                [ gOfAExpanded ]
            )
            (evaluate
                mockMetadataTools
                (mockSimplifier [])
                (Map.singleton
                    fId
                    [ ApplicationFunctionEvaluator
                        (const $ const $ const $ return
                            ( AttemptedFunction.Applied
                                (OrOfExpandedPattern.make [gOfAExpanded])
                            , SimplificationProof
                            )
                        )
                    ]
                )
                (makeApplication
                    fSymbol
                    [[aExpanded]]
                )
            )
        )
    , testCase
        "Combines child predicates and substitutions when not aplying functions"
        -- sigma(a and f(a)=f(b) and [x=f(a)], b and g(a)=g(b) and [y=g(a)])
        --    = sigma(a, b) and (f(a)=f(b) and g(a)=g(b)) and [x=f(a), y=g(a)]
        (assertEqualWithExplanation ""
            (OrOfExpandedPattern.make
                [ ExpandedPattern
                    { term = give mockSortTools $
                        mkApp sigmaSymbol [a, b]
                    , predicate = fst $ give mockSortTools $ makeAndPredicate
                        (makeEqualsPredicate fOfA fOfB)
                        (makeEqualsPredicate gOfA gOfB)
                    , substitution =
                        [ (x, fOfA)
                        , (y, gOfA)
                        ]
                    }
                ]
            )
            (evaluate
                mockMetadataTools
                (mockSimplifier [])
                Map.empty
                (makeApplication
                    sigmaSymbol
                    [   [ ExpandedPattern
                            { term = a
                            , predicate = give mockSortTools $
                                makeEqualsPredicate fOfA fOfB
                            , substitution = [ (x, fOfA) ]
                            }
                        ]
                    ,   [ ExpandedPattern
                            { term = b
                            , predicate = give mockSortTools $
                                makeEqualsPredicate gOfA gOfB
                            , substitution = [ (y, gOfA) ]
                            }
                        ]
                    ]
                )
            )
        )
    , testCase
        "Combines child predicates and substitutions when aplying functions"
        -- sigma(a and f(a)=f(b) and [x=f(a)], b and g(a)=g(b) and [y=g(a)])
        --    =
        --        f(a) and
        --        (f(a)=f(b) and g(a)=g(b) and f(a)=g(a)) and
        --        [x=f(a), y=g(a), z=f(b)]
        -- if sigma(a, b) => f(a) and f(a)=g(a) and [z=f(b)]
        (assertEqualWithExplanation ""
            (OrOfExpandedPattern.make
                [ ExpandedPattern
                    { term = give mockSortTools $
                        mkApp fSymbol [a]
                    , predicate =
                        fst $ give mockSortTools $ makeAndPredicate
                            (makeEqualsPredicate fOfA gOfA)
                            (fst $ makeAndPredicate
                                (makeEqualsPredicate fOfA fOfB)
                                (makeEqualsPredicate gOfA gOfB)
                            )
                    , substitution =
                        [ (x, fOfA)
                        , (y, gOfA)
                        , (z, gOfB)
                        ]
                    }
                ]
            )
            (evaluate
                mockMetadataTools
                (mockSimplifier [])
                (Map.singleton
                    sigmaId
                    [ ApplicationFunctionEvaluator
                        (const $ const $ const $ return
                            ( AttemptedFunction.Applied
                                (OrOfExpandedPattern.make
                                    [ ExpandedPattern
                                        { term = give mockSortTools $
                                            mkApp fSymbol [a]
                                        , predicate =
                                            give mockSortTools $
                                                makeEqualsPredicate fOfA gOfA
                                        , substitution =
                                            [ (z, gOfB) ]
                                        }
                                    ]
                                )
                            , SimplificationProof
                            )
                        )
                    ]
                )
                (makeApplication
                    sigmaSymbol
                    [   [ ExpandedPattern
                            { term = a
                            , predicate = give mockSortTools $
                                makeEqualsPredicate fOfA fOfB
                            , substitution = [ (x, fOfA) ]
                            }
                        ]
                    ,   [ ExpandedPattern
                            { term = b
                            , predicate = give mockSortTools $
                                makeEqualsPredicate gOfA gOfB
                            , substitution = [ (y, gOfA) ]
                            }
                        ]
                    ]
                )
            )
        )
    ]
  where
    fId = Id "f" AstLocationTest
    gId = Id "g" AstLocationTest
    sigmaId = Id "sigma" AstLocationTest
    aSymbol = SymbolOrAlias
        { symbolOrAliasConstructor = Id "a" AstLocationTest
        , symbolOrAliasParams      = []
        }
    bSymbol = SymbolOrAlias
        { symbolOrAliasConstructor = Id "b" AstLocationTest
        , symbolOrAliasParams      = []
        }
    cSymbol = SymbolOrAlias
        { symbolOrAliasConstructor = Id "c" AstLocationTest
        , symbolOrAliasParams      = []
        }
    dSymbol = SymbolOrAlias
        { symbolOrAliasConstructor = Id "d" AstLocationTest
        , symbolOrAliasParams      = []
        }
    fSymbol = SymbolOrAlias
        { symbolOrAliasConstructor = fId
        , symbolOrAliasParams      = []
        }
    gSymbol = SymbolOrAlias
        { symbolOrAliasConstructor = gId
        , symbolOrAliasParams      = []
        }
    sigmaSymbol = SymbolOrAlias
        { symbolOrAliasConstructor = sigmaId
        , symbolOrAliasParams      = []
        }
    x = Variable (testId "x") testSort
    y = Variable (testId "y") testSort
    z = Variable (testId "z") testSort

    a = give mockSortTools $ mkApp aSymbol []
    b = give mockSortTools $ mkApp bSymbol []
    c = give mockSortTools $ mkApp cSymbol []
    d = give mockSortTools $ mkApp dSymbol []
    fOfA = give mockSortTools $ mkApp fSymbol [a]
    fOfB = give mockSortTools $ mkApp fSymbol [b]
    gOfA = give mockSortTools $ mkApp gSymbol [a]
    gOfB = give mockSortTools $ mkApp gSymbol [b]
    aExpanded = ExpandedPattern
        { term = a
        , predicate = makeTruePredicate
        , substitution = []
        }
    bExpanded = ExpandedPattern
        { term = b
        , predicate = makeTruePredicate
        , substitution = []
        }
    cExpanded = ExpandedPattern
        { term = c
        , predicate = makeTruePredicate
        , substitution = []
        }
    dExpanded = ExpandedPattern
        { term = d
        , predicate = makeTruePredicate
        , substitution = []
        }
    gOfAExpanded = ExpandedPattern
        { term = gOfA
        , predicate = makeTruePredicate
        , substitution = []
        }
    sortToolsMapping =
        [   ( aSymbol
            , ApplicationSorts
                { applicationSortsOperands = []
                , applicationSortsResult = testSort
                }
            )
        ,   ( bSymbol
            , ApplicationSorts
                { applicationSortsOperands = []
                , applicationSortsResult = testSort
                }
            )
        ,   ( cSymbol
            , ApplicationSorts
                { applicationSortsOperands = []
                , applicationSortsResult = testSort
                }
            )
        ,   ( dSymbol
            , ApplicationSorts
                { applicationSortsOperands = []
                , applicationSortsResult = testSort
                }
            )
        ,   ( fSymbol
            , ApplicationSorts
                { applicationSortsOperands = [testSort]
                , applicationSortsResult = testSort
                }
            )
        ,   ( gSymbol
            , ApplicationSorts
                { applicationSortsOperands = [testSort]
                , applicationSortsResult = testSort
                }
            )
        ,   ( sigmaSymbol
            , ApplicationSorts
                { applicationSortsOperands = [testSort, testSort]
                , applicationSortsResult = testSort
                }
            )
        ]
    attributesMapping =
        [   ( aSymbol
            , Mock.constructorFunctionalAttributes
            )
        ,   ( bSymbol
            , Mock.constructorFunctionalAttributes
            )
        ,   ( cSymbol
            , Mock.constructorFunctionalAttributes
            )
        ,   ( dSymbol
            , Mock.constructorFunctionalAttributes
            )
        ,   ( fSymbol
            , Mock.functionAttributes
            )
        ,   ( gSymbol
            , Mock.functionAttributes
            )
        ,   ( sigmaSymbol
            , Mock.constructorFunctionalAttributes
            )
        ]
    mockSortTools = Mock.makeSortTools sortToolsMapping
    mockMetadataTools = Mock.makeMetadataTools mockSortTools attributesMapping

makeApplication
    :: SymbolOrAlias level
    -> [[ExpandedPattern level variable]]
    -> Application level (OrOfExpandedPattern level variable)
makeApplication symbol patterns =
    Application
        { applicationSymbolOrAlias = symbol
        , applicationChildren = map OrOfExpandedPattern.make patterns
        }

testSort :: Sort Object
testSort =
    case mkBottom of
        Bottom_ sort -> sort
        _ -> error "unexpected"

evaluate
    ::  ( MetaOrObject level)
    => MetadataTools level StepperAttributes
    -> CommonPureMLPatternSimplifier level
    -- ^ Evaluates functions.
    -> Map.Map (Id level) [CommonApplicationFunctionEvaluator level]
    -- ^ Map from symbol IDs to defined functions
    -> Application level (CommonOrOfExpandedPattern level)
    -> CommonOrOfExpandedPattern level
evaluate
    tools
    simplifier
    symbolIdToEvaluator
    application
  =
<<<<<<< HEAD
    either (error . printError) fst $ fst $
        runIntCounter
            (runExceptT
                (simplify tools simplifier symbolIdToEvaluator application)
            )
            0
=======
    either (error . printError) fst
        $ evalSimplifier
        $ simplify tools simplifier symbolIdToEvaluator application
>>>>>>> 61147f94
<|MERGE_RESOLUTION|>--- conflicted
+++ resolved
@@ -7,8 +7,6 @@
 import Test.Tasty.HUnit
        ( testCase )
 
-import           Control.Monad.Except
-                 ( runExceptT )
 import qualified Data.Map as Map
 import           Data.Reflection
                  ( give )
@@ -442,15 +440,6 @@
     symbolIdToEvaluator
     application
   =
-<<<<<<< HEAD
-    either (error . printError) fst $ fst $
-        runIntCounter
-            (runExceptT
-                (simplify tools simplifier symbolIdToEvaluator application)
-            )
-            0
-=======
     either (error . printError) fst
         $ evalSimplifier
-        $ simplify tools simplifier symbolIdToEvaluator application
->>>>>>> 61147f94
+        $ simplify tools simplifier symbolIdToEvaluator application