module Test.Kore.Step.Simplification.DomainValue
    ( test_domainValueSimplification
    ) where

import Test.Tasty
       ( TestTree )
import Test.Tasty.HUnit
       ( testCase )

import Data.Reflection
       ( give )

import           Kore.AST.Common
                 ( BuiltinDomain (..), DomainValue (..), Sort (..) )
import           Kore.AST.MetaOrObject
import           Kore.ASTUtils.SmartConstructors
                 ( mkBottom, mkDomainValue, mkStringLiteral )
import           Kore.ASTUtils.SmartPatterns
                 ( pattern Bottom_ )
import           Kore.IndexedModule.MetadataTools
<<<<<<< HEAD
                 ( MetadataTools, SortTools )
=======
                 ( SymbolOrAliasSorts )
>>>>>>> cb490d1e
import           Kore.Predicate.Predicate
                 ( makeTruePredicate )
import           Kore.Step.ExpandedPattern
                 ( ExpandedPattern (ExpandedPattern) )
import qualified Kore.Step.ExpandedPattern as ExpandedPattern
import           Kore.Step.OrOfExpandedPattern
                 ( CommonOrOfExpandedPattern )
import qualified Kore.Step.OrOfExpandedPattern as OrOfExpandedPattern
                 ( make )
import           Kore.Step.Simplification.DomainValue
                 ( simplify )
<<<<<<< HEAD
import           Kore.Step.StepperAttributes
                 ( StepperAttributes )
=======
import qualified Test.Kore.IndexedModule.MockMetadataTools as Mock
                 ( makeSymbolOrAliasSorts )
>>>>>>> cb490d1e

import           Test.Kore.Comparators ()
import qualified Test.Kore.IndexedModule.MockMetadataTools as Mock
import           Test.Tasty.HUnit.Extensions

test_domainValueSimplification :: [TestTree]
test_domainValueSimplification =
    [ testCase "DomainValue evaluates to DomainValue"
        (assertEqualWithExplanation ""
            (OrOfExpandedPattern.make
                [ ExpandedPattern
                    { term =
                        give mockSymbolOrAliasSorts $
                            mkDomainValue
                                testSort
                                (BuiltinDomainPattern (mkStringLiteral "a"))
                    , predicate = makeTruePredicate
                    , substitution = []
                    }
                ]
            )
            (evaluate
                mockMetadataTools
                (DomainValue
                    testSort
                    (BuiltinDomainPattern (mkStringLiteral "a"))
                )
            )
        )
    ]
  where
<<<<<<< HEAD
=======
    mockSymbolOrAliasSorts =
        Mock.makeSymbolOrAliasSorts []
            :: SymbolOrAliasSorts Object
>>>>>>> cb490d1e

testSort :: Sort Object
testSort =
    case mkBottom of
        Bottom_ sort -> sort
        _ -> error "unexpected"

mockSortTools :: SortTools Object
mockSortTools = Mock.makeSortTools []

mockMetadataTools :: MetadataTools Object StepperAttributes
mockMetadataTools = Mock.makeMetadataTools mockSortTools [] []

evaluate
    :: (MetaOrObject Object)
    => MetadataTools Object attrs
    -> DomainValue Object (BuiltinDomain (CommonOrOfExpandedPattern Object))
    -> CommonOrOfExpandedPattern Object
evaluate tools domainValue =
    case simplify tools domainValue of
        (result, _proof) -> result<|MERGE_RESOLUTION|>--- conflicted
+++ resolved
@@ -18,11 +18,7 @@
 import           Kore.ASTUtils.SmartPatterns
                  ( pattern Bottom_ )
 import           Kore.IndexedModule.MetadataTools
-<<<<<<< HEAD
-                 ( MetadataTools, SortTools )
-=======
-                 ( SymbolOrAliasSorts )
->>>>>>> cb490d1e
+                 ( MetadataTools, SymbolOrAliasSorts )
 import           Kore.Predicate.Predicate
                  ( makeTruePredicate )
 import           Kore.Step.ExpandedPattern
@@ -34,13 +30,10 @@
                  ( make )
 import           Kore.Step.Simplification.DomainValue
                  ( simplify )
-<<<<<<< HEAD
 import           Kore.Step.StepperAttributes
                  ( StepperAttributes )
-=======
 import qualified Test.Kore.IndexedModule.MockMetadataTools as Mock
                  ( makeSymbolOrAliasSorts )
->>>>>>> cb490d1e
 
 import           Test.Kore.Comparators ()
 import qualified Test.Kore.IndexedModule.MockMetadataTools as Mock
@@ -71,13 +64,6 @@
             )
         )
     ]
-  where
-<<<<<<< HEAD
-=======
-    mockSymbolOrAliasSorts =
-        Mock.makeSymbolOrAliasSorts []
-            :: SymbolOrAliasSorts Object
->>>>>>> cb490d1e
 
 testSort :: Sort Object
 testSort =
@@ -85,11 +71,11 @@
         Bottom_ sort -> sort
         _ -> error "unexpected"
 
-mockSortTools :: SortTools Object
-mockSortTools = Mock.makeSortTools []
+mockSymbolOrAliasSorts :: SymbolOrAliasSorts Object
+mockSymbolOrAliasSorts = Mock.makeSymbolOrAliasSorts []
 
 mockMetadataTools :: MetadataTools Object StepperAttributes
-mockMetadataTools = Mock.makeMetadataTools mockSortTools [] []
+mockMetadataTools = Mock.makeMetadataTools mockSymbolOrAliasSorts [] []
 
 evaluate
     :: (MetaOrObject Object)
