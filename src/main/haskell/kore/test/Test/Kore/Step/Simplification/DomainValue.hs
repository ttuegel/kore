--- conflicted
+++ resolved
@@ -22,12 +22,6 @@
 import           Kore.Predicate.Predicate
                  ( makeTruePredicate )
 import           Kore.Step.ExpandedPattern
-<<<<<<< HEAD
-                 ( ExpandedPattern (ExpandedPattern) )
-import qualified Kore.Step.ExpandedPattern as ExpandedPattern
-=======
-                 ( Predicated (..) )
->>>>>>> c1697fd3
 import           Kore.Step.OrOfExpandedPattern
                  ( CommonOrOfExpandedPattern )
 import qualified Kore.Step.OrOfExpandedPattern as OrOfExpandedPattern
@@ -36,10 +30,10 @@
                  ( simplify )
 import           Kore.Step.StepperAttributes
                  ( StepperAttributes )
+
+import           Test.Kore.Comparators ()
 import qualified Test.Kore.IndexedModule.MockMetadataTools as Mock
                  ( makeSymbolOrAliasSorts )
-
-import           Test.Kore.Comparators ()
 import qualified Test.Kore.IndexedModule.MockMetadataTools as Mock
 import           Test.Tasty.HUnit.Extensions
 
