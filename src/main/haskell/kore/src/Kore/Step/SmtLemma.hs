--- conflicted
+++ resolved
@@ -23,8 +23,6 @@
 import qualified Data.Functor.Foldable as Recursive
 import qualified Data.Map.Strict as Map
 import           Data.Reflection
-import           Data.Text
-                 ( Text )
 import qualified Data.Text as Text
 
 import           Kore.AST.Kore
@@ -153,8 +151,10 @@
         :: Given (MetadataTools Object StepperAttributes)
         => Sort Object
         -> MaybeT SMT SExpr
-<<<<<<< HEAD
-    translateSort sort@(SortActualSort (SortActual _ children)) =
+    translateSort sort@(SortActualSort (SortActual _ children))
+      | Just "INT.Int"   <- getHook = return (SMT.Atom "Int")
+      | Just "BOOL.Bool" <- getHook = return (SMT.Atom "Bool")
+      | otherwise =
         case getSmtlib of
             Just sExpr -> do
                 children' <- mapM translateSort children
@@ -164,25 +164,9 @@
         tools :: MetadataTools Object StepperAttributes
         tools = given
         attrs = sortAttributes tools sort
+        Attribute.Sort { hook = Hook { getHook } } = attrs
         Attribute.Sort { smtlib = Smtlib { getSmtlib } } = attrs
-=======
-    translateSort sort@(SortActualSort (SortActual _ children))
-        | lookupHook sort == Just "INT.Int"   = return (SMT.Atom "Int")
-        | lookupHook sort == Just "BOOL.Bool" = return (SMT.Atom "Bool")
-        | otherwise =
-            case getSmtlib $ smtlib $ sortAttributes given sort of
-                Just sExpr -> do
-                    children' <- mapM translateSort children
-                    pure $ applySExpr sExpr children'
-                Nothing -> mzero
->>>>>>> dd1ff10d
     translateSort _ = mzero
-
-    lookupHook
-        :: Given (MetadataTools Object StepperAttributes)
-        => Sort Object
-        -> Maybe Text
-    lookupHook sort = getHook $ hook $ sortAttributes given sort
 
 getRight :: Alternative m => Either a b -> m b
 getRight (Right a) = pure a
