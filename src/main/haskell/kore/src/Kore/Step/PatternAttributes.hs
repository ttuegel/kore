{-|
Module      : Kore.Step.PatternAttributes
Description : Tools for using pattern attributes in step execution
Copyright   : (c) Runtime Verification, 2018
License     : NCSA
Maintainer  : virgil@runtimeverification.com
Stability   : experimental
Portability : portable
-}

module Kore.Step.PatternAttributes
    ( isConstructorLikeTop
    , isFunctionPattern
    , isFunctionalPattern
    , isTotalPattern
    , mapFunctionalProofVariables
    ) where

import           Control.Lens
                 ( Prism )
import qualified Control.Lens as Lens
import           Data.Either
                 ( isRight )
import           Data.Functor.Foldable
                 ( cata )

import           Kore.AST.Common
<<<<<<< HEAD
                 ( Application (..), BuiltinDomain (..), DomainValue (..),
                 Pattern (..), PureMLPattern )
=======
                 ( Application (..), DomainValue (..), Pattern (..),
                 PureMLPattern )
>>>>>>> 18c7fedc
import           Kore.IndexedModule.MetadataTools
                 ( MetadataTools )
import qualified Kore.IndexedModule.MetadataTools as MetadataTools
                 ( MetadataTools (..) )
import           Kore.Proof.Functional
import           Kore.Step.PatternAttributesError
                 ( FunctionError (..), FunctionalError (..), TotalError (..) )
import           Kore.Step.StepperAttributes
                 ( StepperAttributes (..), isTotal )

functionalProofVars
    :: Prism
         (FunctionalProof level variableFrom)
         (FunctionalProof level variableTo)
         (variableFrom level)
         (variableTo level)
functionalProofVars = Lens.prism FunctionalVariable isVar
  where
    isVar (FunctionalVariable v) = Right v
    isVar (FunctionalDomainValue dv) = Left (FunctionalDomainValue dv)
    isVar (FunctionalHead sym) = Left (FunctionalHead sym)
    isVar (FunctionalStringLiteral str) = Left (FunctionalStringLiteral str)
    isVar (FunctionalCharLiteral char) = Left (FunctionalCharLiteral char)

{-| 'mapFunctionalProofVariables' replaces all variables in a 'FunctionalProof'
using the provided mapping.
-}
mapFunctionalProofVariables
    :: (variableFrom level -> variableTo level)
    -> FunctionalProof level variableFrom
    -> FunctionalProof level variableTo
mapFunctionalProofVariables mapper = Lens.over functionalProofVars mapper

{-| checks whether a pattern is functional or not and, if it is, returns a proof
    certifying that.
-}
isFunctionalPattern
    :: MetadataTools level StepperAttributes
    -> PureMLPattern level variable
    -> Either (FunctionalError level) [FunctionalProof level variable]
isFunctionalPattern tools =
    provePattern (checkFunctionalHead tools)

{-| checks whether a pattern is non-bottom or not and, if it is, returns a proof
    certifying that.
-}
isTotalPattern
    :: MetadataTools level StepperAttributes
    -> PureMLPattern level variable
    -> Either (TotalError level) [TotalProof level variable]
isTotalPattern tools =
    provePattern (checkTotalHead tools)

data PartialPatternProof proof
    = Descend proof
    | DoNotDescend proof
  deriving Functor

provePattern
    ::  (  Pattern level variable (Either error [proof])
        -> Either error (PartialPatternProof proof)
        )
    -> PureMLPattern level variable
    -> Either error [proof]
provePattern levelProver =
    cata reduceM
  where
    reduceM patt = do
        wrappedProof <- levelProver patt
        case wrappedProof of
            DoNotDescend proof -> return [proof]
            Descend proof -> do
                proofs <- concat <$> sequence patt
                return (proof : proofs)

-- Tells whether the pattern is a built-in constructor-like pattern
isPreconstructedPattern
    :: err
    -> Pattern level variable pat
    -> Either err (PartialPatternProof (FunctionalProof level variable))
isPreconstructedPattern
<<<<<<< HEAD
    err
    (DomainValuePattern dv@DomainValue { domainValueChild })
  =
    case domainValueChild of
        BuiltinDomainPattern pat ->
            (Right . DoNotDescend)
                (FunctionalDomainValue dv
                    { domainValueChild = BuiltinDomainPattern pat }
                )
        BuiltinDomainSet set ->
            (Right . DoNotDescend)
                (FunctionalDomainValue dv
                    { domainValueChild = BuiltinDomainSet set }
                )
        _ ->
            Left err
=======
    _
    (DomainValuePattern dv@DomainValue { domainValueChild })
  =
    (Right . Descend)
        (FunctionalDomainValue dv
            { domainValueChild = () <$ domainValueChild }
        )
>>>>>>> 18c7fedc
isPreconstructedPattern _ (StringLiteralPattern str) =
    Right (DoNotDescend (FunctionalStringLiteral str))
isPreconstructedPattern _ (CharLiteralPattern str) =
    Right (DoNotDescend (FunctionalCharLiteral str))
isPreconstructedPattern err _ = Left err

checkFunctionalHead
    :: MetadataTools level StepperAttributes
    -> Pattern level variable a
    -> Either
        (FunctionalError level)
        (PartialPatternProof (FunctionalProof level variable))
checkFunctionalHead _ (VariablePattern v) =
    Right (DoNotDescend (FunctionalVariable v))
checkFunctionalHead tools (ApplicationPattern ap) =
    if isFunctional (MetadataTools.symAttributes tools patternHead)
        then return (Descend (FunctionalHead patternHead))
        else Left (NonFunctionalHead patternHead)
  where
    patternHead = applicationSymbolOrAlias ap
checkFunctionalHead _ p = isPreconstructedPattern NonFunctionalPattern p

{-|@isConstructorLikeTop@ checks whether the given 'Pattern' is topped in a
constructor / syntactic sugar for a constructor (literal / domain value)
construct.
-}
isConstructorLikeTop
    :: MetadataTools level StepperAttributes
    -> Pattern level variable pat
    -> Bool
isConstructorLikeTop tools (ApplicationPattern ap) =
    isConstructor (MetadataTools.symAttributes tools patternHead)
  where
    patternHead = applicationSymbolOrAlias ap
isConstructorLikeTop _ p = isRight (isPreconstructedPattern undefined p)

{-| checks whether a pattern is function-like or not and, if it is, returns
    a proof certifying that.
-}
isFunctionPattern
    :: MetadataTools level StepperAttributes
    -> PureMLPattern level variable
    -> Either (FunctionError level) [FunctionProof level variable]
isFunctionPattern tools =
    provePattern (checkFunctionHead tools)

checkFunctionHead
    :: MetadataTools level StepperAttributes
    -> Pattern level variable a
    -> Either
        (FunctionError level)
        (PartialPatternProof (FunctionProof level variable))
checkFunctionHead tools (ApplicationPattern ap)
  | isFunction (MetadataTools.symAttributes tools patternHead) =
    Right (Descend (FunctionHead patternHead))
  where
    patternHead = applicationSymbolOrAlias ap
checkFunctionHead tools patt =
    case checkFunctionalHead tools patt of
        Right proof -> Right (FunctionProofFunctional <$> proof)
        Left (NonFunctionalHead patternHead) ->
            Left (NonFunctionHead patternHead)
        Left NonFunctionalPattern -> Left NonFunctionPattern

checkTotalHead
    :: MetadataTools level StepperAttributes
    -> Pattern level variable a
    -> Either
        (TotalError level)
        (PartialPatternProof (TotalProof level variable))
checkTotalHead tools (ApplicationPattern ap)
  | isTotal (MetadataTools.symAttributes tools patternHead) =
    Right (Descend (TotalHead patternHead))
  where
    patternHead = applicationSymbolOrAlias ap
checkTotalHead tools patt =
    case checkFunctionalHead tools patt of
        Right proof -> Right (TotalProofFunctional <$> proof)
        Left (NonFunctionalHead patternHead) ->
            Left (NonTotalHead patternHead)
        Left NonFunctionalPattern -> Left NonTotalPattern<|MERGE_RESOLUTION|>--- conflicted
+++ resolved
@@ -25,13 +25,8 @@
                  ( cata )
 
 import           Kore.AST.Common
-<<<<<<< HEAD
-                 ( Application (..), BuiltinDomain (..), DomainValue (..),
-                 Pattern (..), PureMLPattern )
-=======
                  ( Application (..), DomainValue (..), Pattern (..),
                  PureMLPattern )
->>>>>>> 18c7fedc
 import           Kore.IndexedModule.MetadataTools
                  ( MetadataTools )
 import qualified Kore.IndexedModule.MetadataTools as MetadataTools
@@ -113,24 +108,6 @@
     -> Pattern level variable pat
     -> Either err (PartialPatternProof (FunctionalProof level variable))
 isPreconstructedPattern
-<<<<<<< HEAD
-    err
-    (DomainValuePattern dv@DomainValue { domainValueChild })
-  =
-    case domainValueChild of
-        BuiltinDomainPattern pat ->
-            (Right . DoNotDescend)
-                (FunctionalDomainValue dv
-                    { domainValueChild = BuiltinDomainPattern pat }
-                )
-        BuiltinDomainSet set ->
-            (Right . DoNotDescend)
-                (FunctionalDomainValue dv
-                    { domainValueChild = BuiltinDomainSet set }
-                )
-        _ ->
-            Left err
-=======
     _
     (DomainValuePattern dv@DomainValue { domainValueChild })
   =
@@ -138,7 +115,6 @@
         (FunctionalDomainValue dv
             { domainValueChild = () <$ domainValueChild }
         )
->>>>>>> 18c7fedc
 isPreconstructedPattern _ (StringLiteralPattern str) =
     Right (DoNotDescend (FunctionalStringLiteral str))
 isPreconstructedPattern _ (CharLiteralPattern str) =
