--- conflicted
+++ resolved
@@ -10,26 +10,13 @@
        ( Default (..) )
 import Data.Either
        ( rights )
-import Data.Functor ( ($>) )
+import Data.Functor
+       ( ($>) )
 import Data.Ord
        ( comparing )
 import Data.Semigroup
        ( (<>) )
 
-<<<<<<< HEAD
-import Kore.AST.Common
-import Kore.AST.Kore
-import Kore.AST.MetaOrObject
-import Kore.AST.PureML
-import Kore.AST.PureToKore
-       ( patternKoreToPure )
-import Kore.AST.Sentence
-import Kore.ASTUtils.SmartPatterns
-import Kore.Error
-import Kore.IndexedModule.IndexedModule
-import Kore.Predicate.Predicate
-       ( CommonPredicate, makeTruePredicate, wrapPredicate )
-=======
 import           Kore.AST.Common
 import           Kore.AST.Kore
 import           Kore.AST.MetaOrObject
@@ -45,7 +32,6 @@
 import           Kore.IndexedModule.IndexedModule
 import           Kore.Predicate.Predicate
                  ( CommonPredicate, wrapPredicate )
->>>>>>> f9062ae4
 
 newtype AxiomPatternError = AxiomPatternError ()
 
@@ -197,7 +183,6 @@
                 , axiomPatternRequires = wrapPredicate requires
                 , axiomAttributes
                 }
-<<<<<<< HEAD
         -- unconditional function axioms
         Equals_ _ _ lhs rhs ->
             pure $ FunctionAxiomPattern AxiomPattern
@@ -206,7 +191,4 @@
                 , axiomPatternRequires = makeTruePredicate
                 }
         Forall_ _ _ child -> patternToAxiomPattern child
-=======
-        Forall_ _ _ child -> patternToAxiomPattern axiomAttributes child
->>>>>>> f9062ae4
         _ -> koreFail "Unsupported pattern type in axiom"