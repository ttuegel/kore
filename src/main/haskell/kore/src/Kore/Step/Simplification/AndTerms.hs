{-|
Module      : Kore.Step.Simplification.AndTerms
Description : Unification and "and" simplification for terms.
Copyright   : (c) Runtime Verification, 2018
License     : UIUC/NCSA
Maintainer  : virgil.serbanuta@runtimeverification.com
Stability   : experimental
Portability : portable
-}
module Kore.Step.Simplification.AndTerms
    ( termAnd
    , termEquals
    , termUnification
    ) where

<<<<<<< HEAD
import           Control.Exception
                 ( assert )
import           Data.Foldable
                 ( foldl' )
import qualified Data.Map.Strict as Map
import           Data.Maybe
                 ( fromMaybe )
import           Data.Reflection
                 ( give )
=======
import Control.Applicative
       ( Alternative (..) )
import Control.Exception
       ( assert )
import Data.Reflection
       ( give )
>>>>>>> cb490d1e

import           Data.Result
import           Kore.AST.Common
                 ( BuiltinDomain (..), PureMLPattern, Sort, SortedVariable,
                 SymbolOrAlias (..) )
import           Kore.AST.MetaOrObject
import           Kore.ASTUtils.SmartConstructors
                 ( mkAnd, mkApp, mkBottom, mkTop )
import           Kore.ASTUtils.SmartPatterns
                 ( pattern App_, pattern Bottom_, pattern CharLiteral_,
                 pattern DV_, pattern StringLiteral_, pattern Top_,
                 pattern Var_ )
import           Kore.IndexedModule.MetadataTools
                 ( MetadataTools )
import qualified Kore.IndexedModule.MetadataTools as MetadataTools
                 ( MetadataTools (..) )
import           Kore.Predicate.Predicate
                 ( pattern PredicateTrue, makeAndPredicate,
                 makeEqualsPredicate, makeNotPredicate, makeTruePredicate )
import           Kore.Step.ExpandedPattern
                 ( ExpandedPattern (ExpandedPattern),
                 PredicateSubstitution (PredicateSubstitution) )
import           Kore.Step.ExpandedPattern as PredicateSubstitution
                 ( PredicateSubstitution (..) )
import qualified Kore.Step.ExpandedPattern as ExpandedPattern
                 ( ExpandedPattern (..), bottom, fromPurePattern, isBottom )
import           Kore.Step.PatternAttributes
                 ( isFunctionPattern )
import qualified Kore.Step.Simplification.Ceil as Ceil
                 ( makeEvaluateTerm )
import           Kore.Step.Simplification.Data
                 ( SimplificationProof (..) )
import           Kore.Step.StepperAttributes
                 ( StepperAttributes )
import qualified Kore.Step.StepperAttributes as StepperAttributes
                 ( StepperAttributes (..) )
import           Kore.Step.Substitution
                 ( mergePredicatesAndSubstitutions )
import           Kore.Substitution.Class
                 ( Hashable )
import           Kore.Variables.Fresh

data SimplificationType = SimplifyAnd | SimplifyEquals

{-| equals for two terms. It assumes that this will be part of a predicate
which has a special condition for testing bottom=bottom equality.

This is very similar to termAnd.

The comment for 'Kore.Step.Simplification.And.simplify' describes all
the special cases handled by this.
-}
termEquals
    ::  ( MetaOrObject level
        , Hashable variable
        , FreshVariable variable
        , Ord (variable level)
        , Show (variable level)
        , OrdMetaOrObject variable
        , ShowMetaOrObject variable
        , SortedVariable variable
        , MonadCounter m
        )
    => MetadataTools level StepperAttributes
    -> PureMLPattern level variable
    -> PureMLPattern level variable
    -> Maybe
        (m (PredicateSubstitution level variable, SimplificationProof level))
termEquals tools first second =
    fromResult Nothing (Just <$> termEquals0)
  where
    termEquals0 = do  -- Result monad
        result <- termEqualsAnd tools first second
        return $ do  -- Counter monad
            (ExpandedPattern {predicate, substitution}, _pred) <- result
            return
                ( PredicateSubstitution
                    {predicate = predicate, substitution = substitution}
                , SimplificationProof
                )

termEqualsAnd
    ::  ( MetaOrObject level
        , Hashable variable
        , FreshVariable variable
        , Ord (variable level)
        , Show (variable level)
        , OrdMetaOrObject variable
        , ShowMetaOrObject variable
        , SortedVariable variable
        , MonadCounter m
        )
    => MetadataTools level StepperAttributes
    -> PureMLPattern level variable
    -> PureMLPattern level variable
    -> Result
        (m (ExpandedPattern level variable, SimplificationProof level))
termEqualsAnd tools =
    maybeTermEquals
        tools
        (\p1 p2 -> Success $ termEqualsAndChild tools p1 p2)

termEqualsAndChild
    ::  ( MetaOrObject level
        , Hashable variable
        , FreshVariable variable
        , Ord (variable level)
        , Show (variable level)
        , OrdMetaOrObject variable
        , ShowMetaOrObject variable
        , SortedVariable variable
        , MonadCounter m
        )
    => MetadataTools level StepperAttributes
    -> PureMLPattern level variable
    -> PureMLPattern level variable
    -> m (ExpandedPattern level variable, SimplificationProof level)
termEqualsAndChild tools first second =
    fromResult
        (give (MetadataTools.symbolOrAliasSorts tools) $
            return
                ( ExpandedPattern
                    { term = mkTop
                    , predicate = makeEqualsPredicate first second
                    , substitution = []
                    }
                , SimplificationProof
                )
        )
        (maybeTermEquals
            tools
            (\p1 p2 -> Success $ termEqualsAndChild tools p1 p2)
            first
            second
        )

maybeTermEquals
    ::  ( MetaOrObject level
        , Hashable variable
        , FreshVariable variable
        , Ord (variable level)
        , Show (variable level)
        , OrdMetaOrObject variable
        , ShowMetaOrObject variable
        , SortedVariable variable
        , MonadCounter m
        )
    => MetadataTools level StepperAttributes
    -> TermSimplifier level variable m
    -- ^ Used to simplify subterm "and".
    -> PureMLPattern level variable
    -> PureMLPattern level variable
    -> Result
        (m (ExpandedPattern level variable, SimplificationProof level))
maybeTermEquals =
    maybeTransformTerm
        [ liftET equalAndEquals
        , lift   bottomTermEquals
        , lift   termBottomEquals
        , lift   (variableFunctionAndEquals SimplifyEquals)
        , lift   (functionVariableAndEquals SimplifyEquals)
        ,        equalInjectiveHeadsAndEquals
        ,        sortInjectionAndEqualsAssumesDifferentHeads
        , liftE  constructorSortInjectionAndEquals
        , liftE  constructorAndEqualsAssumesDifferentHeads
        , liftET domainValueAndEqualsAssumesDifferent
        , liftET stringLiteralAndEqualsAssumesDifferent
        , liftET charLiteralAndEqualsAssumesDifferent
        ]
  where
    lift = transformerLift
    liftE = lift . toExpanded
    liftET = liftE . addToolsArg

{-| unification for two terms. Note that, most likely, we do not want
to throw away the term, since the substitution part relies on it being
non-bottom.

The main difference from 'termAnd' is that termUnification does not make an
"and" term when it does not know how to handle the given values, it returns
Nothing instead. Arguably, they should be the same.

The comment for 'Kore.Step.Simplification.And.simplify' describes all
the special cases handled by this.

hs-boot: Please remember to update the hs-boot file when changing the signature.
-}
termUnification
    ::  ( MetaOrObject level
        , Hashable variable
        , FreshVariable variable
        , Ord (variable level)
        , Show (variable level)
        , OrdMetaOrObject variable
        , ShowMetaOrObject variable
        , SortedVariable variable
        , MonadCounter m
        )
    => MetadataTools level StepperAttributes
    -> PureMLPattern level variable
    -> PureMLPattern level variable
    -> Maybe
        (m (ExpandedPattern level variable, SimplificationProof level))
termUnification tools pat1 pat2 =
    fromResult Nothing (Just <$> termUnification0 pat1 pat2)
  where
    termUnification0 p1 p2 =
        definite (maybeTermAnd tools termUnification0 p1 p2)

{-| "and" simplification for two terms. The comment for
'Kore.Step.Simplification.And.simplify' describes all the special cases
handled by this.

hs-boot: Please remember to update the hs-boot file when changing the signature.
-}
termAnd
    ::  ( MetaOrObject level
        , Hashable variable
        , FreshVariable variable
        , Ord (variable level)
        , Show (variable level)
        , OrdMetaOrObject variable
        , ShowMetaOrObject variable
        , SortedVariable variable
        , MonadCounter m
        )
    => MetadataTools level StepperAttributes
    -> PureMLPattern level variable
    -> PureMLPattern level variable
    -> m (ExpandedPattern level variable, SimplificationProof level)
termAnd tools first second =
    fromResult
        (give (MetadataTools.symbolOrAliasSorts tools) $
            return
                ( ExpandedPattern.fromPurePattern (mkAnd first second)
                , SimplificationProof
                )
        )
        (maybeTermAnd tools (\p1 p2 -> Success $ termAnd tools p1 p2) first second)

type TermSimplifier level variable m =
    (  PureMLPattern level variable
    -> PureMLPattern level variable
    -> Result (m (ExpandedPattern level variable, SimplificationProof level))
    )

maybeTermAnd
    ::  ( MetaOrObject level
        , Hashable variable
        , FreshVariable variable
        , OrdMetaOrObject variable
        , ShowMetaOrObject variable
        , Ord (variable level)
        , Show (variable level)
        , SortedVariable variable
        , MonadCounter m
        )
    => MetadataTools level StepperAttributes
    -> TermSimplifier level variable m
    -- ^ Used to simplify subterm "and".
    -> PureMLPattern level variable
    -> PureMLPattern level variable
    -> Result (m (ExpandedPattern level variable , SimplificationProof level))
maybeTermAnd =
    maybeTransformTerm
        [ liftET boolAnd
        , liftET equalAndEquals
        , lift (variableFunctionAndEquals SimplifyAnd)
        , lift (functionVariableAndEquals SimplifyAnd)
        , equalInjectiveHeadsAndEquals
        , sortInjectionAndEqualsAssumesDifferentHeads
        , liftE constructorSortInjectionAndEquals
        , liftE constructorAndEqualsAssumesDifferentHeads
        , liftE domainValueAndConstructorErrors
        , liftET domainValueAndEqualsAssumesDifferent
        , liftET stringLiteralAndEqualsAssumesDifferent
        , liftET charLiteralAndEqualsAssumesDifferent
        , builtinMapAndEquals
        , lift functionAnd
        ]
  where
    lift = transformerLift
    liftE = lift . toExpanded
    liftET = liftE . addToolsArg

type TermTransformation level variable m =
       MetadataTools level StepperAttributes
    -> TermSimplifier level variable m
    -> PureMLPattern level variable
    -> PureMLPattern level variable
    -> Result (m (ExpandedPattern level variable , SimplificationProof level))

maybeTransformTerm
    ::  ( MetaOrObject level
        , Hashable variable
        , FreshVariable variable
        , Ord (variable level)
        , Ord (variable Meta)
        , Ord (variable Object)
        , Show (variable level)
        , SortedVariable variable
        , MonadCounter m
        )
    => [TermTransformation level variable m]
    -> MetadataTools level StepperAttributes
    -> TermSimplifier level variable m
    -- ^ Used to simplify subterm pairs.
    -> PureMLPattern level variable
    -> PureMLPattern level variable
    -> Result (m (ExpandedPattern level variable , SimplificationProof level))
maybeTransformTerm topTransformers tools childTransformers first second =
    foldr (<|>) empty
        (map (\f -> f tools childTransformers first second) topTransformers)

addToolsArg
    ::  (  PureMLPattern level variable
        -> PureMLPattern level variable
        -> Result (PureMLPattern level variable, SimplificationProof level)
        )
    ->  (  MetadataTools level StepperAttributes
        -> PureMLPattern level variable
        -> PureMLPattern level variable
        -> Result (PureMLPattern level variable, SimplificationProof level)
        )
addToolsArg = pure

toExpanded
    :: MetaOrObject level
    =>  (  MetadataTools level StepperAttributes
        -> PureMLPattern level variable
        -> PureMLPattern level variable
        -> Result (PureMLPattern level variable, SimplificationProof level)
        )
    ->  (  MetadataTools level StepperAttributes
        -> PureMLPattern level variable
        -> PureMLPattern level variable
        -> Result (ExpandedPattern level variable, SimplificationProof level)
        )
toExpanded transformer tools first second =
    toExpanded0 <$> transformer tools first second
  where
    toExpanded0 (Bottom_ _, _proof) =
        (ExpandedPattern.bottom, SimplificationProof)
    toExpanded0 (term, _proof) =
        ( ExpandedPattern
            { term = term
            , predicate = makeTruePredicate
            , substitution = []
            }
        , SimplificationProof
        )

transformerLift
    :: MonadCounter m
    =>  (  MetadataTools level StepperAttributes
        -> PureMLPattern level variable
        -> PureMLPattern level variable
        -> Result (ExpandedPattern level variable, SimplificationProof level)
        )
    -> TermTransformation level variable m
transformerLift
    transformation
    tools
    _childSimplifier
    first
    second
  = liftExpandedPattern (transformation tools first second)

liftExpandedPattern
    :: MonadCounter m
    => Result (ExpandedPattern level variable, SimplificationProof level)
    -> Result (m (ExpandedPattern level variable , SimplificationProof level))
liftExpandedPattern (Success (patt, proof)) =
    (return . return) (patt, proof)
liftExpandedPattern Failure = Failure
liftExpandedPattern Unknown = Unknown

{-| And simplification when one of the terms is a bool.

Returns NotHandled if it could not handle the input.
-}
boolAnd
    :: PureMLPattern level variable
    -> PureMLPattern level variable
    -> Result (PureMLPattern level variable, SimplificationProof level)
boolAnd first second =
    case first of
        Bottom_ _ -> return (first, SimplificationProof)
        Top_ _ -> return (second, SimplificationProof)
        _ -> case second of
            Bottom_ _ -> return (second, SimplificationProof)
            Top_ _ -> return (first, SimplificationProof)
            _ -> empty

{-| And simplification for identical terms.

Returns NotHandled if it could not handle the input.
-}
equalAndEquals
    ::  ( Eq (variable level)
        , Eq (variable Object)
        , MetaOrObject level
        )
    => PureMLPattern level variable
    -> PureMLPattern level variable
    -> Result (PureMLPattern level variable, SimplificationProof level)
equalAndEquals first second
  | first == second =
    return (first, SimplificationProof)
equalAndEquals _ _ = empty

{-| Equals simplification for `bottom == term`.

Returns NotHandled if it could not handle the input.
-}
bottomTermEquals
    ::  ( MetaOrObject level
        , SortedVariable variable
        , Show (variable level)
        , Ord (variable level)
        )
    => MetadataTools level StepperAttributes
    -> PureMLPattern level variable
    -> PureMLPattern level variable
    -> Result (ExpandedPattern level variable, SimplificationProof level)
bottomTermEquals
    tools
    (Bottom_ _)
    second
  = case Ceil.makeEvaluateTerm tools second of
    (PredicateTrue, _proof) ->
        return (ExpandedPattern.bottom, SimplificationProof)
    (predicate, _proof) ->
        return
            ( ExpandedPattern
                { term = mkTop
                , predicate = give (MetadataTools.symbolOrAliasSorts tools) $
                    case makeNotPredicate predicate of
                        (predicate', _proof) -> predicate'
                , substitution = []
                }
            , SimplificationProof
            )
bottomTermEquals _ _ _ = empty

{-| Equals simplification for `term == bottom`.

Returns NotHandled if it could not handle the input.
-}
termBottomEquals
    ::  ( MetaOrObject level
        , SortedVariable variable
        , Show (variable level)
        , Ord (variable level)
        )
    => MetadataTools level StepperAttributes
    -> PureMLPattern level variable
    -> PureMLPattern level variable
    -> Result (ExpandedPattern level variable, SimplificationProof level)
termBottomEquals tools first second = bottomTermEquals tools second first

{-| And simplification for `variable and function`.

Returns NotHandled if it could not handle the input.
-}
variableFunctionAndEquals
    ::  ( MetaOrObject level
        , SortedVariable variable
        , Show (variable level)
        , Ord (variable level)
        )
    => SimplificationType
    -> MetadataTools level StepperAttributes
    -> PureMLPattern level variable
    -> PureMLPattern level variable
    -> Result (ExpandedPattern level variable, SimplificationProof level)
variableFunctionAndEquals
    SimplifyAnd
    _
    first@(Var_ v1)
    second@(Var_ v2)
  = return
        ( ExpandedPattern
            { term = if v2 > v1 then second else first
            , predicate = makeTruePredicate
            , substitution =
                [ if v2 > v1
                    then (v1, second)
                    else (v2, first)
                ]
            }
        , SimplificationProof
        )
variableFunctionAndEquals
    simplificationType
    tools
    (Var_ v)
    second
  = case isFunctionPattern tools second of
    Left _ -> empty
    Right _proof ->
        -- assumes functional implies function.
        return
            ( ExpandedPattern
                { term = second  -- different for Equals
                , predicate =
                    case simplificationType of
                        -- Ceil predicate not needed since 'second' being bottom
                        -- will make the entire term bottom. However, one must
                        -- be careful to not just drop the term.
                        SimplifyAnd ->
                            makeTruePredicate
                        SimplifyEquals ->
                            case Ceil.makeEvaluateTerm tools second of
                                (pred', _proof) -> pred'
                , substitution = [(v, second)]
                }
            , SimplificationProof
            )
variableFunctionAndEquals _ _ _ _ = empty

{-| And simplification for `function and variable`.

Returns NotHandled if it could not handle the input.
-}
functionVariableAndEquals
    ::  ( MetaOrObject level
        , SortedVariable variable
        , Show (variable level)
        , Ord (variable level)
        )
    => SimplificationType
    -> MetadataTools level StepperAttributes
    -> PureMLPattern level variable
    -> PureMLPattern level variable
    -> Result (ExpandedPattern level variable, SimplificationProof level)
functionVariableAndEquals
    simplificationType
    tools
    first
    second
  = variableFunctionAndEquals simplificationType tools second first

{-| And simplification for patterns with identical injective heads.

This includes constructors and sort injections.

Returns NotHandled if it could not handle the input.
-}
equalInjectiveHeadsAndEquals
    ::  ( MetaOrObject level
        , Hashable variable
        , FreshVariable variable
        , Ord (variable level)
        , Show (variable level)
        , OrdMetaOrObject variable
        , ShowMetaOrObject variable
        , SortedVariable variable
        , MonadCounter m
        )
<<<<<<< HEAD
    => TermTransformation level variable m
=======
    => MetadataTools level StepperAttributes
    -> TermSimplifier level variable m
    -- ^ Used to simplify subterm "and".
    -> PureMLPattern level variable
    -> PureMLPattern level variable
    -> Result (m (ExpandedPattern level variable , SimplificationProof level))
>>>>>>> cb490d1e
equalInjectiveHeadsAndEquals
    tools
    termMerger
    (App_ firstHead firstChildren)
    (App_ secondHead secondChildren)
  | StepperAttributes.isInjective firstHeadAttributes
    && StepperAttributes.isInjective secondHeadAttributes
    && firstHead == secondHead
  = do -- Result monad
    intCounterChildren <- sequenceA $
        zipWith termMerger firstChildren secondChildren
    return $ do -- Counter monad
        children <- sequenceA intCounterChildren
        (   PredicateSubstitution
                { predicate = mergedPredicate
                , substitution = mergedSubstitution
                }
            , _proof
            ) <- mergePredicatesAndSubstitutions
                tools
                (map (ExpandedPattern.predicate . fst) children)
                (map (ExpandedPattern.substitution . fst) children)
        return
            ( ExpandedPattern
                { term = give (MetadataTools.symbolOrAliasSorts tools) $
                    mkApp firstHead (map (ExpandedPattern.term . fst) children)
                , predicate = mergedPredicate
                , substitution = mergedSubstitution
                }
            , SimplificationProof
            )
  where
    firstHeadAttributes = MetadataTools.symAttributes tools firstHead
    secondHeadAttributes = MetadataTools.symAttributes tools secondHead
equalInjectiveHeadsAndEquals _ _ _ _ = empty

{-| And simplification for patterns with sortInjection heads.

Assumes that the two heads were already tested for equality and were found
to be different.

Returns NotHandled if it could not handle the input.
-}
sortInjectionAndEqualsAssumesDifferentHeads
    ::  forall level variable m.
        ( Eq (variable Object)
        , MetaOrObject level
        , MonadCounter m
        )
<<<<<<< HEAD
    => TermTransformation level variable m
=======
    => MetadataTools level StepperAttributes
    -> TermSimplifier level variable m
    -> PureMLPattern level variable
    -> PureMLPattern level variable
    -> Result (m (ExpandedPattern level variable , SimplificationProof level))
>>>>>>> cb490d1e
sortInjectionAndEqualsAssumesDifferentHeads
    tools
    termMerger
    (App_
        firstHead@SymbolOrAlias
            { symbolOrAliasConstructor = firstConstructor
            , symbolOrAliasParams = [firstOrigin, firstDestination]
            }
        [firstChild])
    (App_
        secondHead@SymbolOrAlias
            { symbolOrAliasConstructor = secondConstructor
            , symbolOrAliasParams = [secondOrigin, secondDestination]
            }
        [secondChild]
    )
  | StepperAttributes.isSortInjection firstHeadAttributes
    && StepperAttributes.isSortInjection secondHeadAttributes
  =
    assert (firstHead /= secondHead)
    $ assert (firstDestination == secondDestination)
    $ assert (firstConstructor == secondConstructor)
    $ if firstOrigin `isSubsortOf` secondOrigin
        then do  -- Result monad
            merged <-
                termMerger
                    (sortInjection firstOrigin secondOrigin firstChild)
                    secondChild
            return $ do  -- Counter monad
                (patt, _proof) <- merged
                let
                    (result, _proof) =
                        termSortInjection secondOrigin secondDestination patt
                return (result, SimplificationProof)
        else if secondOrigin `isSubsortOf` firstOrigin
            then do  -- Result monad
                merged <-
                    termMerger
                        firstChild
                        (sortInjection secondOrigin firstOrigin secondChild)
                return $ do  -- Counter monad
                    (patt, _proof) <- merged
                    let
                        (result, _proof) =
                            termSortInjection firstOrigin firstDestination patt
                    return (result, SimplificationProof)
            else
                empty
  where
    firstHeadAttributes = MetadataTools.symAttributes tools firstHead
    secondHeadAttributes = MetadataTools.symAttributes tools secondHead
    isSubsortOf = MetadataTools.isSubsortOf tools
    termSortInjection
        :: Sort level
        -> Sort level
        -> ExpandedPattern level variable
        -> (ExpandedPattern level variable, SimplificationProof level)
    termSortInjection
        originSort
        destinationSort
        patt@ExpandedPattern
            {term, predicate, substitution}
      =
        if ExpandedPattern.isBottom patt
        then (ExpandedPattern.bottom, SimplificationProof)
        else
            ( ExpandedPattern
                { term = sortInjection originSort destinationSort term
                , predicate = predicate
                , substitution = substitution
                }
            , SimplificationProof
            )
    sortInjection
        :: Sort level
        -> Sort level
        -> PureMLPattern level variable
        -> PureMLPattern level variable
    sortInjection originSort destinationSort term =
        give (MetadataTools.symbolOrAliasSorts tools)
            $ mkApp
                SymbolOrAlias
                    { symbolOrAliasConstructor = firstConstructor
                    , symbolOrAliasParams = [originSort, destinationSort]
                    }
                [term]

sortInjectionAndEqualsAssumesDifferentHeads _ _ _ _ = empty

{-| And simplification for patterns with constructor heads vs
sortInjection heads.

Returns NotHandled if it could not handle the input.

TODO(virgil): This implementation is provisional, we're not sure yet if sort
    injection should always clash with constructors. We should clarify this.
-}
constructorSortInjectionAndEquals
    ::  ( Eq (variable Object)
        , MetaOrObject level
        )
    => MetadataTools level StepperAttributes
    -> PureMLPattern level variable
    -> PureMLPattern level variable
    -> Result (PureMLPattern level variable, SimplificationProof level)
constructorSortInjectionAndEquals
    tools
    (App_ firstHead _)
    (App_ secondHead _)
  | (  StepperAttributes.isConstructor firstHeadAttributes
    && StepperAttributes.isSortInjection secondHeadAttributes
    )
    ||  (  StepperAttributes.isConstructor secondHeadAttributes
        && StepperAttributes.isSortInjection firstHeadAttributes
        )
  =
    assert (firstHead /= secondHead) $
        return (mkBottom, SimplificationProof)
  where
    firstHeadAttributes = MetadataTools.symAttributes tools firstHead
    secondHeadAttributes = MetadataTools.symAttributes tools secondHead
constructorSortInjectionAndEquals _ _ _ = empty

{-| And simplification for patterns with constructor heads.

Assumes that the two patterns were already tested for equality and were found
to be different.

Returns NotHandled if it could not handle the input.
-}
constructorAndEqualsAssumesDifferentHeads
    ::  ( Eq (variable Object)
        , MetaOrObject level
        )
    => MetadataTools level StepperAttributes
    -> PureMLPattern level variable
    -> PureMLPattern level variable
    -> Result (PureMLPattern level variable, SimplificationProof level)
constructorAndEqualsAssumesDifferentHeads
    tools
    (App_ firstHead _)
    (App_ secondHead _)
  | StepperAttributes.isConstructor firstHeadAttributes
    && StepperAttributes.isConstructor secondHeadAttributes
  =
    assert (firstHead /= secondHead) $
        return (mkBottom, SimplificationProof)
  where
    firstHeadAttributes = MetadataTools.symAttributes tools firstHead
    secondHeadAttributes = MetadataTools.symAttributes tools secondHead
constructorAndEqualsAssumesDifferentHeads _ _ _ = empty

{-| And simplification for domain values and constructors.

Currently throws an error.

Returns NotHandled if the arguments are not a domain value and a constructor.
-}
domainValueAndConstructorErrors
    :: ( Eq (variable Object)
       , MetaOrObject level
       )
    => MetadataTools level StepperAttributes
    -> PureMLPattern level variable
    -> PureMLPattern level variable
    -> Result (PureMLPattern level variable, SimplificationProof level)
domainValueAndConstructorErrors
    tools
    (DV_ _ _)
    (App_ secondHead _)
    | StepperAttributes.isConstructor
        (MetadataTools.symAttributes tools secondHead)
    = error "Cannot handle DomainValue and Constructor"
domainValueAndConstructorErrors
    tools
    (App_ firstHead _)
    (DV_ _ _)
    | StepperAttributes.isConstructor
        (MetadataTools.symAttributes tools firstHead)
    = error "Cannot handle DomainValue and Constructor"
domainValueAndConstructorErrors _ _ _ = empty

{-| And simplification for domain values.

Assumes that the two patterns were already tested for equality and were found
to be different.

Returns NotHandled if it could not handle the input.
-}
domainValueAndEqualsAssumesDifferent
    :: Eq (variable Object)
    => PureMLPattern level variable
    -> PureMLPattern level variable
    -> Result (PureMLPattern level variable, SimplificationProof level)
domainValueAndEqualsAssumesDifferent
    first@(DV_ _ (BuiltinDomainPattern _))
    second@(DV_ _ (BuiltinDomainPattern _))
  =
    assert (first /= second) $
        return (mkBottom, SimplificationProof)
domainValueAndEqualsAssumesDifferent _ _ = empty

{-| And simplification for string literals.

Assumes that the two patterns were already tested for equality and were found
to be different.

Returns NotHandled if it could not handle the input.
-}
stringLiteralAndEqualsAssumesDifferent
    :: Eq (variable Meta)
    => PureMLPattern level variable
    -> PureMLPattern level variable
    -> Result (PureMLPattern level variable, SimplificationProof level)
stringLiteralAndEqualsAssumesDifferent
    first@(StringLiteral_ _)
    second@(StringLiteral_ _)
  =
    assert (first /= second) $
        return (mkBottom, SimplificationProof)
stringLiteralAndEqualsAssumesDifferent _ _ = empty

{-| And simplification for char literals.

Assumes that the two patterns were already tested for equality and were found
to be different.

Returns NotHandled if it could not handle the input.
-}
charLiteralAndEqualsAssumesDifferent
    :: Eq (variable Meta)
    => PureMLPattern level variable
    -> PureMLPattern level variable
    -> Result (PureMLPattern level variable, SimplificationProof level)
charLiteralAndEqualsAssumesDifferent
    first@(CharLiteral_ _)
    second@(CharLiteral_ _)
  =
    assert (first /= second) $
        return (mkBottom, SimplificationProof)
charLiteralAndEqualsAssumesDifferent _ _ = empty

{- | Simplify the conjunction of two concrete Map domain values.

    The maps are assumed to have the same sort, but this is not checked. If
    multiple sorts are hooked to the same builtin domain, the verifier should
    reject the definition.

 -}
builtinMapAndEquals
    :: ( Eq (variable Object), Show (variable Object)
       , SortedVariable variable
       , MonadCounter m
       )
    => TermTransformation level variable m
builtinMapAndEquals
    MetadataTools.MetadataTools { sortTools }
    simplifyChild
    (DV_ sort (BuiltinDomainMap map1))
    (DV_ _    (BuiltinDomainMap map2))
  = Handled $ do
    let
        -- The remainder of map1, i.e. the keys of map1 missing from map2
        rem1 = Map.difference map1 map2
        -- The remainder of map2, i.e. the keys of map2 missing from map1
        rem2 = Map.difference map2 map1
    _quot <- sequence (Map.intersectionWith simplifyChild map1 map2)
    let
        unify = do
            _quot <- Map.map fst <$> sequence _quot
            let
                result =
                    ExpandedPattern
                    { term =
                        DV_ sort
                        $ BuiltinDomainMap
                        $ ExpandedPattern.term <$> _quot
                    , predicate = give sortTools $ foldl' (\p -> fst . makeAndPredicate p . ExpandedPattern.predicate) makeTruePredicate _quot
                    , substitution = foldMap ExpandedPattern.substitution _quot
                    }
            return (result, SimplificationProof)
    return
        (if Map.null rem1 && Map.null rem2
            then unify
            else return bottom
        )
  where
    bottom = (ExpandedPattern.fromPurePattern mkBottom, SimplificationProof)
builtinMapAndEquals _ _ _ _ = NotHandled

{-| And simplification for `function and function`.

Returns NotHandled if it could not handle the input.
-}
functionAnd
    ::  ( MetaOrObject level
        , Show (variable level)
        , SortedVariable variable
        )
    => MetadataTools level StepperAttributes
    -> PureMLPattern level variable
    -> PureMLPattern level variable
    -> Result (ExpandedPattern level variable, SimplificationProof level)
functionAnd
    tools
    first
    second
  = case isFunctionPattern tools first of
    Left _ -> empty
    Right _proof ->
        case isFunctionPattern tools second of
            Left _ -> empty
            Right _proof ->
                return
                    ( ExpandedPattern
                        { term = first  -- different for Equals
                        -- Ceil predicate not needed since first being
                        -- bottom will make the entire term bottom. However,
                        -- one must be careful to not just drop the term.
                        , predicate = give (MetadataTools.symbolOrAliasSorts tools) $
                            makeEqualsPredicate first second
                        , substitution = []
                        }
                    , SimplificationProof
                    )<|MERGE_RESOLUTION|>--- conflicted
+++ resolved
@@ -13,24 +13,15 @@
     , termUnification
     ) where
 
-<<<<<<< HEAD
+import           Control.Applicative
+                 ( Alternative (..) )
 import           Control.Exception
                  ( assert )
 import           Data.Foldable
                  ( foldl' )
 import qualified Data.Map.Strict as Map
-import           Data.Maybe
-                 ( fromMaybe )
 import           Data.Reflection
                  ( give )
-=======
-import Control.Applicative
-       ( Alternative (..) )
-import Control.Exception
-       ( assert )
-import Data.Reflection
-       ( give )
->>>>>>> cb490d1e
 
 import           Data.Result
 import           Kore.AST.Common
@@ -591,16 +582,12 @@
         , SortedVariable variable
         , MonadCounter m
         )
-<<<<<<< HEAD
-    => TermTransformation level variable m
-=======
     => MetadataTools level StepperAttributes
     -> TermSimplifier level variable m
     -- ^ Used to simplify subterm "and".
     -> PureMLPattern level variable
     -> PureMLPattern level variable
     -> Result (m (ExpandedPattern level variable , SimplificationProof level))
->>>>>>> cb490d1e
 equalInjectiveHeadsAndEquals
     tools
     termMerger
@@ -650,15 +637,11 @@
         , MetaOrObject level
         , MonadCounter m
         )
-<<<<<<< HEAD
-    => TermTransformation level variable m
-=======
     => MetadataTools level StepperAttributes
     -> TermSimplifier level variable m
     -> PureMLPattern level variable
     -> PureMLPattern level variable
     -> Result (m (ExpandedPattern level variable , SimplificationProof level))
->>>>>>> cb490d1e
 sortInjectionAndEqualsAssumesDifferentHeads
     tools
     termMerger
@@ -915,11 +898,11 @@
        )
     => TermTransformation level variable m
 builtinMapAndEquals
-    MetadataTools.MetadataTools { sortTools }
+    MetadataTools.MetadataTools { symbolOrAliasSorts }
     simplifyChild
     (DV_ sort (BuiltinDomainMap map1))
     (DV_ _    (BuiltinDomainMap map2))
-  = Handled $ do
+  = do
     let
         -- The remainder of map1, i.e. the keys of map1 missing from map2
         rem1 = Map.difference map1 map2
@@ -936,7 +919,7 @@
                         DV_ sort
                         $ BuiltinDomainMap
                         $ ExpandedPattern.term <$> _quot
-                    , predicate = give sortTools $ foldl' (\p -> fst . makeAndPredicate p . ExpandedPattern.predicate) makeTruePredicate _quot
+                    , predicate = give symbolOrAliasSorts $ foldl' (\p -> fst . makeAndPredicate p . ExpandedPattern.predicate) makeTruePredicate _quot
                     , substitution = foldMap ExpandedPattern.substitution _quot
                     }
             return (result, SimplificationProof)
@@ -947,7 +930,7 @@
         )
   where
     bottom = (ExpandedPattern.fromPurePattern mkBottom, SimplificationProof)
-builtinMapAndEquals _ _ _ _ = NotHandled
+builtinMapAndEquals _ _ _ _ = empty
 
 {-| And simplification for `function and function`.
 
