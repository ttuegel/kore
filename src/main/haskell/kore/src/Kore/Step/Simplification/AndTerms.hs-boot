module Kore.Step.Simplification.AndTerms where

<<<<<<< HEAD
import           Control.Monad.Counter
                 ( MonadCounter )
import           Kore.AST.Common
                 ( PureMLPattern, SortedVariable )
import           Kore.AST.MetaOrObject
                 ( MetaOrObject, OrdMetaOrObject, ShowMetaOrObject )
import           Kore.IndexedModule.MetadataTools
                 ( MetadataTools )
import           Kore.Substitution.Class
                 ( Hashable )
import           Kore.Step.StepperAttributes
                 ( StepperAttributes )
import           Kore.Step.ExpandedPattern
                 ( ExpandedPattern )
import           Kore.Step.Simplification.Data
                 ( SimplificationProof )
import           Kore.Variables.Fresh
                 ( FreshVariable )
=======
import Control.Monad.Counter
       ( MonadCounter )
import Kore.AST.Common
       ( SortedVariable )
import Kore.AST.MetaOrObject
       ( Meta, MetaOrObject, Object )
import Kore.AST.PureML
       ( PureMLPattern )
import Kore.IndexedModule.MetadataTools
       ( MetadataTools )
import Kore.Step.ExpandedPattern
       ( ExpandedPattern )
import Kore.Step.Simplification.Data
       ( SimplificationProof )
import Kore.Step.StepperAttributes
       ( StepperAttributes )
import Kore.Substitution.Class
       ( Hashable )
import Kore.Variables.Fresh
       ( FreshVariable )
>>>>>>> c1697fd3

termAnd
    ::  ( MetaOrObject level
        , Hashable variable
        , FreshVariable variable
        , Ord (variable level)
        , Show (variable level)
        , OrdMetaOrObject variable
        , ShowMetaOrObject variable
        , SortedVariable variable
        , MonadCounter m
        )
    => MetadataTools level StepperAttributes
    -> PureMLPattern level variable
    -> PureMLPattern level variable
    -> m (ExpandedPattern level variable, SimplificationProof level)

termUnification
    ::  ( MetaOrObject level
        , Hashable variable
        , FreshVariable variable
        , Ord (variable level)
        , Show (variable level)
        , OrdMetaOrObject variable
        , ShowMetaOrObject variable
        , SortedVariable variable
        , MonadCounter m
        )
    => MetadataTools level StepperAttributes
    -> PureMLPattern level variable
    -> PureMLPattern level variable
    -> Maybe (m (ExpandedPattern level variable, SimplificationProof level))<|MERGE_RESOLUTION|>--- conflicted
+++ resolved
@@ -1,33 +1,11 @@
 module Kore.Step.Simplification.AndTerms where
 
-<<<<<<< HEAD
-import           Control.Monad.Counter
-                 ( MonadCounter )
-import           Kore.AST.Common
-                 ( PureMLPattern, SortedVariable )
-import           Kore.AST.MetaOrObject
-                 ( MetaOrObject, OrdMetaOrObject, ShowMetaOrObject )
-import           Kore.IndexedModule.MetadataTools
-                 ( MetadataTools )
-import           Kore.Substitution.Class
-                 ( Hashable )
-import           Kore.Step.StepperAttributes
-                 ( StepperAttributes )
-import           Kore.Step.ExpandedPattern
-                 ( ExpandedPattern )
-import           Kore.Step.Simplification.Data
-                 ( SimplificationProof )
-import           Kore.Variables.Fresh
-                 ( FreshVariable )
-=======
 import Control.Monad.Counter
        ( MonadCounter )
 import Kore.AST.Common
-       ( SortedVariable )
+       ( PureMLPattern, SortedVariable )
 import Kore.AST.MetaOrObject
-       ( Meta, MetaOrObject, Object )
-import Kore.AST.PureML
-       ( PureMLPattern )
+       ( MetaOrObject, OrdMetaOrObject, ShowMetaOrObject )
 import Kore.IndexedModule.MetadataTools
        ( MetadataTools )
 import Kore.Step.ExpandedPattern
@@ -40,7 +18,6 @@
        ( Hashable )
 import Kore.Variables.Fresh
        ( FreshVariable )
->>>>>>> c1697fd3
 
 termAnd
     ::  ( MetaOrObject level
