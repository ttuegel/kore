{-|
Module      : Kore.Step.Condition.Evaluator
Description : Evaluates conditions.
Copyright   : (c) Runtime Verification, 2018
License     : NCSA
Maintainer  : virgil.serbanuta@runtimeverification.com
Stability   : experimental
Portability : portable
-}
module Kore.Step.Condition.Evaluator
    ( evaluate
    ) where

import Data.Reflection

import           Kore.AST.Common
import           Kore.AST.MetaOrObject
import           Kore.AST.PureML
import           Kore.ASTUtils.SmartPatterns
import           Kore.IndexedModule.MetadataTools
                 ( MetadataTools (..), SymbolOrAliasSorts )
import           Kore.Predicate.Predicate
                 ( Predicate, makeAndPredicate, makeFalsePredicate,
                 unwrapPredicate, wrapPredicate )
import           Kore.SMT.SMT
import           Kore.Step.ExpandedPattern
                 ( ExpandedPattern, PredicateSubstitution )
import           Kore.Step.ExpandedPattern as ExpandedPattern
                 ( ExpandedPattern (..) )
import           Kore.Step.ExpandedPattern as PredicateSubstitution
                 ( PredicateSubstitution (..) )
import qualified Kore.Step.OrOfExpandedPattern as OrOfExpandedPattern
                 ( toExpandedPattern )
import           Kore.Step.Simplification.Data
                 ( PureMLPatternSimplifier (..),
                 SimplificationProof (SimplificationProof), Simplifier )
import           Kore.Step.StepperAttributes
<<<<<<< HEAD

import Debug.Trace
=======
>>>>>>> cb490d1e

convertStepperToSMT
    :: MetadataTools level StepperAttributes
    -> MetadataTools level SMTAttributes
convertStepperToSMT tools =
<<<<<<< HEAD
    MetadataTools
=======
    tools
>>>>>>> cb490d1e
    { symAttributes  = convert . symAttributes  tools
    , sortAttributes = convert . sortAttributes tools
    , isSubsortOf = const $ const False -- no subsort info needed by SMT
    }
    where convert (StepperAttributes _ _ _ _ _ hook) = SMTAttributes hook

-- TODO: May add more checks later
-- but the vast majority of predicates are just `top`.
nonTrivial :: PureMLPattern level variable -> Bool
nonTrivial (Top_ _) = False
nonTrivial _ = True

{-| 'evaluate' attempts to evaluate a Kore predicate. -}
evaluate
    ::  forall level variable .
        ( MetaOrObject level
        , Given (SymbolOrAliasSorts level)
        , SortedVariable variable
        , Eq (variable level)
        , Ord (variable level)
        , Show (variable level)
        , Given (MetadataTools level StepperAttributes)
        )
    => PureMLPatternSimplifier level variable
    -- ^ Evaluates functions in a pattern.
    -> Predicate level variable
    -- ^ The condition to be evaluated.
    -- TODO: Can't it happen that I also get a substitution when evaluating
    -- functions? See the Equals case.
    -> Simplifier
        (PredicateSubstitution level variable, SimplificationProof level)
evaluate
    (PureMLPatternSimplifier simplifier)
    predicate''
  = give (convertStepperToSMT (given :: MetadataTools level StepperAttributes))
    $ do
    let predicate' =
            if nonTrivial (unwrapPredicate predicate'')
<<<<<<< HEAD
               && (traceShowId $ unsafeTryRefutePredicate predicate'')
=======
               && (unsafeTryRefutePredicate predicate'')
>>>>>>> cb490d1e
                   == Just False
            then makeFalsePredicate
            else predicate''
    (patt, _proof) <- simplifier (unwrapPredicate predicate')
    let
        (subst, _proof) =
            asPredicateSubstitution (OrOfExpandedPattern.toExpandedPattern patt)
    return ( subst, SimplificationProof)

asPredicateSubstitution
    ::  ( MetaOrObject level
        , Given (SymbolOrAliasSorts level)
        , SortedVariable variable
        , Eq (variable level)
        , Show (variable level)
        )
    => ExpandedPattern level variable
    -> (PredicateSubstitution level variable, SimplificationProof level)
asPredicateSubstitution
    ExpandedPattern {term, predicate, substitution}
  =
    let
        (andPatt, _proof) = makeAndPredicate predicate (wrapPredicate term)
    in
        ( PredicateSubstitution
            { predicate = andPatt
            , substitution = substitution
            }
        , SimplificationProof
        )<|MERGE_RESOLUTION|>--- conflicted
+++ resolved
@@ -15,7 +15,6 @@
 
 import           Kore.AST.Common
 import           Kore.AST.MetaOrObject
-import           Kore.AST.PureML
 import           Kore.ASTUtils.SmartPatterns
 import           Kore.IndexedModule.MetadataTools
                  ( MetadataTools (..), SymbolOrAliasSorts )
@@ -35,21 +34,12 @@
                  ( PureMLPatternSimplifier (..),
                  SimplificationProof (SimplificationProof), Simplifier )
 import           Kore.Step.StepperAttributes
-<<<<<<< HEAD
-
-import Debug.Trace
-=======
->>>>>>> cb490d1e
 
 convertStepperToSMT
     :: MetadataTools level StepperAttributes
     -> MetadataTools level SMTAttributes
 convertStepperToSMT tools =
-<<<<<<< HEAD
-    MetadataTools
-=======
     tools
->>>>>>> cb490d1e
     { symAttributes  = convert . symAttributes  tools
     , sortAttributes = convert . sortAttributes tools
     , isSubsortOf = const $ const False -- no subsort info needed by SMT
@@ -88,11 +78,7 @@
     $ do
     let predicate' =
             if nonTrivial (unwrapPredicate predicate'')
-<<<<<<< HEAD
-               && (traceShowId $ unsafeTryRefutePredicate predicate'')
-=======
                && (unsafeTryRefutePredicate predicate'')
->>>>>>> cb490d1e
                    == Just False
             then makeFalsePredicate
             else predicate''
