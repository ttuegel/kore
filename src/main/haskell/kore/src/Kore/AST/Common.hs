--- conflicted
+++ resolved
@@ -92,12 +92,9 @@
 import GHC.Generics
        ( Generic )
 
-<<<<<<< HEAD
-import           Kore.AST.Location
-=======
 import           Control.DeepSeq.Orphans ()
 import           Data.Text.Prettyprint.Doc.Orphans ()
->>>>>>> c4322c42
+import           Kore.AST.Location
 import           Kore.AST.MetaOrObject
 import           Kore.AST.Pretty
                  ( Pretty (..), (<>) )
@@ -105,43 +102,7 @@
 import           Kore.Parser.CString
                  ( escapeCString )
 
-<<<<<<< HEAD
 {- | Object- and meta-level identifiers.
-=======
-{-| 'FileLocation' represents a position in a source file.
--}
-data FileLocation = FileLocation
-    { fileName :: FilePath
-    , line     :: Int
-    , column   :: Int
-    }
-    deriving (Eq, Show, Generic)
-
-instance Hashable FileLocation
-instance NFData FileLocation
-
-{-| 'AstLocation' represents the origin of an AST node.
-
-Its representation may change, e.g. the `AstLocationFile` branch could become a
-range instead of a single character position. You should treat the entire
-AstLocation as much as possible as an opaque token, i.e. hopefully only
-the kore parsing code and pretty printing code below would access
-the AstLocationFile branch.
--}
-data AstLocation
-    = AstLocationNone
-    | AstLocationImplicit
-    | AstLocationGeneratedVariable
-    | AstLocationTest
-    | AstLocationFile FileLocation
-    | AstLocationLifted AstLocation
-    | AstLocationUnknown
-    -- ^ This should not be used and should be eliminated in further releases
-    deriving (Eq, Show, Generic)
-
-instance Hashable AstLocation
-instance NFData AstLocation
->>>>>>> c4322c42
 
 @Id@ corresponds to the @object-identifier@ and @meta-identifier@
 syntactic categories in
