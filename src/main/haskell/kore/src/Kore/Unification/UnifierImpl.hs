{-|
Module      : Kore.Unification.UnifierImpl
Description : Datastructures and functionality for performing unification on
              Pure patterns
Copyright   : (c) Runtime Verification, 2018
License     : UIUC/NCSA
Maintainer  : traian.serbanuta@runtimeverification.com
Stability   : experimental
Portability : portable
-}
module Kore.Unification.UnifierImpl where

import Control.Exception
       ( assert )
import Control.Monad
       ( foldM )
import Data.Function
       ( on )
import Data.Functor.Foldable
import Data.List
       ( groupBy, partition, sortBy )
import Data.Proxy
       ( Proxy (..) )

<<<<<<< HEAD
import Data.Functor.Traversable
import Kore.AST.Builders
       ( parameterizedSymbol_, sortParameter )
=======
>>>>>>> ab0a563e
import Kore.AST.Common
import Kore.AST.MetaOrObject
import Kore.AST.MLPatterns
import Kore.AST.PureML
import Kore.AST.Sentence
       ( getSentenceSymbolOrAliasHead )
import Kore.ASTHelpers
       ( ApplicationSorts (..) )
import Kore.ASTUtils.SmartPatterns
<<<<<<< HEAD
       ( pattern StringLiteral_, pattern And_, pattern App_ )
=======
       ( pattern StringLiteral_ )
>>>>>>> ab0a563e
import Kore.IndexedModule.MetadataTools
import Kore.Predicate.Predicate
       ( Predicate, makeTruePredicate )
import Kore.Step.PatternAttributes
       ( FunctionalProof (..), isConstructorTop, isFunctionalPattern )
import Kore.Step.StepperAttributes
import Kore.Unification.Error

type UnificationSubstitution level variable
    = [(variable level, PureMLPattern level variable)]

-- |'UnificationSolution' describes the solution of an unification problem,
-- consisting of the unified term and the set of constraints (equalities)
-- obtained during unification.
data UnificationSolution level variable = UnificationSolution
    { unificationSolutionTerm        :: !(PureMLPattern level variable)
    , unificationSolutionConstraints :: !(UnificationSubstitution level variable)
    }
  deriving (Eq, Show)

-- |'mapSubstitutionVariables' changes all the variables in the substitution
-- with the given function.
mapSubstitutionVariables
    :: (variableFrom level -> variableTo level)
    -> UnificationSubstitution level variableFrom
    -> UnificationSubstitution level variableTo
mapSubstitutionVariables variableMapper =
    map (mapVariable variableMapper)
  where
    mapVariable
        :: (variableFrom level -> variableTo level)
        -> (variableFrom level, PureMLPattern level variableFrom)
        -> (variableTo level, PureMLPattern level variableTo)
    mapVariable
        mapper
        (variable, patt)
      =
        (mapper variable, mapPatternVariables mapper patt)


-- |'unificationSolutionToPurePattern' packages an unification solution into
-- a 'CommonPurePattern' by transforming the constraints into a conjunction of
-- equalities and conjoining them with the unified term.
unificationSolutionToPurePattern
    :: SortedVariable variable
    => MetadataTools level StepperAttributes
    -> UnificationSolution level variable
    -> PureMLPattern level variable
unificationSolutionToPurePattern tools ucp =
    case unificationSolutionConstraints ucp of
        [] -> unifiedTerm
        (constraint:constraints) ->
            andPat unifiedTerm (foldr andEquals (equals constraint) constraints)
  where
    resultSort =
        getPatternResultSort (sortTools tools) (project unifiedTerm)
    unifiedTerm = unificationSolutionTerm ucp
    andEquals = andPat . equals
    andPat first second =
        Fix $ AndPattern And
            { andSort = resultSort
            , andFirst = first
            , andSecond = second
            }
    equals (var, p) =
        Fix $ EqualsPattern Equals
            { equalsOperandSort = sortedVariableSort var
            , equalsResultSort = resultSort
            , equalsFirst = Fix $ VariablePattern var
            , equalsSecond = p
            }

-- |'UnificationProof' is meant to represent proof term stubs for various
-- steps performed during unification
-- TODO: replace this datastructures with proper ones representing
-- both hypotheses and conclusions in the proof object.
data UnificationProof level variable
    = EmptyUnificationProof
    -- ^Empty proof (nothing to prove)
    | CombinedUnificationProof [UnificationProof level variable]
    -- ^Putting multiple proofs together
    | ConjunctionIdempotency (PureMLPattern level variable)
    -- ^Used to specify the reduction a/\a <-> a
    | Proposition_5_24_3
        [FunctionalProof level variable]
        (variable level)
        (PureMLPattern level variable)
    -- ^Used to specify the application of Proposition 5.24 (3)
    -- https://arxiv.org/pdf/1705.06312.pdf#subsection.5.4
    -- if ϕ and ϕ' are functional patterns, then
    -- |= (ϕ ∧ ϕ') = (ϕ ∧ (ϕ = ϕ'))
    | AndDistributionAndConstraintLifting
        (SymbolOrAlias level)
        [UnificationProof level variable]
    -- ^Used to specify both the application of the constructor axiom
    -- c(x1, .., xn) /\ c(y1, ..., yn) -> c(x1 /\ y1, ..., xn /\ yn)
    -- and of Proposition 5.12 (Constraint propagation) after unification:
    -- https://arxiv.org/pdf/1705.06312.pdf#subsection.5.2
    -- if ϕ is a predicate, then:
    -- |= c(ϕ1, ..., ϕi /\ ϕ, ..., ϕn) = c(ϕ1, ..., ϕi, ..., ϕn) /\ ϕ
    | SubstitutionMerge
        (variable level)
        (PureMLPattern level variable)
        (PureMLPattern level variable)
    -- ^Specifies the merging of (x = t1) /\ (x = t2) into x = (t1 /\ t2)
    -- Semantics of K, 7.7.1:
    -- (Equality Elimination). |- (ϕ1 = ϕ2) → (ψ[ϕ1/v] → ψ[ϕ2/v])
    -- if we instantiate it using  ϕ1 = x, ϕ2 = y and ψ = (v = t2), we get
    -- |- x = t1 -> ((x = t2) -> (t1 = t2))
    -- by boolean manipulation, we can get
    -- |- (x = t1) /\ (x = t2) -> ((x = t1) /\ (t1 = t2))
    -- By some ??magic?? similar to Proposition 5.12
    -- ((x = t1) /\ (t1 = t2)) = (x = (t1 /\ (t1 = t2)))
    -- then, applying Proposition 5.24(3), this further gets to
    -- (x = (t1 /\ t2))
  deriving (Eq, Show)

{-# ANN simplifyUnificationProof ("HLint: ignore Use record patterns" :: String) #-}
simplifyUnificationProof
    :: UnificationProof level variable
    -> UnificationProof level variable
simplifyUnificationProof EmptyUnificationProof = EmptyUnificationProof
simplifyUnificationProof (CombinedUnificationProof []) =
    EmptyUnificationProof
simplifyUnificationProof (CombinedUnificationProof [a]) =
    simplifyUnificationProof a
simplifyUnificationProof (CombinedUnificationProof items) =
    case simplifyCombinedItems items of
        []  -> EmptyUnificationProof
        [a] -> a
        as  -> CombinedUnificationProof as
simplifyUnificationProof a@(ConjunctionIdempotency _) = a
simplifyUnificationProof a@(Proposition_5_24_3 _ _ _) = a
simplifyUnificationProof
    (AndDistributionAndConstraintLifting symbolOrAlias unificationProof)
  =
    AndDistributionAndConstraintLifting
        symbolOrAlias
        (simplifyCombinedItems unificationProof)
simplifyUnificationProof a@(SubstitutionMerge _ _ _) = a

simplifyCombinedItems
    :: [UnificationProof level variable] -> [UnificationProof level variable]
simplifyCombinedItems =
    foldr (addContents . simplifyUnificationProof) []
  where
    addContents
        :: UnificationProof level variable
        -> [UnificationProof level variable]
        -> [UnificationProof level variable]
    addContents EmptyUnificationProof  proofItems           = proofItems
    addContents (CombinedUnificationProof items) proofItems =
        items ++ proofItems
    addContents other proofItems = other : proofItems

simplifyAnds
    :: ( Eq level
       , Ord (variable level)
       , SortedVariable variable
       , Show (variable level)
       )
    => MetadataTools level StepperAttributes
    -> [PureMLPattern level variable]
    -> Either
        (UnificationError level)
        (UnificationSolution level variable, UnificationProof level variable)
simplifyAnds _ [] = Left EmptyPatternList
simplifyAnds tools (p:ps) =
    foldM
        simplifyAnds'
        ( UnificationSolution
            { unificationSolutionTerm = p
            , unificationSolutionConstraints = []
            }
        , EmptyUnificationProof
        )
        ps
  where
    resultSort = getPatternResultSort (sortTools tools) (project p)
    simplifyAnds' (solution,proof) pat = do
        let
            conjunct = Fix $ AndPattern And
                { andSort = resultSort
                , andFirst = unificationSolutionTerm solution
                , andSecond = pat
                }
        (solution', proof') <- simplifyAnd tools conjunct
        return
            ( solution'
                { unificationSolutionConstraints =
                    unificationSolutionConstraints solution
                    ++ unificationSolutionConstraints solution'
                }
            , CombinedUnificationProof [proof, proof']
            )

simplifyAnd
    :: ( Eq level
       , Ord (variable level)
       , Show (variable level)
       )
    => MetadataTools level StepperAttributes
    -> PureMLPattern level variable
    -> Either
        (UnificationError level)
        (UnificationSolution level variable, UnificationProof level variable)
simplifyAnd tools =
    elgot postTransform (preTransform tools . project)

-- Performs variable and equality checks and distributes the conjunction
-- to the children, creating sub-unification problems
preTransform
    :: ( Eq level
       , Ord (variable level)
       , Show (variable level)
       )
    => MetadataTools level StepperAttributes
    -> UnFixedPureMLPattern level variable
    -> Either
        ( Either
            (UnificationError level)
            ( UnificationSolution level variable
            , UnificationProof level variable
            )
        )
        (UnFixedPureMLPattern level variable)
preTransform tools (AndPattern ap) = if left == right
    then Left $ Right
        ( UnificationSolution
            { unificationSolutionTerm = left
            , unificationSolutionConstraints = []
            }
        , ConjunctionIdempotency left
        )
    else case project left of
        VariablePattern vp ->
            Left (mlProposition_5_24_3 tools vp right)
        p1 -> case project right of
            VariablePattern vp -> -- add commutativity here
                Left (mlProposition_5_24_3 tools vp left)
            DomainValuePattern (DomainValue _ dv2) ->
                case dv2 of
                    StringLiteral_ (StringLiteral sl2) ->
                        matchDomainValue tools p1 sl2
                    _ -> Left $ Left UnsupportedPatterns
            ApplicationPattern ap2 ->
                let
                    head2 = applicationSymbolOrAlias ap2
                in
                    if isConstructor (attributes tools head2)
                        then matchConstructor tools p1 head2 ap2
<<<<<<< HEAD
                    else if isInjHead head2
                        then matchInj tools p1
                            (symbolOrAliasParams head2)
                            (applicationChildren ap2)
                    else Left $ Left $ NonConstructorHead head2
=======
                        else Left $ Left $ NonConstructorHead head2
>>>>>>> ab0a563e
            _ -> Left $ Left UnsupportedPatterns
  where
    left = andFirst ap
    right = andSecond ap
preTransform _ _ = Left $ Left UnsupportedPatterns

matchDomainValue
    :: MetadataTools level StepperAttributes
    -> UnFixedPureMLPattern level variable
    -> String
    -> Either
        ( Either
            (UnificationError level)
            ( UnificationSolution level variable
            , UnificationProof level variable
            )
        )
        (UnFixedPureMLPattern level variable)
matchDomainValue _ (DomainValuePattern (DomainValue _ dv1)) sl2 =
    case dv1 of
        StringLiteral_ (StringLiteral sl1) ->
            Left $ Left
                (PatternClash (DomainValueClash sl1) (DomainValueClash sl2))
        _ ->  Left $ Left UnsupportedPatterns
matchDomainValue tools (ApplicationPattern ap1) sl2
    | isConstructor (attributes tools head1) =
        Left $ Left (PatternClash (HeadClash head1) (DomainValueClash sl2))
    | otherwise = Left $ Left $ NonConstructorHead head1
  where
    head1 = applicationSymbolOrAlias ap1
matchDomainValue _ _ _ = Left $ Left UnsupportedPatterns

matchConstructor
    :: MetadataTools level StepperAttributes
    -> UnFixedPureMLPattern level variable
    -> SymbolOrAlias level
    -> Application level (PureMLPattern level variable)
    -> Either
        ( Either
            (UnificationError level)
            ( UnificationSolution level variable
            , UnificationProof level variable
            )
        )
        (UnFixedPureMLPattern level variable)
matchConstructor _ (DomainValuePattern (DomainValue _ dv1)) head2 _ =
    case dv1 of
        (StringLiteral_ (StringLiteral sl1)) ->
            Left $ Left (PatternClash (DomainValueClash sl1) (HeadClash head2))
        _ -> Left $ Left UnsupportedPatterns
matchConstructor tools (ApplicationPattern ap1) head2 ap2
    | isConstructor (attributes tools head1) =
        if head1 == head2
            then Right
                $ ApplicationPattern Application
                    { applicationSymbolOrAlias = head1
                    , applicationChildren =
                        Fix . AndPattern
                            <$> zipWith3 And
                                (applicationSortsOperands
                                    (sortTools tools head1)
                                )
                                (applicationChildren ap1)
                                (applicationChildren ap2)
                    }
            else Left $ Left
                    (PatternClash
                        (HeadClash head1)
                        (HeadClash head2)
                    )
    | otherwise = Left $ Left $ NonConstructorHead head1
  where
    head1 = applicationSymbolOrAlias ap1
<<<<<<< HEAD
matchConstructor _ _ _ _ = Left $ Left UnsupportedPatterns

matchInj
    :: MetadataTools level StepperAttributes
    -> UnFixedPureMLPattern level variable
    -> [Sort level]
    -> [PureMLPattern level variable]
    -> Either
        ( Either
            (UnificationError level)
            ( UnificationSolution level variable
            , UnificationProof level variable
            )
        )
        (UnFixedPureMLPattern level variable)
matchInj tools p1 [p2FromSort, p2ToSort] [p2Child] =
    matchInjHelper tools p2FromSort p2ToSort p2Child p1
matchInj _ _ _ _ = error "Invalid inj operator"

matchInjHelper
    :: MetadataTools level StepperAttributes
    -> Sort level
    -> Sort level
    -> PureMLPattern level variable
    -> UnFixedPureMLPattern level variable
    -> Either
        ( Either
            (UnificationError level)
            ( UnificationSolution level variable
            , UnificationProof level variable
            )
        )
        (UnFixedPureMLPattern level variable)
matchInjHelper tools p2FromSort p2ToSort p2Child (ApplicationPattern ap1)
    | isInjHead head1 =
        let
            [p1FromSort, p1ToSort] = symbolOrAliasParams head1
            [p1Child] = applicationChildren ap1
        in
            matchInjTriangle tools
                p1FromSort p1ToSort p1Child p2FromSort p2ToSort p2Child

    | otherwise = Left $ Left
        (PatternClash (HeadClash head1) (InjectionClash p2FromSort p2ToSort))
  where head1 = applicationSymbolOrAlias ap1
matchInjHelper _ _ _ _ _ = Left $ Left UnsupportedPatterns

matchInjTriangle
    :: MetadataTools level StepperAttributes
    -> Sort level
    -> Sort level
    -> PureMLPattern level variable
    -> Sort level
    -> Sort level
    -> PureMLPattern level variable
    -> Either
        ( Either
            (UnificationError level)
            ( UnificationSolution level variable
            , UnificationProof level variable
            )
        )
        (UnFixedPureMLPattern level variable)
matchInjTriangle tools p1FromSort p1ToSort p1Child p2FromSort p2ToSort p2Child
    | p1FromSort == p2FromSort && p1ToSort == p2ToSort =
        Right
        $ ApplicationPattern Application
            { applicationSymbolOrAlias = injHead p1FromSort p1ToSort
            , applicationChildren =
                [ And_ p1FromSort p1Child p2Child ]
            }
    | otherwise = case p1Child of
        (App_ head1 children) | isInjHead head1 ->
            let
                [p1FromSort', p1ToSort'] = symbolOrAliasParams head1
                [p1Child'] = children
            in
                assert (p1ToSort' == p1FromSort) $
                matchInjTriangle tools
                    p1FromSort' p1ToSort p1Child' p2FromSort p2ToSort p2Child
        _ -> case p2Child of
            (App_ head2 children) | isInjHead head2 ->
                let
                    [p2FromSort', p2ToSort'] = symbolOrAliasParams head2
                    [p2Child'] = children
                in
                    assert (p2ToSort' == p2FromSort) $
                    matchInjTriangle tools
                        p1FromSort p1ToSort p1Child
                        p2FromSort' p2ToSort p2Child'
            _
                | isConstructorTop tools (project p1Child)
                  && isConstructorTop tools (project p2Child) ->
                    Left $ Left
                        (PatternClash
                            (InjectionClash p1FromSort p1ToSort)
                            (InjectionClash p2FromSort p2ToSort)
                        )
                | otherwise -> Left $ Left UnsupportedPatterns
=======
matchConstructor _ _ _ _ = Left $ Left UnsupportedPatterns                                
>>>>>>> ab0a563e


-- applies Proposition 5.24 (3) which replaces x /\ phi with phi /\ x = phi
-- if phi is a functional pattern.
mlProposition_5_24_3
    :: Show (variable level)
    => MetadataTools level StepperAttributes
    -> variable level
    -- ^variable pattern
    -> PureMLPattern level variable
    -- ^functional (term) pattern
    -> Either
        (UnificationError level)
        (UnificationSolution level variable, UnificationProof level variable)
mlProposition_5_24_3
    tools
    v
    functionalPattern
  = case isFunctionalPattern tools functionalPattern of
        Right functionalProof -> Right --Matching Logic 5.24 (3)
            ( UnificationSolution
                { unificationSolutionTerm        = functionalPattern
                , unificationSolutionConstraints = [ (v, functionalPattern) ]
                }
            , Proposition_5_24_3 functionalProof v functionalPattern
            )
        _ -> Left NonFunctionalPattern

-- returns from the recursion, building the unified term and
-- pushing up the constraints (substitution)
postTransform
    :: Pattern level variable
        (Either
            (UnificationError level)
            ( UnificationSolution level variable
            , UnificationProof level variable
            )
        )
    -> Either
        (UnificationError level)
        (UnificationSolution level variable, UnificationProof level variable)
postTransform (ApplicationPattern ap) = do
    children <- sequenceA (applicationChildren ap)
    let (subSolutions, subProofs) = unzip children
    return
        ( UnificationSolution
            { unificationSolutionTerm = Fix $ ApplicationPattern ap
                { applicationChildren =
                        map unificationSolutionTerm subSolutions
                }
            , unificationSolutionConstraints =
                concatMap
                    unificationSolutionConstraints
                    subSolutions
            }
        , AndDistributionAndConstraintLifting
            (applicationSymbolOrAlias ap)
            subProofs
        )
postTransform _ = error "Unexpected, non-application, pattern."

groupSubstitutionByVariable
    :: Ord (variable level)
    => UnificationSubstitution level variable
    -> [UnificationSubstitution level variable]
groupSubstitutionByVariable =
    groupBy ((==) `on` fst) . sortBy (compare `on` fst) . map sortRenaming
  where
    sortRenaming (var, Fix (VariablePattern var'))
        | var' < var = (var', Fix (VariablePattern var))
    sortRenaming eq = eq

-- simplifies x = t1 /\ x = t2 /\ ... /\ x = tn by transforming it into
-- x = ((t1 /\ t2) /\ (..)) /\ tn
-- then recursively reducing that to finally get x = t /\ subst
solveGroupedSubstitution
    :: ( Eq level
       , Ord (variable level)
       , SortedVariable variable
       , Show (variable level)
       )
    => MetadataTools level StepperAttributes
    -> UnificationSubstitution level variable
    -> Either
        (UnificationError level)
        (UnificationSubstitution level variable, UnificationProof level variable)
solveGroupedSubstitution _ [] = Left EmptyPatternList
solveGroupedSubstitution tools ((x,p):subst) = do
    (solution, proof) <- simplifyAnds tools (p : map snd subst)
    return
        ( (x,unificationSolutionTerm solution)
          : unificationSolutionConstraints solution
        , proof)

instance Monoid (UnificationProof level variable) where
    mempty = EmptyUnificationProof
    mappend proof1 proof2 = CombinedUnificationProof [proof1, proof2]
    mconcat = CombinedUnificationProof

-- |Takes a potentially non-normalized substitution,
-- and if it contains multiple assignments to the same variable,
-- it solves all such assignments.
-- As new assignments may be produced during the solving process,
-- `normalizeSubstitutionDuplication` recursively calls itself until it
-- stabilizes.
normalizeSubstitutionDuplication
    :: ( Eq level
       , Ord (variable level)
       , SortedVariable variable
       , Show (variable level)
       )
    => MetadataTools level StepperAttributes
    -> UnificationSubstitution level variable
    -> Either
        (UnificationError level)
        ( UnificationSubstitution level variable
        , UnificationProof level variable
        )
normalizeSubstitutionDuplication tools subst =
    if null nonSingletonSubstitutions
        then return (subst, EmptyUnificationProof)
        else do
            (subst', proof') <- mconcat <$>
                mapM (solveGroupedSubstitution tools) nonSingletonSubstitutions
            (finalSubst, proof) <-
                normalizeSubstitutionDuplication tools
                    (concat singletonSubstitutions
                     ++ subst'
                    )
            return
                ( finalSubst
                , CombinedUnificationProof
                    [ proof'
                    , proof
                    ]
                )
  where
    groupedSubstitution = groupSubstitutionByVariable subst
    isSingleton [_] = True
    isSingleton _   = False
    (singletonSubstitutions, nonSingletonSubstitutions) =
        partition isSingleton groupedSubstitution

-- |'unificationProcedure' atempts to simplify @t1 = t2@, assuming @t1@ and @t2@
-- are terms (functional patterns) to a substitution.
-- If successful, it also produces a proof of how the substitution was obtained.
-- If failing, it gives a 'UnificationError' reason for the failure.
unificationProcedure
    ::  ( SortedVariable variable
        , Ord (variable level)
        , MetaOrObject level
        , Show (variable level)
        )
    => MetadataTools level StepperAttributes
    -- ^functions yielding metadata for pattern heads
    -> PureMLPattern level variable
    -- ^left-hand-side of unification
    -> PureMLPattern level variable
    -> Either
        -- TODO: Consider using a false predicate instead of a Left error
        (UnificationError level)
        ( UnificationSubstitution level variable
        , Predicate level variable
        , UnificationProof level variable
        )
unificationProcedure tools p1 p2
    | p1Sort /= p2Sort =
        Left (SortClash p1Sort p2Sort)
    | otherwise = do
        (solution, proof) <- simplifyAnd tools conjunct
        (normSubst, normProof) <-
            normalizeSubstitutionDuplication
                tools (unificationSolutionConstraints solution)
        return
            ( normSubst
            -- TODO: Put something sensible here.
            , makeTruePredicate
            , simplifyUnificationProof
                (CombinedUnificationProof [proof, normProof])
            )
  where
    resultSort = getPatternResultSort (sortTools tools)
    p1Sort =  resultSort (project p1)
    p2Sort =  resultSort (project p2)
    conjunct = Fix $ AndPattern And
        { andSort = p1Sort
        , andFirst = p1
        , andSecond = p2
        }

sortParam :: String -> SortVariable level
sortParam name = sortParameter Proxy name AstLocationTest

sortParamSort :: String -> Sort level
sortParamSort = SortVariableSort . sortParam

injName :: String
injName = "inj"

symbolInj :: PureSentenceSymbol level
symbolInj =
    parameterizedSymbol_ injName AstLocationImplicit
        [sortParam "From", sortParam "To"]
        [sortParamSort "From"]
        (sortParamSort "To")

injHead :: Sort level -> Sort level -> SymbolOrAlias level
injHead sortFrom sortTo =
    getSentenceSymbolOrAliasHead symbolInj [sortFrom, sortTo]

isInjHead :: SymbolOrAlias level -> Bool
isInjHead pHead = getId (symbolOrAliasConstructor pHead) == injName<|MERGE_RESOLUTION|>--- conflicted
+++ resolved
@@ -22,12 +22,8 @@
 import Data.Proxy
        ( Proxy (..) )
 
-<<<<<<< HEAD
-import Data.Functor.Traversable
 import Kore.AST.Builders
        ( parameterizedSymbol_, sortParameter )
-=======
->>>>>>> ab0a563e
 import Kore.AST.Common
 import Kore.AST.MetaOrObject
 import Kore.AST.MLPatterns
@@ -37,11 +33,7 @@
 import Kore.ASTHelpers
        ( ApplicationSorts (..) )
 import Kore.ASTUtils.SmartPatterns
-<<<<<<< HEAD
-       ( pattern StringLiteral_, pattern And_, pattern App_ )
-=======
-       ( pattern StringLiteral_ )
->>>>>>> ab0a563e
+       ( pattern And_, pattern App_, pattern StringLiteral_ )
 import Kore.IndexedModule.MetadataTools
 import Kore.Predicate.Predicate
        ( Predicate, makeTruePredicate )
@@ -293,15 +285,11 @@
                 in
                     if isConstructor (attributes tools head2)
                         then matchConstructor tools p1 head2 ap2
-<<<<<<< HEAD
                     else if isInjHead head2
                         then matchInj tools p1
                             (symbolOrAliasParams head2)
                             (applicationChildren ap2)
                     else Left $ Left $ NonConstructorHead head2
-=======
-                        else Left $ Left $ NonConstructorHead head2
->>>>>>> ab0a563e
             _ -> Left $ Left UnsupportedPatterns
   where
     left = andFirst ap
@@ -375,7 +363,6 @@
     | otherwise = Left $ Left $ NonConstructorHead head1
   where
     head1 = applicationSymbolOrAlias ap1
-<<<<<<< HEAD
 matchConstructor _ _ _ _ = Left $ Left UnsupportedPatterns
 
 matchInj
@@ -475,9 +462,6 @@
                             (InjectionClash p2FromSort p2ToSort)
                         )
                 | otherwise -> Left $ Left UnsupportedPatterns
-=======
-matchConstructor _ _ _ _ = Left $ Left UnsupportedPatterns                                
->>>>>>> ab0a563e
 
 
 -- applies Proposition 5.24 (3) which replaces x /\ phi with phi /\ x = phi
