{- |
Module      : Kore.Builtin.Map
Description : Built-in key-value maps
Copyright   : (c) Runtime Verification, 2018
License     : NCSA
Maintainer  : thomas.tuegel@runtimeverification.com
Stability   : experimental
Portability : portable

This module is intended to be imported qualified, to avoid collision with other
builtin modules.

@
    import qualified Kore.Builtin.Map as Map
@
 -}
module Kore.Builtin.Map
    ( sort
    , sortDeclVerifiers
    , symbolVerifiers
    , builtinFunctions
    , Builtin
    , asPattern
    , asInternal
    , asExpandedPattern
      -- * Symbols
    , lookupSymbolUpdate
    , lookupSymbolLookup
    , lookupSymbolInKeys
    , lookupSymbolKeys
    , isSymbolConcat
    , isSymbolElement
    , isSymbolUnit
      -- * keys
    , concatKey
    , lookupKey
    , elementKey
    , unitKey
    , updateKey
    , in_keysKey
    , keysKey
    -- * Unification
    , unifyEquals
    -- * Raw evaluators
    , evalConcat
    , evalElement
    ) where

import           Control.Applicative
                 ( Alternative (..) )
import           Control.Error
                 ( ExceptT, MaybeT )
import qualified Control.Monad.Trans as Monad.Trans
import qualified Data.HashMap.Strict as HashMap
import           Data.Map.Strict
                 ( Map )
import qualified Data.Map.Strict as Map
import           Data.Reflection
                 ( Given )
import qualified Data.Reflection as Reflection
import qualified Data.Set as Set
import           Data.String
                 ( IsString )
import           Data.Text
                 ( Text )
import qualified Data.Text as Text

import           Kore.AST.Pure as Kore
import           Kore.AST.Sentence
import           Kore.AST.Valid
import           Kore.Attribute.Hook
                 ( Hook )
import qualified Kore.Builtin.Bool as Bool
import           Kore.Builtin.Builtin
                 ( acceptAnySort )
import qualified Kore.Builtin.Builtin as Builtin
import qualified Kore.Builtin.Set as Builtin.Set
import qualified Kore.Domain.Builtin as Domain
import qualified Kore.Error as Kore
import           Kore.IndexedModule.IndexedModule
                 ( VerifiedModule )
import           Kore.IndexedModule.MetadataTools
                 ( MetadataTools (..) )
import           Kore.Step.ExpandedPattern
                 ( ExpandedPattern, Predicated (..) )
import qualified Kore.Step.ExpandedPattern as ExpandedPattern
import           Kore.Step.Function.Data
                 ( AttemptedAxiom (..), BuiltinAndAxiomSimplifierMap )
import           Kore.Step.Pattern
import           Kore.Step.Simplification.Data
import           Kore.Step.StepperAttributes
                 ( StepperAttributes )
import qualified Kore.Step.StepperAttributes as StepperAttributes
import           Kore.Step.Substitution
                 ( normalize )
import           Kore.Unification.Error
                 ( UnificationOrSubstitutionError (..) )
import           Kore.Unparser
                 ( Unparse )
import           Kore.Variables.Fresh

{- | Builtin name of the @Map@ sort.
 -}
sort :: Text
sort = "MAP.Map"

{- | Verify that the sort is hooked to the builtin @Int@ sort.

  See also: 'sort', 'Builtin.verifySort'

 -}
assertSort :: Builtin.SortVerifier
assertSort findSort = Builtin.verifySort findSort sort

{- | Verify that hooked sort declarations are well-formed.

  See also: 'Builtin.verifySortDecl'

 -}
sortDeclVerifiers :: Builtin.SortDeclVerifiers
sortDeclVerifiers =
    HashMap.fromList [ (sort, verifySortDecl) ]
  where
    verifySortDecl indexedModule sentenceSort attrs = do
        Builtin.verifySortDecl indexedModule sentenceSort attrs
        unitId <- Builtin.getUnitId attrs
        Builtin.assertSymbolHook indexedModule unitId unitKey
        Builtin.assertSymbolResultSort indexedModule unitId expectedSort
        elementId <- Builtin.getElementId attrs
        Builtin.assertSymbolHook indexedModule elementId elementKey
        Builtin.assertSymbolResultSort indexedModule elementId expectedSort
        concatId <- Builtin.getConcatId attrs
        Builtin.assertSymbolHook indexedModule concatId concatKey
        Builtin.assertSymbolResultSort indexedModule concatId expectedSort
        return ()
      where
        SentenceSort { sentenceSortName } = sentenceSort
        expectedSort = mkSort sentenceSortName

{- | Verify that hooked symbol declarations are well-formed.

  See also: 'Builtin.verifySymbol'

 -}
symbolVerifiers :: Builtin.SymbolVerifiers
symbolVerifiers =
    HashMap.fromList
    [ ( concatKey
      , Builtin.verifySymbol assertSort [assertSort , assertSort]
      )
    , ( elementKey
      , Builtin.verifySymbol assertSort [acceptAnySort, acceptAnySort]
      )
    , ( lookupKey
      , Builtin.verifySymbol acceptAnySort [assertSort, acceptAnySort]
      )
    , ( unitKey
      , Builtin.verifySymbol assertSort []
      )
    , ( updateKey
      , Builtin.verifySymbol assertSort [assertSort, acceptAnySort, acceptAnySort]
      )
    , ( in_keysKey
      , Builtin.verifySymbol Bool.assertSort [acceptAnySort, assertSort]
      )
    , ( keysKey
      , Builtin.verifySymbol Builtin.Set.assertSort [assertSort]
      )
    ]

type Builtin variable =
    Map (ConcreteStepPattern Object) (StepPattern Object variable)

{- | Abort function evaluation if the argument is not a Map domain value.

    If the operand pattern is not a domain value, the function is simply
    'NotApplicable'. If the operand is a domain value, but not represented
    by a 'BuiltinDomainMap', it is a bug.

 -}
expectBuiltinMap
    :: Monad m
    => Text  -- ^ Context for error message
    -> StepPattern Object variable  -- ^ Operand pattern
    -> MaybeT m (Builtin variable)
expectBuiltinMap ctx _map =
    do
        case _map of
            DV_ _ domain ->
                case domain of
                    Domain.BuiltinMap Domain.InternalMap { builtinMapChild } ->
                        return builtinMapChild
                    _ ->
                        Builtin.verifierBug
                        $ Text.unpack ctx ++ ": Domain value is not a map"
            _ ->
                empty

returnMap
    :: (Monad m, Ord (variable Object))
    => MetadataTools Object attrs
    -> Sort Object
    -> Builtin variable
    -> m (AttemptedAxiom Object variable)
returnMap tools resultSort map' =
    Builtin.appliedFunction
    $ ExpandedPattern.fromPurePattern
    $ asInternal tools resultSort map'

evalLookup :: Builtin.Function
evalLookup =
    Builtin.functionEvaluator evalLookup0
  where
    evalLookup0 :: Builtin.FunctionImplementation
    evalLookup0 tools _ _ arguments =
        Builtin.getAttemptedAxiom
        (do
            let (_map, _key) =
                    case arguments of
                        [_map, _key] -> (_map, _key)
                        _ -> Builtin.wrongArity lookupKey
                emptyMap = do
                    _map <- expectBuiltinMap lookupKey _map
                    if Map.null _map
                        then Builtin.appliedFunction ExpandedPattern.bottom
                        else empty
                bothConcrete = do
                    _key <- Builtin.expectNormalConcreteTerm tools _key
                    _map <- expectBuiltinMap lookupKey _map
                    Builtin.appliedFunction $ maybeBottom $ Map.lookup _key _map
            emptyMap <|> bothConcrete
        )
    maybeBottom = maybe ExpandedPattern.bottom ExpandedPattern.fromPurePattern

-- | evaluates the map element builtin.
evalElement :: Builtin.Function
evalElement =
    Builtin.functionEvaluator evalElement0
  where
    evalElement0 tools _ resultSort = \arguments ->
        Builtin.getAttemptedAxiom
        (do
            let (_key, _value) =
                    case arguments of
                        [_key, _value] -> (_key, _value)
                        _ -> Builtin.wrongArity elementKey
            _key <- Builtin.expectNormalConcreteTerm tools _key
            returnMap tools resultSort (Map.singleton _key _value)
        )

-- | evaluates the map concat builtin.
evalConcat :: Builtin.Function
evalConcat =
    Builtin.functionEvaluator evalConcat0
  where
    evalConcat0 tools _ resultSort = \arguments ->
        Builtin.getAttemptedAxiom
        (do
            let (_map1, _map2) =
                    case arguments of
                        [_map1, _map2] -> (_map1, _map2)
                        _ -> Builtin.wrongArity concatKey
                leftIdentity = do
                    _map1 <- expectBuiltinMap concatKey _map1
                    if Map.null _map1
                        then
                            Builtin.appliedFunction
                            $ ExpandedPattern.fromPurePattern _map2
                        else
                            empty
                rightIdentity = do
                    _map2 <- expectBuiltinMap concatKey _map2
                    if Map.null _map2
                        then
                            Builtin.appliedFunction
                            $ ExpandedPattern.fromPurePattern _map1
                        else
                            empty
                bothConcrete = do
                    _map1 <- expectBuiltinMap concatKey _map1
                    _map2 <- expectBuiltinMap concatKey _map2
                    let overlapping =
                            (not . Set.null)
                                (Set.intersection
                                    (Map.keysSet _map1)
                                    (Map.keysSet _map2)
                                )
                    if overlapping
                        then
                            -- Result is ‘\bottom{}()’ when there is overlap
                            -- between the keys of the operands.
                            Builtin.appliedFunction ExpandedPattern.bottom
                        else
                            returnMap tools resultSort (Map.union _map1 _map2)
            leftIdentity <|> rightIdentity <|> bothConcrete
        )

evalUnit :: Builtin.Function
evalUnit =
    Builtin.functionEvaluator evalUnit0
  where
    evalUnit0 tools _ resultSort =
        \case
            [] -> returnMap tools resultSort Map.empty
            _ -> Builtin.wrongArity unitKey

evalUpdate :: Builtin.Function
evalUpdate =
    Builtin.functionEvaluator evalUpdate0
  where
    evalUpdate0 tools _ resultSort = \arguments ->
        Builtin.getAttemptedAxiom
        (do
            let (_map, _key, value) =
                    case arguments of
                        [_map, _key, value'] -> (_map, _key, value')
                        _ -> Builtin.wrongArity updateKey
            _key <- Builtin.expectNormalConcreteTerm tools _key
            _map <- expectBuiltinMap updateKey _map
            returnMap tools resultSort (Map.insert _key value _map)
        )

evalInKeys :: Builtin.Function
evalInKeys =
    Builtin.functionEvaluator evalInKeys0
  where
    evalInKeys0 tools _ resultSort = \arguments ->
        Builtin.getAttemptedAxiom
        (do
            let (_key, _map) =
                    case arguments of
                        [_key, _map] -> (_key, _map)
                        _ -> Builtin.wrongArity in_keysKey
            _key <- Builtin.expectNormalConcreteTerm tools _key
            _map <- expectBuiltinMap in_keysKey _map
            Builtin.appliedFunction
                $ Bool.asExpandedPattern resultSort
                $ Map.member _key _map
        )

evalKeys :: Builtin.Function
evalKeys =
    Builtin.functionEvaluator evalKeys0
  where
    evalKeys0 tools _ resultSort = \arguments ->
        Builtin.getAttemptedAxiom
        (do
            let _map =
                    case arguments of
                        [_map] -> _map
                        _ -> Builtin.wrongArity lookupKey
            _map <- expectBuiltinMap lookupKey _map
            Builtin.Set.returnSet tools resultSort (Map.keysSet _map)
        )

{- | Implement builtin function evaluation.
 -}
builtinFunctions :: Map Text Builtin.Function
builtinFunctions =
    Map.fromList
        [ (concatKey, evalConcat)
        , (lookupKey, evalLookup)
        , (elementKey, evalElement)
        , (unitKey, evalUnit)
        , (updateKey, evalUpdate)
        , (in_keysKey, evalInKeys)
        , (keysKey, evalKeys)
        ]

{- | Render a 'Map' as an internal pattern of the given sort.

The result sort must be hooked to the builtin @Map@ sort.

See also: 'sort'

 -}
asInternal
    :: Ord (variable Object)
    => MetadataTools Object attrs
    -> Sort Object
    -> Builtin variable
    -> StepPattern Object variable
asInternal tools builtinMapSort builtinMapChild =
    (mkDomainValue . Domain.BuiltinMap)
        Domain.InternalMap
            { builtinMapSort
            , builtinMapUnit =
                Builtin.lookupSymbolUnit builtinMapSort attrs
            , builtinMapElement =
                Builtin.lookupSymbolElement builtinMapSort attrs
            , builtinMapConcat =
                Builtin.lookupSymbolConcat builtinMapSort attrs
            , builtinMapChild
            }
  where
    attrs = sortAttributes tools builtinMapSort

{- | Render a 'Map' as a domain value pattern of the given sort.

The result sort must be hooked to the builtin @Map@ sort.

See also: 'sort'

 -}
asPattern
    :: Ord (variable Object)
    => Domain.InternalMap (StepPattern Object variable)
    -> StepPattern Object variable
asPattern builtin =
    foldr concat' unit (element <$> Map.toAscList map')
  where
    Domain.InternalMap { builtinMapSort = builtinSort } = builtin
    Domain.InternalMap { builtinMapChild = map' } = builtin
    Domain.InternalMap { builtinMapUnit = unitSymbol } = builtin
    Domain.InternalMap { builtinMapElement = elementSymbol } = builtin
    Domain.InternalMap { builtinMapConcat = concatSymbol } = builtin

    apply = mkApp builtinSort
    unit = apply unitSymbol []
    element (key, value) =
        apply elementSymbol [fromConcreteStepPattern key, value]
    concat' map1 map2 = apply concatSymbol [map1, map2]

{- | Render a 'Map' as an extended domain value pattern.

    See also: 'asPattern'

 -}
asExpandedPattern
    ::  ( Ord (variable Object)
        , Given (MetadataTools Object StepperAttributes)
        )
    => Kore.Sort Object
    -> Builtin variable
    -> ExpandedPattern Object variable
asExpandedPattern resultSort =
    ExpandedPattern.fromPurePattern . asInternal tools resultSort
  where
    tools :: MetadataTools Object StepperAttributes
    tools = Reflection.given

concatKey :: IsString s => s
concatKey = "MAP.concat"

lookupKey :: IsString s => s
lookupKey = "MAP.lookup"

elementKey :: IsString s => s
elementKey = "MAP.element"

unitKey :: IsString s => s
unitKey = "MAP.unit"

updateKey :: IsString s => s
updateKey = "MAP.update"

in_keysKey :: IsString s => s
in_keysKey = "MAP.in_keys"

keysKey :: IsString s => s
keysKey = "MAP.keys"

{- | Find the symbol hooked to @MAP.update@ in an indexed module.
 -}
lookupSymbolUpdate
    :: Sort Object
    -> VerifiedModule declAttrs axiomAttrs
    -> Either (Kore.Error e) (SymbolOrAlias Object)
lookupSymbolUpdate = Builtin.lookupSymbol updateKey

{- | Find the symbol hooked to @MAP.lookup@ in an indexed module.
 -}
lookupSymbolLookup
    :: Sort Object
    -> VerifiedModule declAttrs axiomAttrs
    -> Either (Kore.Error e) (SymbolOrAlias Object)
lookupSymbolLookup = Builtin.lookupSymbol lookupKey

{- | Find the symbol hooked to @MAP.in_keys@ in an indexed module.
 -}
lookupSymbolInKeys
    :: Sort Object
    -> VerifiedModule declAttrs axiomAttrs
    -> Either (Kore.Error e) (SymbolOrAlias Object)
lookupSymbolInKeys = Builtin.lookupSymbol in_keysKey

{- | Find the symbol hooked to @MAP.keys@ in an indexed module.
 -}
lookupSymbolKeys
    :: Sort Object
    -> VerifiedModule declAttrs axiomAttrs
    -> Either (Kore.Error e) (SymbolOrAlias Object)
lookupSymbolKeys = Builtin.lookupSymbol keysKey

{- | Check if the given symbol is hooked to @MAP.concat@.
 -}
isSymbolConcat
    :: MetadataTools Object Hook
    -> SymbolOrAlias Object
    -> Bool
isSymbolConcat = Builtin.isSymbol concatKey

{- | Check if the given symbol is hooked to @MAP.element@.
 -}
isSymbolElement
    :: MetadataTools Object Hook
    -> SymbolOrAlias Object
    -> Bool
isSymbolElement = Builtin.isSymbol elementKey

{- | Check if the given symbol is hooked to @MAP.unit@.
-}
isSymbolUnit
    :: MetadataTools Object Hook
    -> SymbolOrAlias Object
    -> Bool
isSymbolUnit = Builtin.isSymbol unitKey


{- | Simplify the conjunction or equality of two concrete Map domain values.

When it is used for simplifying equality, one should separately solve the
case ⊥ = ⊥. One should also throw away the term in the returned pattern.

The maps are assumed to have the same sort, but this is not checked. If
multiple sorts are hooked to the same builtin domain, the verifier should
reject the definition.

The most general form of the unification problem is
@
(m₁ + x₁) ∧ (m₂ + x₂)
@
where @+@ represents @concat@ and @m₁@, @m₂@ are concrete maps.
The solution is to introduce @qᵢ@ and @rᵢ@ such that
@
m₁ = q₁ + r₁
m₂ = q₂ + r₂
keys(q₁) = keys(q₂)
keys(r₁) ∧ keys(r₂) = ⊥
@
so that
@
(m₁ + x₁) ∧ (m₂ + x₂) = (q₁ ∧ q₂) + (r₁ + x₁) ∧ (r₂ + x₂).
@
When both @x₁@ and @x₂@ are present, we should check that @q₁ ∧ q₂@ is not
empty, otherwise this equation is just a trivial shuffling and does not actually
make progress toward simplification. We introduce special cases when @x₁@ and/or
@x₂@ is missing.
 -}
-- TODO (thomas.tuegel): Handle the case of two framed maps.
unifyEquals
    :: forall level variable err p expanded proof .
        ( OrdMetaOrObject variable, ShowMetaOrObject variable
        , SortedVariable variable
        , MetaOrObject level
        , FreshVariable variable
        , Show (variable level)
        , Unparse (variable level)
        , p ~ StepPattern level variable
        , expanded ~ ExpandedPattern level variable
        , proof ~ SimplificationProof level
        , err ~ ExceptT (UnificationOrSubstitutionError level variable)
        )
    => SimplificationType
    -> MetadataTools level StepperAttributes
    -> PredicateSubstitutionSimplifier level
    -> StepPatternSimplifier level
    -- ^ Evaluates functions.
    -> BuiltinAndAxiomSimplifierMap level
    -- ^ Map from axiom IDs to axiom evaluators
    -> (p -> p -> (err Simplifier) (expanded, proof))
    -> (p -> p -> MaybeT (err Simplifier) (expanded, proof))
unifyEquals
    simplificationType
    tools
    substitutionSimplifier
    simplifier
    axiomIdToSimplifier
    unifyEqualsChildren
  =
    unifyEquals0
  where
    hookTools = StepperAttributes.hook <$> tools

    -- | Discard the proofs in a collection of proven expanded patterns.
    discardProofs :: Map k (expanded, proof) -> Map k expanded
    discardProofs = Map.map fst

    -- | Given a collection 't' of 'Predicated' values, propagate all the
    -- predicates to the top level, returning a 'Predicated' collection.
    propagatePredicates
        :: (level ~ Object, Traversable t)
        => t (Predicated level variable a)
        -> Predicated level variable (t a)
    propagatePredicates = sequenceA

    -- | Unify the two argument patterns.
    unifyEquals0
        :: StepPattern level variable
        -> StepPattern level variable
<<<<<<< HEAD
        -> MaybeT (err m) (expanded, proof)

    unifyEquals0 dv1@(DV_ _ (Domain.BuiltinMap builtin1)) =
=======
        -> MaybeT (err Simplifier) (expanded, proof)
    unifyEquals0 dv1@(DV_ resultSort (Domain.BuiltinMap map1)) =
>>>>>>> af8e8fbd
        \case
            dv2@(DV_ _ internal2) ->
                case internal2 of
                    Domain.BuiltinMap builtin2 ->
                        Monad.Trans.lift $ unifyEqualsConcrete builtin1 builtin2
                    _ ->
                        (error . unlines)
                            [ "Cannot unify a builtin Map domain value:"
                            , show dv1
                            , "with:"
                            , show dv2
                            , "This should have been a sort error."
                            ]
            app@(App_ symbol2 args2)
                | isSymbolConcat hookTools symbol2 ->
                    -- Accept the arguments of MAP.concat in either order.
                    Monad.Trans.lift $ case args2 of
                        [ DV_ _ (Domain.BuiltinMap builtin2), x@(Var_ _) ] ->
                            unifyEqualsFramed1 builtin1 builtin2 x
                        [ x@(Var_ _), DV_ _ (Domain.BuiltinMap builtin2) ] ->
                            unifyEqualsFramed1 builtin1 builtin2 x
                        [ _, _ ] ->
                            Builtin.unifyEqualsUnsolved
                                simplificationType
                                dv1
                                app
                        _ ->
                            Builtin.wrongArity "MAP.concat"
                | isSymbolElement hookTools symbol2 ->
                    Monad.Trans.lift $ case args2 of
                        [ key2, value2 ] ->
                            -- The key is not concrete yet, or MAP.element would
                            -- have evaluated to a domain value.
                            unifyEqualsElement
                                builtin1
                                symbol2
                                key2
                                value2
                        _ ->
                            Builtin.wrongArity "MAP.element"
                | otherwise ->
                    empty
            _ ->
                empty

    unifyEquals0 pat1 =
        \case
            dv@(DV_ _ (Domain.BuiltinMap _)) -> unifyEquals0 dv pat1
            _ -> empty

    -- | Unify two concrete maps.
    unifyEqualsConcrete
<<<<<<< HEAD
        :: level ~ Object
        => Domain.InternalMap (StepPattern level variable)
        -> Domain.InternalMap (StepPattern level variable)
        -> (err m) (expanded, proof)
    unifyEqualsConcrete builtin1 builtin2 = do
=======
        ::  forall k.
            (level ~ Object, k ~ ConcreteStepPattern Object)
        => Sort level  -- ^ result sort
        -> Map k (StepPattern level variable)
        -> Map k (StepPattern level variable)
        -> (err Simplifier) (expanded, proof)
    unifyEqualsConcrete resultSort map1 map2 = do
>>>>>>> af8e8fbd
        intersect <-
            sequence (Map.intersectionWith unifyEqualsChildren map1 map2)
        let
            result
              | not (Map.null remainder1) =
                -- There is nothing with which to unify the
                -- remainder of map1.
                ExpandedPattern.bottom
              | not (Map.null remainder2) =
                -- There is nothing with which to unify the
                -- remainder of map2.
                ExpandedPattern.bottom
              | otherwise =
                Reflection.give tools asExpandedPattern builtinMapSort
                    =<< (propagatePredicates . discardProofs) intersect
              where
                -- Elements of map1 missing from map2
                remainder1 = Map.difference map1 map2
                -- Elements of map2 missing from map1
                remainder2 = Map.difference map2 map1

        return (result, SimplificationProof)
      where
        Domain.InternalMap { builtinMapSort } = builtin1
        Domain.InternalMap { builtinMapChild = map1 } = builtin1
        Domain.InternalMap { builtinMapChild = map2 } = builtin2

    -- | Unify one concrete map with one framed concrete map.
    unifyEqualsFramed1
<<<<<<< HEAD
        :: level ~ Object
        => Domain.InternalMap (StepPattern Object variable)  -- ^ concrete map
        -> Domain.InternalMap (StepPattern Object variable)  -- ^ framed map
        -> StepPattern Object variable  -- ^ framing variable
        -> (err m) (expanded, proof)
    unifyEqualsFramed1 builtin1 builtin2 x = do
=======
        :: forall k . (level ~ Object, k ~ ConcreteStepPattern Object)
        => Sort level  -- ^ Sort of result
        -> p  -- ^ concrete map
        -> Map k p  -- ^ framed concrete map
        -> p  -- ^ framing variable
        -> (err Simplifier) (expanded, proof)
    unifyEqualsFramed1
        resultSort
        dv1@(DV_ _ (Domain.BuiltinMap map1))
        map2
        x
      = do
>>>>>>> af8e8fbd
        intersect <-
            sequence (Map.intersectionWith unifyEqualsChildren map1 map2)
        -- The framing variable unifies with the remainder of map1.
        let remainder1 = Map.difference map1 map2
        -- The framing part of the unification result.
        (frame, _) <- unifyEqualsChildren x (asBuiltinMap remainder1)
        let
            -- The concrete part of the unification result.
            concrete :: ExpandedPattern level variable
            concrete =
                asBuiltinMap <$> (propagatePredicates . discardProofs) intersect

            result
              | not (Map.null remainder2) =
                -- There is nothing with which to unify the remainder of map2.
                ExpandedPattern.bottom
              | otherwise =
                    Reflection.give tools asExpandedPattern builtinMapSort map1
                    <* concrete
                    <* frame
              where
                -- Elements of map2 missing from map1
                remainder2 = Map.difference map2 map1

        normalized <- Monad.Trans.lift $
            normalize
                tools
                substitutionSimplifier
                simplifier
                axiomIdToSimplifier
                result
        return (normalized, SimplificationProof)
      where
        Domain.InternalMap { builtinMapSort } = builtin1
        Domain.InternalMap { builtinMapChild = map1 } = builtin1
        Domain.InternalMap { builtinMapChild = map2 } = builtin2
        asBuiltinMap = asInternal tools builtinMapSort


    unifyEqualsElement
        :: level ~ Object
        => Domain.InternalMap (StepPattern Object variable)  -- ^ concrete map
        -> SymbolOrAlias level  -- ^ 'element' symbol
<<<<<<< HEAD
        -> StepPattern Object variable  -- ^ key
        -> StepPattern Object variable  -- ^ value
        -> (err m) (expanded, proof)
    unifyEqualsElement builtin1 element' key2 value2 =
=======
        -> p  -- ^ key
        -> p  -- ^ value
        -> (err Simplifier) (expanded, proof)
    unifyEqualsElement resultSort map1 element' key2 value2 =
>>>>>>> af8e8fbd
        case Map.toList map1 of
            [(fromConcreteStepPattern -> key1, value1)] ->
                do
                    (key, _) <- unifyEqualsChildren key1 key2
                    (value, _) <- unifyEqualsChildren value1 value2
                    let result =
                            mkApp builtinMapSort element'
                            <$> propagatePredicates [key, value]
                    return (result, SimplificationProof)
            _ ->
                -- Cannot unify a non-element Map with an element Map.
                return (ExpandedPattern.bottom, SimplificationProof)
      where
        Domain.InternalMap { builtinMapSort } = builtin1
        Domain.InternalMap { builtinMapChild = map1 } = builtin1<|MERGE_RESOLUTION|>--- conflicted
+++ resolved
@@ -598,14 +598,9 @@
     unifyEquals0
         :: StepPattern level variable
         -> StepPattern level variable
-<<<<<<< HEAD
-        -> MaybeT (err m) (expanded, proof)
+        -> MaybeT (err Simplifier) (expanded, proof)
 
     unifyEquals0 dv1@(DV_ _ (Domain.BuiltinMap builtin1)) =
-=======
-        -> MaybeT (err Simplifier) (expanded, proof)
-    unifyEquals0 dv1@(DV_ resultSort (Domain.BuiltinMap map1)) =
->>>>>>> af8e8fbd
         \case
             dv2@(DV_ _ internal2) ->
                 case internal2 of
@@ -658,21 +653,11 @@
 
     -- | Unify two concrete maps.
     unifyEqualsConcrete
-<<<<<<< HEAD
         :: level ~ Object
         => Domain.InternalMap (StepPattern level variable)
         -> Domain.InternalMap (StepPattern level variable)
-        -> (err m) (expanded, proof)
+        -> (err Simplifier) (expanded, proof)
     unifyEqualsConcrete builtin1 builtin2 = do
-=======
-        ::  forall k.
-            (level ~ Object, k ~ ConcreteStepPattern Object)
-        => Sort level  -- ^ result sort
-        -> Map k (StepPattern level variable)
-        -> Map k (StepPattern level variable)
-        -> (err Simplifier) (expanded, proof)
-    unifyEqualsConcrete resultSort map1 map2 = do
->>>>>>> af8e8fbd
         intersect <-
             sequence (Map.intersectionWith unifyEqualsChildren map1 map2)
         let
@@ -702,27 +687,12 @@
 
     -- | Unify one concrete map with one framed concrete map.
     unifyEqualsFramed1
-<<<<<<< HEAD
         :: level ~ Object
         => Domain.InternalMap (StepPattern Object variable)  -- ^ concrete map
         -> Domain.InternalMap (StepPattern Object variable)  -- ^ framed map
         -> StepPattern Object variable  -- ^ framing variable
-        -> (err m) (expanded, proof)
+        -> (err Simplifier) (expanded, proof)
     unifyEqualsFramed1 builtin1 builtin2 x = do
-=======
-        :: forall k . (level ~ Object, k ~ ConcreteStepPattern Object)
-        => Sort level  -- ^ Sort of result
-        -> p  -- ^ concrete map
-        -> Map k p  -- ^ framed concrete map
-        -> p  -- ^ framing variable
-        -> (err Simplifier) (expanded, proof)
-    unifyEqualsFramed1
-        resultSort
-        dv1@(DV_ _ (Domain.BuiltinMap map1))
-        map2
-        x
-      = do
->>>>>>> af8e8fbd
         intersect <-
             sequence (Map.intersectionWith unifyEqualsChildren map1 map2)
         -- The framing variable unifies with the remainder of map1.
@@ -766,17 +736,10 @@
         :: level ~ Object
         => Domain.InternalMap (StepPattern Object variable)  -- ^ concrete map
         -> SymbolOrAlias level  -- ^ 'element' symbol
-<<<<<<< HEAD
         -> StepPattern Object variable  -- ^ key
         -> StepPattern Object variable  -- ^ value
-        -> (err m) (expanded, proof)
+        -> (err Simplifier) (expanded, proof)
     unifyEqualsElement builtin1 element' key2 value2 =
-=======
-        -> p  -- ^ key
-        -> p  -- ^ value
-        -> (err Simplifier) (expanded, proof)
-    unifyEqualsElement resultSort map1 element' key2 value2 =
->>>>>>> af8e8fbd
         case Map.toList map1 of
             [(fromConcreteStepPattern -> key1, value1)] ->
                 do
