--- conflicted
+++ resolved
@@ -94,13 +94,7 @@
 import qualified Kore.Builtin.Bool as Bool
 import qualified Kore.Builtin.Builtin as Builtin
 import qualified Kore.Domain.Builtin as Domain
-<<<<<<< HEAD
 import qualified Kore.Error
-import           Kore.Step.ExpandedPattern
-                 ( ExpandedPattern )
-import qualified Kore.Step.ExpandedPattern as ExpandedPattern
-=======
->>>>>>> 72ebdbd4
 import           Kore.Step.Pattern
 import           Kore.Step.Representation.ExpandedPattern
                  ( ExpandedPattern )
