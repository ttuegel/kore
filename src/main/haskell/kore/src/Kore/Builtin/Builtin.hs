--- conflicted
+++ resolved
@@ -59,8 +59,6 @@
 import           Data.HashMap.Strict
                  ( HashMap )
 import qualified Data.HashMap.Strict as HashMap
-import           Data.Reflection
-                 ( give )
 import           Data.Semigroup
                  ( Semigroup (..) )
 import           Data.Void
@@ -113,7 +111,7 @@
                  ( CommonPureMLPatternSimplifier, SimplificationProof (..),
                  Simplifier )
 import           Kore.Step.StepperAttributes
-                 ( StepperAttributes, isConstructor_, isSortInjection_ )
+                 ( StepperAttributes )
 
 type Parser = Parsec Void String
 
@@ -651,51 +649,12 @@
     -> PureMLPattern level variable
     -> m (ConcretePurePattern level)
 expectNormalConcreteTerm tools purePattern =
-<<<<<<< HEAD
-    case asNormalConcreteTerm tools =<< asConcretePurePattern purePattern of
-        Nothing -> Except.throwError NotApplicable
-        Just concretePattern -> return concretePattern
-
-{- | View a 'ConcretePurePattern' as a normalized term.
-
-    The pattern is considered normalized if it is a domain value or a
-    constructor applied only to normalized terms.
-
- -}
-asNormalConcreteTerm
-    :: forall level.
-       MetadataTools level StepperAttributes
-    -> ConcretePurePattern level
-    -> Maybe (ConcretePurePattern level)
-asNormalConcreteTerm tools =
-    Functor.Foldable.fold asNormalConcreteTerm0
-  where
-    isNormalHead :: SymbolOrAlias level -> Bool
-    isNormalHead symbolOrAlias =
-        give tools (isConstructor_ symbolOrAlias || isSortInjection_ symbolOrAlias)
-    asNormalConcreteTerm0 =
-        (fmap Functor.Foldable.embed .)
-        (\case
-            ApplicationPattern
-                appP@Application { applicationSymbolOrAlias }
-                    | isNormalHead applicationSymbolOrAlias ->
-                        ApplicationPattern <$> sequence appP
-            DomainValuePattern dvP ->
-                -- TODO (thomas.tuegel): Builtin domain parsers may violate the
-                -- assumption that domain values are concrete. We should remove
-                -- BuiltinDomainPattern and always run the stepper with internal
-                -- representations only.
-                DomainValuePattern <$> traverse sequence dvP
-            _ -> Nothing
-        )
-=======
     maybe (Except.throwError NotApplicable) return $ do
         p <- asConcretePurePattern purePattern
         -- TODO (thomas.tuegel): Use the return value as the term. Will require
         -- factoring BuiltinDomain out of Kore.AST.Common.
         _ <- Value.fromConcretePurePattern tools p
         return p
->>>>>>> 18c7fedc
 
 {- | Run a computation which can return early.
 
