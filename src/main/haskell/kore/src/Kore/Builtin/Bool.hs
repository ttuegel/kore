{- |
Module      : Kore.Builtin.Bool
Description : Built-in Boolean sort
Copyright   : (c) Runtime Verification, 2018
License     : NCSA
Maintainer  : thomas.tuegel@runtimeverification.com
Stability   : experimental
Portability : portable

This module is intended to be imported qualified, to avoid collision with other
builtin modules.

@
    import qualified Kore.Builtin.Bool as Bool
@
 -}
module Kore.Builtin.Bool
    ( sort
    , assertSort
    , sortDeclVerifiers
    , symbolVerifiers
    , patternVerifier
    , builtinFunctions
    , asMetaPattern
    , asInternal
    , asPattern
    , asExpandedPattern
    , extractBoolDomainValue
    , parse
      -- * Keys
    , orKey
    , andKey
    , xorKey
    , neKey
    , eqKey
    , notKey
    , impliesKey
    , andThenKey
    , orElseKey
    ) where

import           Data.Functor
                 ( ($>) )
import qualified Data.HashMap.Strict as HashMap
import           Data.Map
                 ( Map )
import qualified Data.Map as Map
import           Data.String
                 ( IsString )
import           Data.Text
                 ( Text )
import qualified Data.Text as Text
import qualified Text.Megaparsec as Parsec
import qualified Text.Megaparsec.Char as Parsec

import           Kore.Annotation.Valid
import           Kore.AST.Pure
import           Kore.AST.Valid
import qualified Kore.Builtin.Builtin as Builtin
import qualified Kore.Domain.Builtin as Domain
<<<<<<< HEAD
import qualified Kore.Error
import           Kore.Step.ExpandedPattern
                 ( ExpandedPattern )
import qualified Kore.Step.ExpandedPattern as ExpandedPattern
=======
>>>>>>> 72ebdbd4
import           Kore.Step.Pattern
import           Kore.Step.Representation.ExpandedPattern
                 ( ExpandedPattern )
import qualified Kore.Step.Representation.ExpandedPattern as ExpandedPattern

{- | Builtin name of the @Bool@ sort.
 -}
sort :: Text
sort = "BOOL.Bool"

{- | Verify that the sort is hooked to the builtin @Bool@ sort.

  See also: 'sort', 'Builtin.verifySort'

 -}
assertSort :: Builtin.SortVerifier
assertSort findSort = Builtin.verifySort findSort sort

{- | Verify that hooked sort declarations are well-formed.

  See also: 'Builtin.verifySortDecl'

 -}
sortDeclVerifiers :: Builtin.SortDeclVerifiers
sortDeclVerifiers = HashMap.fromList [ (sort, Builtin.verifySortDecl) ]

{- | Verify that hooked symbol declarations are well-formed.

  See also: 'Builtin.verifySymbol'

 -}
symbolVerifiers :: Builtin.SymbolVerifiers
symbolVerifiers =
    HashMap.fromList
    [ (orKey, Builtin.verifySymbol assertSort [assertSort, assertSort])
    , (andKey, Builtin.verifySymbol assertSort [assertSort, assertSort])
    , (xorKey, Builtin.verifySymbol assertSort [assertSort, assertSort])
    , (neKey, Builtin.verifySymbol assertSort [assertSort, assertSort])
    , (eqKey, Builtin.verifySymbol assertSort [assertSort, assertSort])
    , (notKey, Builtin.verifySymbol assertSort [assertSort])
    , (impliesKey, Builtin.verifySymbol assertSort [assertSort, assertSort])
    , (andThenKey, Builtin.verifySymbol assertSort [assertSort, assertSort])
    , (orElseKey, Builtin.verifySymbol assertSort [assertSort, assertSort])
    ]

{- | Verify that domain value patterns are well-formed.
 -}
patternVerifier :: Builtin.DomainValueVerifier child
patternVerifier =
    Builtin.makeEncodedDomainValueVerifier sort patternVerifierWorker
  where
    patternVerifierWorker domain =
        case domain of
            Domain.BuiltinExternal builtin
              | StringLiteral_ lit <- externalChild -> do
                builtinBoolValue <- Builtin.parseString parse lit
                (return . Domain.BuiltinBool)
                    Domain.InternalBool
                        { builtinBoolSort = domainValueSort
                        , builtinBoolValue
                        }
              where
                Domain.External { domainValueSort } = builtin
                Domain.External { domainValueChild = externalChild } = builtin
            Domain.BuiltinBool _ -> return domain
            _ -> Kore.Error.koreFail
                    "Expected literal string or internal value"

-- | get the value from a (possibly encoded) domain value
extractBoolDomainValue
    :: Text -- ^ error message Context
    -> Domain.Builtin child
    -> Bool
extractBoolDomainValue ctx =
    \case
        Domain.BuiltinBool Domain.InternalBool { builtinBoolValue } ->
            builtinBoolValue
        _ ->
            Builtin.verifierBug
            $ Text.unpack ctx ++ ": Bool builtin should be internal"

{- | Parse an integer string literal.
 -}
parse :: Builtin.Parser Bool
parse = (Parsec.<|>) true false
  where
    true = Parsec.string "true" $> True
    false = Parsec.string "false" $> False

{- | Render a 'Bool' as an internal domain value pattern of the given sort.

  The result sort should be hooked to the builtin @Bool@ sort, but this is not
  checked.

  See also: 'sort'

 -}
asInternal
    :: Ord (variable Object)
    => Sort Object  -- ^ resulting sort
    -> Bool  -- ^ builtin value to render
    -> StepPattern Object variable
asInternal builtinBoolSort builtinBoolValue =
    (mkDomainValue . Domain.BuiltinBool)
        Domain.InternalBool
            { builtinBoolSort
            , builtinBoolValue
            }

{- | Render a 'Bool' as a domain value pattern of the given sort.

  The result sort should be hooked to the builtin @Bool@ sort, but this is not
  checked.

  See also: 'sort'

 -}
asPattern
    :: Ord (variable Object)
    => Domain.InternalBool  -- ^ builtin value to render
    -> StepPattern Object variable
asPattern builtin =
    (mkDomainValue . Domain.BuiltinExternal)
        Domain.External
            { domainValueSort = builtinBoolSort
            , domainValueChild = eraseAnnotations $ asMetaPattern bool
            }
  where
    Domain.InternalBool { builtinBoolSort } = builtin
    Domain.InternalBool { builtinBoolValue = bool } = builtin

asMetaPattern
    :: Functor domain
    => Bool
    -> PurePattern Meta domain variable (Valid (variable Meta) Meta)
asMetaPattern True = mkStringLiteral "true"
asMetaPattern False = mkStringLiteral "false"

asExpandedPattern
    :: Ord (variable Object)
    => Sort Object  -- ^ resulting sort
    -> Bool  -- ^ builtin value to render
    -> ExpandedPattern Object variable
asExpandedPattern resultSort =
    ExpandedPattern.fromPurePattern . asInternal resultSort

{- | @builtinFunctions@ are builtin functions on the 'Bool' sort.
 -}
builtinFunctions :: Map Text Builtin.Function
builtinFunctions =
    Map.fromList
    [ (orKey, binaryOperator orKey (||))
    , (andKey, binaryOperator andKey (&&))
    , (xorKey, binaryOperator xorKey xor)
    , (neKey, binaryOperator neKey (/=))
    , (eqKey, binaryOperator eqKey (==))
    , (notKey, unaryOperator notKey not)
    , (impliesKey, binaryOperator impliesKey implies)
    , (andThenKey, binaryOperator andThenKey (&&))
    , (orElseKey, binaryOperator orElseKey (||))
    ]
  where
    unaryOperator =
        Builtin.unaryOperator extractBoolDomainValue asExpandedPattern
    binaryOperator =
        Builtin.binaryOperator extractBoolDomainValue asExpandedPattern
    xor a b = (a && not b) || (not a && b)
    implies a b = not a || b

orKey :: IsString s => s
orKey = "BOOL.or"

andKey :: IsString s => s
andKey = "BOOL.and"

xorKey :: IsString s => s
xorKey = "BOOL.xor"

neKey :: IsString s => s
neKey = "BOOL.ne"

eqKey :: IsString s => s
eqKey = "BOOL.eq"

notKey :: IsString s => s
notKey = "BOOL.not"

impliesKey :: IsString s => s
impliesKey = "BOOL.implies"

andThenKey :: IsString s => s
andThenKey = "BOOL.andThen"

orElseKey :: IsString s => s
orElseKey = "BOOL.orElse"<|MERGE_RESOLUTION|>--- conflicted
+++ resolved
@@ -58,13 +58,7 @@
 import           Kore.AST.Valid
 import qualified Kore.Builtin.Builtin as Builtin
 import qualified Kore.Domain.Builtin as Domain
-<<<<<<< HEAD
 import qualified Kore.Error
-import           Kore.Step.ExpandedPattern
-                 ( ExpandedPattern )
-import qualified Kore.Step.ExpandedPattern as ExpandedPattern
-=======
->>>>>>> 72ebdbd4
 import           Kore.Step.Pattern
 import           Kore.Step.Representation.ExpandedPattern
                  ( ExpandedPattern )
