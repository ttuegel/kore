{- |
Module      : Kore.Builtin.Set
Description : Built-in sets
Copyright   : (c) Runtime Verification, 2018
License     : NCSA
Maintainer  : thomas.tuegel@runtimeverification.com
Stability   : experimental
Portability : portable

This module is intended to be imported qualified, to avoid collision with other
builtin modules.

@
    import qualified Kore.Builtin.Set as Set
@
 -}
module Kore.Builtin.Set
    ( sort
    , assertSort
    , sortDeclVerifiers
    , symbolVerifiers
    , builtinFunctions
    , Builtin
    , returnSet
    , asInternal
    , asPattern
    , asExpandedPattern
      -- * Symbols
    , lookupSymbolIn
    , lookupSymbolDifference
    , isSymbolConcat
    , isSymbolElement
    , isSymbolUnit
      -- * Keys
    , unitKey
    , elementKey
    , concatKey
    , inKey
    , differenceKey
    , toListKey
    , sizeKey
      -- * Unification
    , unifyEquals
    ) where

import           Control.Applicative
                 ( Alternative (..) )
import           Control.Error
                 ( ExceptT, MaybeT )
import qualified Control.Monad.Trans as Monad.Trans
import qualified Data.Foldable as Foldable
import qualified Data.HashMap.Strict as HashMap
import           Data.Map.Strict
                 ( Map )
import qualified Data.Map.Strict as Map
import           Data.Reflection
                 ( Given )
import qualified Data.Reflection as Reflection
import qualified Data.Sequence as Seq
import           Data.Set
                 ( Set )
import qualified Data.Set as Set
import           Data.String
                 ( IsString )
import           Data.Text
                 ( Text )
import qualified Data.Text as Text

import           Kore.AST.Pure as Kore
import           Kore.AST.Sentence
import           Kore.AST.Valid
import           Kore.Attribute.Hook
                 ( Hook )
import qualified Kore.Builtin.Bool as Bool
import           Kore.Builtin.Builtin
                 ( acceptAnySort )
import qualified Kore.Builtin.Builtin as Builtin
import qualified Kore.Builtin.Int as Int
import qualified Kore.Builtin.List as List
import qualified Kore.Domain.Builtin as Domain
import qualified Kore.Error as Kore
import           Kore.IndexedModule.IndexedModule
                 ( VerifiedModule )
import           Kore.IndexedModule.MetadataTools
<<<<<<< HEAD
                 ( MetadataTools, sortAttributes )
=======
                 ( MetadataTools )
import           Kore.Step.Axiom.Data
                 ( AttemptedAxiom (..), BuiltinAndAxiomSimplifierMap )
>>>>>>> 99c927c4
import           Kore.Step.ExpandedPattern
                 ( ExpandedPattern, Predicated (..) )
import qualified Kore.Step.ExpandedPattern as ExpandedPattern
import           Kore.Step.Pattern
import           Kore.Step.Simplification.Data
                 ( PredicateSubstitutionSimplifier (..),
                 SimplificationProof (..), SimplificationType, Simplifier,
                 StepPatternSimplifier )
import           Kore.Step.StepperAttributes
                 ( StepperAttributes )
import qualified Kore.Step.StepperAttributes as StepperAttributes
import           Kore.Step.Substitution
                 ( normalize )
import           Kore.Unification.Error
                 ( UnificationOrSubstitutionError (..) )
import           Kore.Unparser
                 ( Unparse )
import           Kore.Variables.Fresh
                 ( FreshVariable )

{- | Builtin name of the @Set@ sort.
 -}
sort :: Text
sort = "SET.Set"

{- | Verify that the sort is hooked to the builtin @Set@ sort.

  See also: 'sort', 'Builtin.verifySort'

 -}
assertSort :: Builtin.SortVerifier
assertSort findSort = Builtin.verifySort findSort sort

{- | Verify that hooked sort declarations are well-formed.

  See also: 'Builtin.verifySortDecl'

 -}
sortDeclVerifiers :: Builtin.SortDeclVerifiers
sortDeclVerifiers =
    HashMap.fromList [ (sort, verifySortDecl) ]
  where
    verifySortDecl indexedModule sentenceSort attrs = do
        Builtin.verifySortDecl indexedModule sentenceSort attrs
        unitId <- Builtin.getUnitId attrs
        Builtin.assertSymbolHook indexedModule unitId unitKey
        Builtin.assertSymbolResultSort indexedModule unitId expectedSort
        elementId <- Builtin.getElementId attrs
        Builtin.assertSymbolHook indexedModule elementId elementKey
        Builtin.assertSymbolResultSort indexedModule elementId expectedSort
        concatId <- Builtin.getConcatId attrs
        Builtin.assertSymbolHook indexedModule concatId concatKey
        Builtin.assertSymbolResultSort indexedModule concatId expectedSort
        return ()
      where
        SentenceSort { sentenceSortName } = sentenceSort
        expectedSort = mkSort sentenceSortName

{- | Verify that hooked symbol declarations are well-formed.

  See also: 'Builtin.verifySymbol'

 -}
symbolVerifiers :: Builtin.SymbolVerifiers
symbolVerifiers =
    HashMap.fromList
    [ ( concatKey
      , Builtin.verifySymbol assertSort [assertSort , assertSort]
      )
    , ( elementKey
      , Builtin.verifySymbol assertSort [acceptAnySort]
      )
    , ( unitKey
      , Builtin.verifySymbol assertSort []
      )
    , ( inKey
      , Builtin.verifySymbol Bool.assertSort [acceptAnySort, assertSort]
      )
    , ( differenceKey
      , Builtin.verifySymbol assertSort [assertSort, assertSort]
      )
    , ( toListKey
      , Builtin.verifySymbol List.assertSort [assertSort]
      )
    , ( sizeKey
      , Builtin.verifySymbol Int.assertSort [assertSort]
      )
    ]

type Builtin = Set (ConcreteStepPattern Object)

{- | Abort function evaluation if the argument is not a @Set@ domain value.

    If the operand pattern is not a domain value, the function is simply
    'NotApplicable'. If the operand is a domain value, but not represented by a
    'BuiltinDomainSet', it is a bug.

 -}
expectBuiltinSet
    :: Monad m
    => Text  -- ^ Context for error message
    -> MetadataTools Object StepperAttributes
    -> StepPattern Object variable  -- ^ Operand pattern
    -> MaybeT m Builtin
expectBuiltinSet ctx tools _set =
    do
        _set <- Builtin.expectNormalConcreteTerm tools _set
        case _set of
            DV_ _ domain ->
                case domain of
                    Domain.BuiltinSet Domain.InternalSet { builtinSetChild } ->
                        return builtinSetChild
                    _ ->
                        Builtin.verifierBug
                        $ Text.unpack ctx ++ ": Domain value is not a set"
            _ ->
                empty

returnSet
    :: (Monad m, Ord (variable Object))
    => MetadataTools Object attrs
    -> Sort Object
    -> Builtin
    -> m (AttemptedAxiom Object variable)
returnSet tools resultSort set =
    Builtin.appliedFunction
    $ ExpandedPattern.fromPurePattern
    $ asInternal tools resultSort set

evalElement :: Builtin.Function
evalElement =
    Builtin.functionEvaluator evalElement0
  where
    evalElement0 tools _ resultSort = \arguments ->
        Builtin.getAttemptedAxiom
        (case arguments of
            [_elem] -> do
                _elem <- Builtin.expectNormalConcreteTerm tools _elem
                returnSet tools resultSort (Set.singleton _elem)
            _ -> Builtin.wrongArity elementKey
        )

evalIn :: Builtin.Function
evalIn =
    Builtin.functionEvaluator evalIn0
  where
    evalIn0 :: Builtin.FunctionImplementation
    evalIn0 tools _ resultSort = \arguments ->
        Builtin.getAttemptedAxiom
        (do
            let (_elem, _set) =
                    case arguments of
                        [_elem, _set] -> (_elem, _set)
                        _ -> Builtin.wrongArity inKey
            _elem <- Builtin.expectNormalConcreteTerm tools _elem
            _set <- expectBuiltinSet inKey tools _set
            (Builtin.appliedFunction . asExpandedBoolPattern)
                (Set.member _elem _set)
        )
      where
        asExpandedBoolPattern = Bool.asExpandedPattern resultSort

evalUnit :: Builtin.Function
evalUnit =
    Builtin.functionEvaluator evalUnit0
  where
    evalUnit0 tools _ resultSort =
        \case
            [] -> returnSet tools resultSort Set.empty
            _ -> Builtin.wrongArity unitKey

evalConcat :: Builtin.Function
evalConcat =
    Builtin.functionEvaluator evalConcat0
  where
    ctx = concatKey
    evalConcat0 :: Builtin.FunctionImplementation
    evalConcat0 tools _ resultSort = \arguments ->
        Builtin.getAttemptedAxiom
        (do
            let (_set1, _set2) =
                    case arguments of
                        [_set1, _set2] -> (_set1, _set2)
                        _ -> Builtin.wrongArity concatKey
                leftIdentity = do
                    _set1 <- expectBuiltinSet ctx tools _set1
                    if Set.null _set1
                        then
                            Builtin.appliedFunction
                            $ ExpandedPattern.fromPurePattern _set2
                        else empty
                rightIdentity = do
                    _set2 <- expectBuiltinSet ctx tools _set2
                    if Set.null _set2
                        then
                            Builtin.appliedFunction
                            $ ExpandedPattern.fromPurePattern _set1
                        else empty
                bothConcrete = do
                    _set1 <- expectBuiltinSet ctx tools _set1
                    _set2 <- expectBuiltinSet ctx tools _set2
                    returnSet tools resultSort (_set1 <> _set2)
            leftIdentity <|> rightIdentity <|> bothConcrete
        )

evalDifference :: Builtin.Function
evalDifference =
    Builtin.functionEvaluator evalDifference0
  where
    ctx = differenceKey
    evalDifference0 :: Builtin.FunctionImplementation
    evalDifference0 tools _ resultSort = \arguments ->
        Builtin.getAttemptedAxiom
        (do
            let (_set1, _set2) =
                    case arguments of
                        [_set1, _set2] -> (_set1, _set2)
                        _ -> Builtin.wrongArity differenceKey
                rightIdentity = do
                    _set2 <- expectBuiltinSet ctx tools _set2
                    if Set.null _set2
                        then
                            Builtin.appliedFunction
                            $ ExpandedPattern.fromPurePattern _set1
                        else empty
                bothConcrete = do
                    _set1 <- expectBuiltinSet ctx tools _set1
                    _set2 <- expectBuiltinSet ctx tools _set2
                    returnSet tools resultSort (Set.difference _set1 _set2)
            rightIdentity <|> bothConcrete
        )

evalToList :: Builtin.Function
evalToList = Builtin.functionEvaluator evalToList0
  where
    evalToList0 :: Builtin.FunctionImplementation
    evalToList0 tools _ resultSort arguments =
        Builtin.getAttemptedAxiom $ do
            let _set =
                        case arguments of
                            [_set] -> _set
                            _      -> Builtin.wrongArity toListKey
            _set <- expectBuiltinSet toListKey tools _set
            List.returnList tools resultSort
                . fmap fromConcreteStepPattern
                . Seq.fromList
                . Set.toList
                $ _set

evalSize :: Builtin.Function
evalSize = Builtin.functionEvaluator evalSize0
  where
    evalSize0 :: Builtin.FunctionImplementation
    evalSize0 tools _ resultSort arguments =
        Builtin.getAttemptedAxiom $ do
            let _set =
                        case arguments of
                            [_set] -> _set
                            _      -> Builtin.wrongArity sizeKey
            _set <- expectBuiltinSet sizeKey tools _set
            Builtin.appliedFunction
                . Int.asExpandedPattern resultSort
                . toInteger
                . Set.size
                $ _set

{- | Implement builtin function evaluation.
 -}
builtinFunctions :: Map Text Builtin.Function
builtinFunctions =
    Map.fromList
        [ (concatKey, evalConcat)
        , (elementKey, evalElement)
        , (unitKey, evalUnit)
        , (inKey, evalIn)
        , (differenceKey, evalDifference)
        , (toListKey, evalToList)
        , (sizeKey, evalSize)
        ]

{- | Render a 'Set' as an internal domain value pattern of the given sort.

The result sort must be hooked to the builtin @Set@ sort. The pattern will use
the internal representation of concrete 'Set' domain values; it will not use a
valid external representation. Use 'asPattern' to construct an externally-valid
pattern.

 -}
asInternal
    :: Ord (variable Object)
    => MetadataTools Object attrs
    -> Sort Object
    -> Builtin
    -> StepPattern Object variable
asInternal tools builtinSetSort builtinSetChild =
    (mkDomainValue . Domain.BuiltinSet)
        Domain.InternalSet
            { builtinSetSort
            , builtinSetUnit =
                Builtin.lookupSymbolUnit builtinSetSort attrs
            , builtinSetElement =
                Builtin.lookupSymbolElement builtinSetSort attrs
            , builtinSetConcat =
                Builtin.lookupSymbolConcat builtinSetSort attrs
            , builtinSetChild
            }
  where
    attrs = sortAttributes tools builtinSetSort

{- | Render a 'Set' as a domain value pattern of the given sort.

The result sort must be hooked to the builtin @Set@ sort.

See also: 'sort'

 -}
asPattern
    :: Ord (variable Object)
    => Domain.InternalSet
    -> StepPattern Object variable
asPattern builtin =
    foldr concat' unit (element <$> Foldable.toList set)
  where
    Domain.InternalSet { builtinSetSort = builtinSort } = builtin
    Domain.InternalSet { builtinSetChild = set } = builtin
    Domain.InternalSet { builtinSetUnit = unitSymbol } = builtin
    Domain.InternalSet { builtinSetElement = elementSymbol } = builtin
    Domain.InternalSet { builtinSetConcat = concatSymbol } = builtin

    apply = mkApp builtinSort
    unit = apply unitSymbol []
    element elem' = apply elementSymbol [fromConcreteStepPattern elem']
    concat' set1 set2 = apply concatSymbol [set1, set2]

{- | Render a 'Seq' as an extended domain value pattern.

    See also: 'asPattern'

 -}
asExpandedPattern
    ::  ( Ord (variable Object)
        , Given (MetadataTools Object StepperAttributes)
        )
    => Sort Object
    -> Builtin
    -> ExpandedPattern Object variable
asExpandedPattern resultSort =
    ExpandedPattern.fromPurePattern . asInternal tools resultSort
  where
    tools :: MetadataTools Object StepperAttributes
    tools = Reflection.given

concatKey :: IsString s => s
concatKey = "SET.concat"

elementKey :: IsString s => s
elementKey = "SET.element"

unitKey :: IsString s => s
unitKey = "SET.unit"

inKey :: IsString s => s
inKey = "SET.in"

differenceKey :: IsString s => s
differenceKey = "SET.difference"

toListKey :: IsString s => s
toListKey = "SET.set2list"

sizeKey :: IsString s => s
sizeKey = "SET.size"

{- | Find the symbol hooked to @SET.get@ in an indexed module.
 -}
lookupSymbolIn
    :: Sort Object
    -> VerifiedModule declAttrs axiomAttrs
    -> Either (Kore.Error e) (SymbolOrAlias Object)
lookupSymbolIn = Builtin.lookupSymbol inKey

{- | Find the symbol hooked to @SET.difference@ in an indexed module.
 -}
lookupSymbolDifference
    :: Sort Object
    -> VerifiedModule declAttrs axiomAttrs
    -> Either (Kore.Error e) (SymbolOrAlias Object)
lookupSymbolDifference = Builtin.lookupSymbol differenceKey

{- | Check if the given symbol is hooked to @SET.concat@.
 -}
isSymbolConcat
    :: MetadataTools Object Hook
    -> SymbolOrAlias Object
    -> Bool
isSymbolConcat = Builtin.isSymbol concatKey

{- | Check if the given symbol is hooked to @SET.element@.
 -}
isSymbolElement
    :: MetadataTools Object Hook
    -> SymbolOrAlias Object
    -> Bool
isSymbolElement = Builtin.isSymbol elementKey

{- | Check if the given symbol is hooked to @SET.unit@.
-}
isSymbolUnit
    :: MetadataTools Object Hook
    -> SymbolOrAlias Object
    -> Bool
isSymbolUnit = Builtin.isSymbol "SET.unit"

{- | Simplify the conjunction or equality of two concrete Set domain values.

    When it is used for simplifying equality, one should separately solve the
    case ⊥ = ⊥. One should also throw away the term in the returned pattern.

    The sets are assumed to have the same sort, but this is not checked. If
    multiple sorts are hooked to the same builtin domain, the verifier should
    reject the definition.
 -}
unifyEquals
    :: forall level variable err p expanded proof.
        ( OrdMetaOrObject variable, ShowMetaOrObject variable
        , SortedVariable variable
        , Unparse (variable level)
        , MetaOrObject level
        , FreshVariable variable
        , p ~ StepPattern level variable
        , expanded ~ ExpandedPattern level variable
        , proof ~ SimplificationProof level
        , err ~ ExceptT (UnificationOrSubstitutionError level variable)
        )
    => SimplificationType
    -> MetadataTools level StepperAttributes
    -> PredicateSubstitutionSimplifier level
    -> StepPatternSimplifier level
    -- ^ Evaluates functions.
    -> BuiltinAndAxiomSimplifierMap level
    -- ^ Map from axiom IDs to axiom evaluators
    -> (p -> p -> (err Simplifier) (expanded, proof))
    -> (p -> p -> MaybeT (err Simplifier) (expanded, proof))
unifyEquals
    simplificationType
    tools
    substitutionSimplifier
    simplifier
    axiomIdToSimplifier
    unifyEqualsChildren
  =
    unifyEquals0
  where
    hookTools = StepperAttributes.hook <$> tools

    -- | Given a collection 't' of 'Predicated' values, propagate all the
    -- predicates to the top level, returning a 'Predicated' collection.
    propagatePredicates
        :: (level ~ Object, Traversable t)
        => t (Predicated level variable a)
        -> Predicated level variable (t a)
    propagatePredicates = sequenceA

    -- | Unify the two argument patterns.
    unifyEquals0
        :: StepPattern level variable
        -> StepPattern level variable
        -> MaybeT (err Simplifier) (expanded, proof)
    unifyEquals0
        (DV_ _ (Domain.BuiltinSet builtin1))
        (DV_ _ (Domain.BuiltinSet builtin2))
      =
        Monad.Trans.lift (unifyEqualsConcrete builtin1 builtin2)

    unifyEquals0
        dv1@(DV_ _ (Domain.BuiltinSet builtin1))
        app2@(App_ symbol2 args2)
      | isSymbolConcat hookTools symbol2 =
        Monad.Trans.lift
           (case args2 of
                [DV_ _ (Domain.BuiltinSet builtin2), x@(Var_ _)] ->
                    unifyEqualsFramed builtin1 builtin2 x
                [x@(Var_ _), DV_ _ (Domain.BuiltinSet builtin2)] ->
                    unifyEqualsFramed builtin1 builtin2 x
                _ ->
                    Builtin.unifyEqualsUnsolved
                        simplificationType
                        dv1
                        app2
           )
      | isSymbolElement hookTools symbol2 =
        Monad.Trans.lift
            (case args2 of
                [ key2 ] ->
                    -- The key is not concrete yet, or SET.element would
                    -- have evaluated to a domain value.
                    unifyEqualsElement builtin1 symbol2 key2
                _ ->
                    Builtin.wrongArity "SET.element"
            )
      | otherwise =
        -- TODO (virgil): This should be an error, since Set.unifyEquals is the
        -- proper handler for set DV unification. Returning empty would
        -- mean it could not identify its input, which is not the case here.
        --
        -- The same applies to the similar places in Map and List, but not
        -- to the empty result a few lines below.
        empty

    unifyEquals0 app_@(App_ _ _) dv_@(DV_ _ _) = unifyEquals0 dv_ app_

    unifyEquals0 _ _ = empty

    -- | Unify two concrete sets
    unifyEqualsConcrete
        :: level ~ Object
        => Domain.InternalSet
        -> Domain.InternalSet
        -> (err Simplifier) (expanded, proof)
    unifyEqualsConcrete builtin1 builtin2
      | set1 == set2 =
        return (unified, SimplificationProof)
      | otherwise =
        return (ExpandedPattern.bottom, SimplificationProof)
      where
        Domain.InternalSet { builtinSetSort } = builtin1
        Domain.InternalSet { builtinSetChild = set1 } = builtin1
        Domain.InternalSet { builtinSetChild = set2 } = builtin2
        unified =
            Reflection.give tools
            $ asExpandedPattern builtinSetSort set1

    -- | Unify one concrete set with one framed concrete set.
    unifyEqualsFramed
        :: (level ~ Object, k ~ ConcreteStepPattern Object)
        => Domain.InternalSet  -- ^ concrete set
        -> Domain.InternalSet -- ^ framed concrete set
        -> StepPattern level variable  -- ^ framing variable
        -> (err Simplifier) (expanded, proof)
    unifyEqualsFramed builtin1 builtin2 var
      | Set.isSubsetOf set2 set1 =
        Reflection.give tools $ do
            (remainder, _) <-
                unifyEqualsChildren var
                $ asInternal tools builtinSetSort
                $ Set.difference set1 set2
            let result =
                    -- Return the concrete set, but capture any predicates and
                    -- substitutions from unifying the framing variable.
                    asExpandedPattern builtinSetSort set1 <* remainder
            normalized <- Monad.Trans.lift $
                normalize
                    tools
                    substitutionSimplifier
                    simplifier
                    axiomIdToSimplifier
                    result
            return (normalized, SimplificationProof)

      | otherwise =
        return (ExpandedPattern.bottom, SimplificationProof)
      where
        Domain.InternalSet { builtinSetSort } = builtin1
        Domain.InternalSet { builtinSetChild = set1 } = builtin1
        Domain.InternalSet { builtinSetChild = set2 } = builtin2

    unifyEqualsElement
        :: level ~ Object
        => Domain.InternalSet  -- ^ concrete set
        -> SymbolOrAlias level  -- ^ 'element' symbol
        -> p  -- ^ key
        -> (err Simplifier) (expanded, proof)
    unifyEqualsElement builtin1 element' key2 =
        case Set.toList set1 of
            [fromConcreteStepPattern -> key1] ->
                do
                    (key, _) <- unifyEqualsChildren key1 key2
                    let result =
                            mkApp builtinSetSort element'
                                <$> propagatePredicates [key]
                    return (result, SimplificationProof)
            _ ->
                -- Cannot unify a non-element Set with an element Set.
                return (ExpandedPattern.bottom, SimplificationProof)
      where
        Domain.InternalSet { builtinSetSort } = builtin1
        Domain.InternalSet { builtinSetChild = set1 } = builtin1<|MERGE_RESOLUTION|>--- conflicted
+++ resolved
@@ -82,13 +82,9 @@
 import           Kore.IndexedModule.IndexedModule
                  ( VerifiedModule )
 import           Kore.IndexedModule.MetadataTools
-<<<<<<< HEAD
                  ( MetadataTools, sortAttributes )
-=======
-                 ( MetadataTools )
 import           Kore.Step.Axiom.Data
                  ( AttemptedAxiom (..), BuiltinAndAxiomSimplifierMap )
->>>>>>> 99c927c4
 import           Kore.Step.ExpandedPattern
                  ( ExpandedPattern, Predicated (..) )
 import qualified Kore.Step.ExpandedPattern as ExpandedPattern
