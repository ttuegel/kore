<<<<<<< HEAD
import           Test.Tasty                      (TestTree,
                                                  defaultMainWithIngredients,
                                                  testGroup)
import           Test.Tasty.Ingredients.Basic    (consoleTestReporter,
                                                  listingTests)
import           Test.Tasty.Runners.JenkinsXML   (jenkinsXMLRunner)
=======
import           Test.Tasty                      (TestTree, testGroup)
>>>>>>> 46cf5556

import           Test.Tasty.Runners              (consoleTestReporter,
                                                  defaultMainWithIngredients,
                                                  listingTests)
import           Test.Tasty.Runners.AntXML       (antXMLRunner)

import           Data.Kore.IndentingPrinterTest
import           Data.Kore.Parser.CharDictTest
import           Data.Kore.Parser.CharSetTest
import           Data.Kore.Parser.CStringTest
import           Data.Kore.Parser.LexemeTest
import           Data.Kore.Parser.ParserTest
import           Data.Kore.Parser.RegressionTest
import           Data.Kore.Unparser.UnparseTest

main :: IO ()
main = do
    inputFiles <- regressionTestsInputFiles "../../../test/resources/"
    defaultMainWithIngredients
<<<<<<< HEAD
        [listingTests, jenkinsXMLRunner]
=======
        [antXMLRunner, listingTests, consoleTestReporter]
>>>>>>> 46cf5556
        (allParserTests inputFiles)

allParserTests :: [String] -> TestTree
allParserTests regressionInputFiles =
    testGroup
        " All Parser Tests"
        [ unitTests
        , regressionTests regressionInputFiles
        ]

unitTests :: TestTree
unitTests =
    testGroup
        " Unit Tests"
        [ charDictTests
        , charSetTests
        , cStringTests
        , koreLexemeTests
        , koreParserTests
        , indentingPrinterTests
        , unparseUnitTests
        , unparseParseTests
        ]<|MERGE_RESOLUTION|>--- conflicted
+++ resolved
@@ -1,13 +1,4 @@
-<<<<<<< HEAD
-import           Test.Tasty                      (TestTree,
-                                                  defaultMainWithIngredients,
-                                                  testGroup)
-import           Test.Tasty.Ingredients.Basic    (consoleTestReporter,
-                                                  listingTests)
-import           Test.Tasty.Runners.JenkinsXML   (jenkinsXMLRunner)
-=======
 import           Test.Tasty                      (TestTree, testGroup)
->>>>>>> 46cf5556
 
 import           Test.Tasty.Runners              (consoleTestReporter,
                                                   defaultMainWithIngredients,
@@ -27,11 +18,7 @@
 main = do
     inputFiles <- regressionTestsInputFiles "../../../test/resources/"
     defaultMainWithIngredients
-<<<<<<< HEAD
-        [listingTests, jenkinsXMLRunner]
-=======
         [antXMLRunner, listingTests, consoleTestReporter]
->>>>>>> 46cf5556
         (allParserTests inputFiles)
 
 allParserTests :: [String] -> TestTree
