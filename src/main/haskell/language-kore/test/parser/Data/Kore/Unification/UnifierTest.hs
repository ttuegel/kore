{-# LANGUAGE FlexibleContexts #-}
module Data.Kore.Unification.UnifierTest where

import           Data.CallStack
import           Test.Tasty                                          (TestTree,
                                                                      testGroup)
import           Test.Tasty.HUnit                                    (testCase)
import           Test.Tasty.HUnit.Extensions

import           Data.Kore.AST.Builders
import           Data.Kore.AST.Common
import           Data.Kore.AST.Sentence
import           Data.Kore.AST.MetaOrObject
import           Data.Kore.AST.MLPatterns
import           Data.Kore.AST.MLPatternsTest                        (extractPurePattern)
import           Data.Kore.AST.PureML
import           Data.Kore.ASTPrettyPrint
import           Data.Kore.ASTVerifier.DefinitionVerifierTestHelpers
import           Data.Kore.Comparators                               ()
import           Data.Kore.IndexedModule.MetadataTools
import           Data.Kore.KoreHelpers
import           Data.Kore.Unification.Error
import           Data.Kore.Unification.UnifierImpl

import           Data.Fix
import           Data.Function                                       (on)
import           Data.List                                           (sortBy)

s1, s2, s3 :: Sort Object
s1 = simpleSort (SortName "s1")
s2 = simpleSort (SortName "s2")
s3 = simpleSort (SortName "s3")

a, a1, a2, a3, b, c, f, g, h :: PureSentenceSymbol Object
a = symbol_ "a" AstLocationTest [] s1
a1 = symbol_ "a1" AstLocationTest [] s1
a2 = symbol_ "a2" AstLocationTest [] s1
a3 = symbol_ "a3" AstLocationTest [] s1
b = symbol_ "b" AstLocationTest [] s2
c = symbol_ "c" AstLocationTest [] s3
f = symbol_ "f" AstLocationTest [s1] s2
g = symbol_ "g" AstLocationTest [s1, s2] s3
h = symbol_ "h" AstLocationTest [s1, s2, s3] s1

ef, eg, eh :: PureSentenceSymbol Object
ef = symbol_ "ef" AstLocationTest [s1, s1, s1] s1
eg = symbol_ "eg" AstLocationTest [s1] s1
eh = symbol_ "eh" AstLocationTest [s1] s1

nonLinF, nonLinG, nonLinAS :: PureSentenceSymbol Object
nonLinF = symbol_ "nonLinF" AstLocationTest [s1, s1] s1
nonLinG = symbol_ "nonLinG" AstLocationTest [s1] s1
nonLinAS = symbol_ "nonLinA" AstLocationTest [] s1

nonLinA, nonLinX, nonLinY :: CommonPurePatternStub Object
nonLinX = parameterizedVariable_ s1 "x" AstLocationTest
nonLinY = parameterizedVariable_ s1 "y" AstLocationTest

nonLinA = applyS nonLinAS []

expBin :: PureSentenceSymbol Object
expBin = symbol_ "times" AstLocationTest [s1, s1] s1

expA, expX, expY, expZ, expW :: CommonPurePatternStub Object
expA = parameterizedVariable_ s1 "a" AstLocationTest
expX = parameterizedVariable_ s1 "x" AstLocationTest
expY = parameterizedVariable_ s1 "y" AstLocationTest
expZ = parameterizedVariable_ s1 "z" AstLocationTest
expW = parameterizedVariable_ s1 "w" AstLocationTest

ex1, ex2, ex3, ex4 :: CommonPurePatternStub Object
ex1 = parameterizedVariable_ s1 "ex1" AstLocationTest
ex2 = parameterizedVariable_ s1 "ex2" AstLocationTest
ex3 = parameterizedVariable_ s1 "ex3" AstLocationTest
ex4 = parameterizedVariable_ s1 "ex4" AstLocationTest

aA :: CommonPurePatternStub Object
aA = applyS a []

a1A :: CommonPurePatternStub Object
a1A = applyS a1 []

a2A :: CommonPurePatternStub Object
a2A = applyS a2 []

a3A :: CommonPurePatternStub Object
a3A = applyS a3 []

bA :: CommonPurePatternStub Object
bA = applyS b []

x :: CommonPurePatternStub Object
x = parameterizedVariable_ s1 "x" AstLocationTest

symbols :: [(SymbolOrAlias Object, PureSentenceSymbol Object)]
symbols =
    map
        (\s -> (getSentenceSymbolOrAliasHead s [], s))
        [ a, a1, a2, a3, b, c, f, g, h
        , ef, eg, eh
        , nonLinF, nonLinG, nonLinAS
        , expBin
        ]

mockIsConstructor, mockIsFunctional :: SymbolOrAlias Object -> Bool
mockIsConstructor patternHead
    | patternHead == getSentenceSymbolOrAliasHead a2 [] = False
mockIsConstructor _ = True
mockIsFunctional patternHead
    | patternHead == getSentenceSymbolOrAliasHead a3 [] = False
mockIsFunctional _ = True

mockGetArgumentSorts :: SymbolOrAlias Object -> [Sort Object]
mockGetArgumentSorts patternHead =
    maybe
        (error ("Unexpected Head " ++  show patternHead))
        getSentenceSymbolOrAliasArgumentSorts
        (lookup patternHead symbols)

mockGetResultSort :: SymbolOrAlias Object -> Sort Object
mockGetResultSort patternHead =
    maybe
        (error ("Unexpected Head " ++  show patternHead))
        getSentenceSymbolOrAliasResultSort
        (lookup patternHead symbols)

tools :: MetadataTools Object
tools = MetadataTools
    { isConstructor = mockIsConstructor
    , isFunctional = mockIsFunctional
    , getArgumentSorts = mockGetArgumentSorts
    , getResultSort = mockGetResultSort
    }

unificationProblem
    :: MetaOrObject level
    => UnificationTerm level
    -> UnificationTerm level
    -> CommonPurePattern level
unificationProblem (UnificationTerm term1) (UnificationTerm term2) =
    extractPurePattern (and_ term1 term2)

type Substitution level =  [(String, CommonPurePatternStub level)]

unificationSubstitution
    :: Substitution Object
    -> [ (Variable Object, CommonPurePattern Object) ]
unificationSubstitution = map trans
  where
    trans (v, p) =
        let pp = extractPurePattern p in
            ( Variable
                { variableSort =
                    getPatternResultSort mockGetResultSort (unFix pp)
                , variableName = testId v
                }
            , pp
            )

unificationResult
    :: UnificationResultTerm Object
    -> Substitution Object
    -> UnificationSolution Object Variable
unificationResult (UnificationResultTerm pat) sub = UnificationSolution
    { unificationSolutionTerm = extractPurePattern pat
    , unificationSolutionConstraints = unificationSubstitution sub
    }

newtype UnificationTerm level =
    UnificationTerm (CommonPurePatternStub level)
newtype UnificationResultTerm level =
    UnificationResultTerm (CommonPurePatternStub level)

andSimplifySuccess
    :: (HasCallStack)
    => String
    -> UnificationTerm Object
    -> UnificationTerm Object
    -> UnificationResultTerm Object
    -> Substitution Object
    -> UnificationProof Object Variable
    -> TestTree
andSimplifySuccess message term1 term2 resultTerm subst proof =
    testCase
        message
        (assertEqualWithExplanation
            ""
            (unificationResult resultTerm subst, proof)
            (subst'', proof')
        )
  where
    Right (subst', proof') = simplifyAnd tools (unificationProblem term1 term2)
    subst'' = subst'
        { unificationSolutionConstraints =
            sortBy (compare `on` fst) (unificationSolutionConstraints subst')
        }


andSimplifyFailure
    :: (HasCallStack)
    => String
    -> UnificationTerm Object
    -> UnificationTerm Object
    -> UnificationError Object
    -> TestTree
andSimplifyFailure message term1 term2 err =
    testCase
        message
        (assertEqualWithPrinter
            prettyPrintToString
            ""
            (Left err)
            (simplifyAnd tools (unificationProblem term1 term2))
        )

unificationProcedureSuccess
    :: (HasCallStack)
    => String
    -> UnificationTerm Object
    -> UnificationTerm Object
    -> Substitution Object
    -> UnificationProof Object Variable
    -> TestTree
unificationProcedureSuccess
    message
    (UnificationTerm term1)
    (UnificationTerm term2)
    subst
    proof
  = testCase
        message
        (assertEqualWithExplanation
            ""
            (unificationSubstitution subst, proof)
            (sortBy (compare `on` fst) subst', proof')
        )
  where
    Right (subst', proof') =
        unificationProcedure
            tools
            (extractPurePattern term1)
            (extractPurePattern term2)

unificationProcedureFailure
    :: (HasCallStack)
    => String
    -> CommonPurePatternStub Object
    -> CommonPurePatternStub Object
    -> UnificationError Object
    -> TestTree
unificationProcedureFailure message term1 term2 err =
    testCase
        message
        (assertEqualWithPrinter
            prettyPrintToString
            ""
            (Left err)
            (unificationProcedure
                tools
                (extractPurePattern term1)
                (extractPurePattern term2)
            )
        )

unificationTests :: TestTree
unificationTests =
    testGroup
        "Unification Tests"
        [ andSimplifySuccess "Constant"
            (UnificationTerm aA)
            (UnificationTerm aA)
            (UnificationResultTerm aA)
            []
            (ConjunctionIdempotency (extractPurePattern aA))
        , andSimplifySuccess "Variable"
            (UnificationTerm x)
            (UnificationTerm aA)
            (UnificationResultTerm aA)
            [("x", aA)]
            (Proposition_5_24_3
                (FunctionalHeadAndChildren (symbolHead a) [])
                (var x)
                (extractPurePattern aA)
            )
        , andSimplifySuccess "one level"
            (UnificationTerm (applyS f [x]))
            (UnificationTerm (applyS f [aA]))
            (UnificationResultTerm (applyS f [aA]))
            [("x", aA)]
            (AndDistributionAndConstraintLifting
                (getSentenceSymbolOrAliasHead f [])
                [ Proposition_5_24_3
                    (FunctionalHeadAndChildren (symbolHead a) [])
                    (var x)
                    (extractPurePattern aA)
                ]
            )
        , andSimplifySuccess "equal non-constructor patterns"
            (UnificationTerm a2A)
            (UnificationTerm a2A)
            (UnificationResultTerm a2A)
            []
            (ConjunctionIdempotency (extractPurePattern a2A))
        , andSimplifySuccess "variable + non-constructor pattern"
            (UnificationTerm a2A)
            (UnificationTerm x)
            (UnificationResultTerm a2A)
            [("x", a2A)]
            (Proposition_5_24_3
                (FunctionalHeadAndChildren (symbolHead a2) [])
                (var x)
                (extractPurePattern a2A)
            )
        , andSimplifySuccess
            "https://basics.sjtu.edu.cn/seminars/c_chu/Algorithm.pdf slide 3"
            (UnificationTerm (applyS ef [ex1, applyS eh [ex1], ex2]))
            (UnificationTerm (applyS ef [applyS eg [ex3], ex4, ex3]))
            (UnificationResultTerm
                (applyS ef [applyS eg [ex3], applyS eh [ex1], ex3])
            )
            [ ("ex1", applyS eg [ex3])
            , ("ex2", ex3)
            , ("ex4", applyS eh [ex1])
            ]
            (AndDistributionAndConstraintLifting
                (getSentenceSymbolOrAliasHead ef [])
                [ Proposition_5_24_3
                    ( FunctionalHeadAndChildren (symbolHead eg)
                    [ FunctionalVariable (var ex3)
                    ]
                    )
                    (var ex1)
                    (extractPurePattern $ applyS eg [ex3])
                , Proposition_5_24_3
                    ( FunctionalHeadAndChildren (symbolHead eh)
                    [ FunctionalVariable (var ex1)
                    ]
                    )
                    (var ex4)
                    (extractPurePattern $ applyS eh [ex1])
                , Proposition_5_24_3
                    (FunctionalVariable (var ex3))
                    (var ex2)
                    (extractPurePattern ex3)
                ]
            )
        , andSimplifySuccess
            "f(g(X),X) = f(Y,a) https://en.wikipedia.org/wiki/Unification_(computer_science)#Examples_of_syntactic_unification_of_first-order_terms"
            (UnificationTerm
                (applyS nonLinF [applyS nonLinG [nonLinX], nonLinX])
            )
            (UnificationTerm (applyS nonLinF [nonLinY, nonLinA]))
            (UnificationResultTerm
                (applyS nonLinF [applyS nonLinG [nonLinX], nonLinA])
            )
            [ ("x", nonLinA), ("y", applyS nonLinG [nonLinX])]
            (AndDistributionAndConstraintLifting
                (symbolHead nonLinF)
                [ Proposition_5_24_3
                    (FunctionalHeadAndChildren (symbolHead nonLinG)
                     [FunctionalVariable (var nonLinX)]
                    )
                    (var nonLinY)
                    (extractPurePattern (applyS nonLinG [nonLinX]))
                , Proposition_5_24_3
                    (FunctionalHeadAndChildren (symbolHead nonLinAS) [])
                    (var nonLinX)
                    (extractPurePattern nonLinA)
                ]
            )
        , andSimplifySuccess
            "times(times(a, y), x) = times(x, times(y, a))"
            (UnificationTerm (applyS expBin [applyS expBin [expA, expY], expX]))
            (UnificationTerm (applyS expBin [expX, applyS expBin [expY, expA]]))
            (UnificationResultTerm (applyS
                expBin
                [ applyS expBin [expA, expY]
                , applyS expBin [expY, expA]
                ]
            ))
            [ ("x", applyS expBin [expA, expY])
            , ("x", applyS expBin [expY, expA])
            ]
            (AndDistributionAndConstraintLifting
                (symbolHead expBin)
                [ Proposition_5_24_3
                    ( FunctionalHeadAndChildren (symbolHead expBin)
                    [ FunctionalVariable (var expA)
                    , FunctionalVariable (var expY)
                    ]
                    )
                    (var expX)
                    (extractPurePattern (applyS expBin [expA, expY]))
                , Proposition_5_24_3
                    ( FunctionalHeadAndChildren (symbolHead expBin)
                    [ FunctionalVariable (var expY)
                    , FunctionalVariable (var expA)
                    ]
                    )
                    (var expX)
                    (extractPurePattern (applyS expBin [expY, expA]))
                ]
            )
        , unificationProcedureSuccess
            "times(x, g(x)) = times(a, a) -- cycles are resolved elsewhere"
            (UnificationTerm (applyS expBin [expX, applyS eg [expX]]))
            (UnificationTerm (applyS expBin [expA, expA]))
            [ ("a", applyS eg [expX])
            , ("x", applyS eg [expX])
            ]
            (CombinedUnificationProof
                [ AndDistributionAndConstraintLifting
                    (symbolHead expBin)
                    [ Proposition_5_24_3
                        ( FunctionalVariable (var expA)
                        )
                        (var expX)
                        (extractPurePattern expA)
                    , Proposition_5_24_3
                        ( FunctionalHeadAndChildren (symbolHead eg)
                        [ FunctionalVariable (var expX)
                        ]
                        )
                        (var expA)
                        (extractPurePattern (applyS eg [expX]))
                    ]
<<<<<<< HEAD
                , CombinedUnificationProof
                    [ CombinedUnificationProof
                        [ CombinedUnificationProof
                            [ EmptyUnificationProof
                            , Proposition_5_24_3
                                ( FunctionalHeadAndChildren (symbolHead eg)
                                [ FunctionalVariable (var expX)
                                ]
                                )
                                (var expX)
                                (extractPurePattern (applyS eg [expX]))
                            ]
                        , EmptyUnificationProof
                        ]
                    , EmptyUnificationProof
=======
                , Proposition_5_24_3
                    [ FunctionalHead (symbolHead eg)
                    , FunctionalVariable (var expX)
>>>>>>> d7abc899
                    ]
                    (var expX)
                    (extractPurePattern (applyS eg [expX]))
                ]
            )
        , unificationProcedureSuccess
            "times(times(a, y), x) = times(x, times(y, a))"
            (UnificationTerm (applyS expBin [applyS expBin [expA, expY], expX]))
            (UnificationTerm (applyS expBin [expX, applyS expBin [expY, expA]]))
            [ ("a", expY)
            , ("x", applyS expBin [expY, expA])
            ]
            (CombinedUnificationProof
                [ AndDistributionAndConstraintLifting
                    (symbolHead expBin)
                    [ Proposition_5_24_3
                        ( FunctionalHeadAndChildren (symbolHead expBin)
                        [ FunctionalVariable (var expA)
                        , FunctionalVariable (var expY)
                        ]
                        )
                        (var expX)
                        (extractPurePattern (applyS expBin [expA, expY]))
                    , Proposition_5_24_3
                        ( FunctionalHeadAndChildren (symbolHead expBin)
                        [ FunctionalVariable (var expY)
                        , FunctionalVariable (var expA)
                        ]
                        )
                        (var expX)
                        (extractPurePattern (applyS expBin [expY, expA]))
                    ]
<<<<<<< HEAD
                , CombinedUnificationProof
                    [ CombinedUnificationProof
                        [ CombinedUnificationProof
                            [ EmptyUnificationProof
                            , AndDistributionAndConstraintLifting
                                (symbolHead expBin)
                                [ Proposition_5_24_3
                                    (FunctionalVariable (var expY))
                                    (var expA)
                                    (extractPurePattern expY)
                                , Proposition_5_24_3
                                    (FunctionalVariable (var expA))
                                    (var expY)
                                    (extractPurePattern expA)
                                ]
                            ]
                        , EmptyUnificationProof
                        ]
                    , CombinedUnificationProof
                        [ CombinedUnificationProof
                            [ CombinedUnificationProof
                                [ EmptyUnificationProof
                                , ConjunctionIdempotency
                                    (extractPurePattern expY)
                                ]
                            , EmptyUnificationProof
                            ]
                        , EmptyUnificationProof
                        ]
=======
                , AndDistributionAndConstraintLifting
                    (symbolHead expBin)
                    [ Proposition_5_24_3
                        [FunctionalVariable (var expY)]
                        (var expA)
                        (extractPurePattern expY)
                    , Proposition_5_24_3
                        [FunctionalVariable (var expA)]
                        (var expY)
                        (extractPurePattern expA)
>>>>>>> d7abc899
                    ]
                , ConjunctionIdempotency
                    (extractPurePattern expY)
                ]
            )
         , andSimplifyFailure "Unmatching constants"
            (UnificationTerm aA)
            (UnificationTerm a1A)
            (ConstructorClash (symbolHead a) (symbolHead a1))
        , andSimplifyFailure "non-functional pattern"
            (UnificationTerm x)
            (UnificationTerm a3A)
            NonFunctionalPattern
        , andSimplifyFailure "non-constructor symbolHead right"
            (UnificationTerm aA)
            (UnificationTerm a2A)
            (NonConstructorHead (symbolHead a2))
        , andSimplifyFailure "non-constructor symbolHead left"
            (UnificationTerm a2A)
            (UnificationTerm aA)
            (NonConstructorHead (symbolHead a2))
        , andSimplifyFailure "nested failure"
            (UnificationTerm (applyS f [aA]))
            (UnificationTerm (applyS f [a1A]))
            (ConstructorClash (symbolHead a) (symbolHead a1))
        , andSimplifyFailure "Unsupported constructs"
            (UnificationTerm (applyS f [aA]))
            (UnificationTerm (applyS f [implies_ aA (next_ a1A)]))
            UnsupportedPatterns
             {- currently this cannot even be built because of builder checkd
        , andSimplifyFailure "Unmatching sorts"
            (UnificationTerm aA)
            (UnificationTerm bA)
            UnificationError
            -}
        ]
  where
    symbolHead symbol = getSentenceSymbolOrAliasHead symbol []
    var ps = case unFix (extractPurePattern ps) of
        VariablePattern v -> v
        _                 -> error "Expecting a variable"<|MERGE_RESOLUTION|>--- conflicted
+++ resolved
@@ -424,7 +424,6 @@
                         (var expA)
                         (extractPurePattern (applyS eg [expX]))
                     ]
-<<<<<<< HEAD
                 , CombinedUnificationProof
                     [ CombinedUnificationProof
                         [ CombinedUnificationProof
@@ -440,11 +439,6 @@
                         , EmptyUnificationProof
                         ]
                     , EmptyUnificationProof
-=======
-                , Proposition_5_24_3
-                    [ FunctionalHead (symbolHead eg)
-                    , FunctionalVariable (var expX)
->>>>>>> d7abc899
                     ]
                     (var expX)
                     (extractPurePattern (applyS eg [expX]))
@@ -477,7 +471,6 @@
                         (var expX)
                         (extractPurePattern (applyS expBin [expY, expA]))
                     ]
-<<<<<<< HEAD
                 , CombinedUnificationProof
                     [ CombinedUnificationProof
                         [ CombinedUnificationProof
@@ -507,18 +500,6 @@
                             ]
                         , EmptyUnificationProof
                         ]
-=======
-                , AndDistributionAndConstraintLifting
-                    (symbolHead expBin)
-                    [ Proposition_5_24_3
-                        [FunctionalVariable (var expY)]
-                        (var expA)
-                        (extractPurePattern expY)
-                    , Proposition_5_24_3
-                        [FunctionalVariable (var expA)]
-                        (var expY)
-                        (extractPurePattern expA)
->>>>>>> d7abc899
                     ]
                 , ConjunctionIdempotency
                     (extractPurePattern expY)
